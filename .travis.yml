language: minimal
services: docker
before_install:
  - sudo apt-get install moreutils
  - set -o pipefail
addons:
  coverity_scan:
    project:
      name: "duplicati/duplicati"
      description: "Duplicati Build submitted via Travis CI"
    notification_email: kenneth@duplicati.com
    build_command_prepend: "msbuild /t:Clean"
    build_command: "msbuild /t:Rebuild"
    branch_pattern: coverity_scan
env:
  global:
    # The next declaration is the encrypted COVERITY_SCAN_TOKEN, created
    #   via the "travis encrypt" command using the project repo's public key
    - secure: "ijaQDcVcMo/utuP514FiDZVGR5LJbATWmYDmgRIIaI0YG2Rk6uuJp9XXDXr8sx66JWttPGgs7Htqfy50VKHdr7nsfyCQCRNGmqF+OJeUgAQMj5spxn9A7PZY9+GVhnXoJ06wvYjCv5MPeLBMDK/KpIM5Ny5IG+TKzQy4U7Dyg0riMUT61aqzxSjTGfHZPmaqBICJTzsRmeGHglemFUz/1B4NAN+IeAtXoH9YIfA2LjJfYmMLckPgFQLKN/tQRaGPWXh77y0qVgA++K8UVu5W3yGo3JXBPDdabGgKs9BPlfN5/Ixnkcy6ekAubDA/Aspur9x7/szj4/AnGMY6frNB33nQcnJQZ/51GYKr6CXCmjoJQuWc8ZKdEMqDn3w/kyEzvluSjAsJNRVboeWPE4VfpAeUBsjQ+TuEQi8WXhN8VJgZV7yCkVlZTVbhtOxMPsBiFb74lpWC2iQuWLJv9ED6vyXZVzZhNtfjXNXNZzIwYxbcd7I0ZQ8fmDstFnvBJveJby2ZRpECXTbc03eIUq1SAaVJJY2r47RD1PwVqM3xvUTljIqtKdyIz915mEOjqG1BnCDaiGHYJ4byuDDeIUZO9X70s60Gh4hupZA2Ruup0v7SfYgkto6aNcStd0NYd716Vd7hqXNTp6nu01L5YYJDY4h5sHyBXVXbxCKlUb01kUw="
    - USAGEREPORTER_Duplicati_LEVEL=none
    - AUTOUPDATER_Duplicati_SKIP_UPDATE=1
    - BUILD_DIR=${TRAVIS_BUILD_DIR}/../.build
    - TEST_DIR=${TRAVIS_BUILD_DIR}/../.test
    - ROOT_DIR="$TRAVIS_BUILD_DIR"

# matrix expansion within jobs would be good:
# https://github.com/travis-ci/travis-ci/issues/8295

# There is one cache per branch, so concurrent builds on different branches possible!
# DO NOT SET ENVIRONMENT VARIABLES WITHIN JOBS, OR CACHES WILL NOT BE SHARED AMONGST JOBS!


jobs:
  include:
    - stage: build
      cache:
        directories:
          - $BUILD_DIR
      script:
        - ${ROOT_DIR}/pipeline/jobs/build_job.sh


    - stage: tests
      cache:
        directories:
          - $BUILD_DIR
      script:
        - ${ROOT_DIR}/pipeline/jobs/unittest_job.sh --testcategories BulkNormal
    - stage: tests
      cache:
        directories:
          - $BUILD_DIR
      script:
        - ${ROOT_DIR}/pipeline/jobs/unittest_job.sh --testcategories BulkNoSize
    - stage: tests
      cache:
        directories:
          - $BUILD_DIR
      script:
        - ${ROOT_DIR}/pipeline/jobs/unittest_job.sh --testcategories SVNDataLong,SVNData
    - stage: tests
      cache:
        directories:
          - $BUILD_DIR
      script:
        - ${ROOT_DIR}/pipeline/jobs/unittest_job.sh --testcategories Border
    - stage: tests
      cache:
        directories:
          - $BUILD_DIR
      script:
<<<<<<< HEAD
        - ${ROOT_DIR}/pipeline/jobs/unittest_job.sh --testcategories Filter,Targeted,Purge,Serialization,WebApi,Utility,UriUtility,IO,ImportExport,Disruption,RestoreHandler,DeleteHandler
=======
        - ${ROOT_DIR}/pipeline/jobs/unittest_job.sh --testcategories Filter,Targeted,Purge,Serialization,WebApi,Utility,UriUtility,IO,ImportExport,Disruption,RestoreHandler,RepairHandler
>>>>>>> 837a787c

    - stage: tests
      cache:
        directories:
          - $BUILD_DIR
      script:
        - ${ROOT_DIR}/pipeline/jobs/selenium_job.sh
      addons:
        sauce_connect:
          username: $SAUCE_USERNAME
          access_key: $SAUCE_ACCESS_KEY<|MERGE_RESOLUTION|>--- conflicted
+++ resolved
@@ -69,11 +69,7 @@
         directories:
           - $BUILD_DIR
       script:
-<<<<<<< HEAD
-        - ${ROOT_DIR}/pipeline/jobs/unittest_job.sh --testcategories Filter,Targeted,Purge,Serialization,WebApi,Utility,UriUtility,IO,ImportExport,Disruption,RestoreHandler,DeleteHandler
-=======
-        - ${ROOT_DIR}/pipeline/jobs/unittest_job.sh --testcategories Filter,Targeted,Purge,Serialization,WebApi,Utility,UriUtility,IO,ImportExport,Disruption,RestoreHandler,RepairHandler
->>>>>>> 837a787c
+        - ${ROOT_DIR}/pipeline/jobs/unittest_job.sh --testcategories Filter,Targeted,Purge,Serialization,WebApi,Utility,UriUtility,IO,ImportExport,Disruption,RestoreHandler,RepairHandler,DeleteHandler
 
     - stage: tests
       cache:
