{
    // Use IntelliSense to learn about possible attributes.
    // Hover to view descriptions of existing attributes.
    // For more information, visit: https://go.microsoft.com/fwlink/?linkid=830387
    "version": "0.2.0",
    "configurations": [
        {
            "name": "Launch TrayIcon executable",
            "type": "coreclr",
            "request": "launch",
            "preLaunchTask": "build",
            "program": "${workspaceFolder}/Executables/net8/Duplicati.GUI.TrayIcon/bin/Debug/net8.0/Duplicati.GUI.TrayIcon",
            "args": [],
            "cwd": "${workspaceFolder}",
            "stopAtEntry": false,
            "console": "internalConsole"
        },
        {
            "name": "Launch Server executable",
            "type": "coreclr",
            "request": "launch",
            "preLaunchTask": "build",
            "program": "${workspaceFolder}/Executables/net8/Duplicati.Server/bin/Debug/net8.0/Duplicati.Server",
            "args": [],
            "cwd": "${workspaceFolder}",
            "stopAtEntry": false,
            "console": "internalConsole"
        },
        {
            "name": "Launch CommandLine executable",
            "type": "coreclr",
            "request": "launch",
            "preLaunchTask": "build",
            "program": "${workspaceFolder}/Executables/net8/Duplicati.CommandLine/bin/Debug/net8.0/Duplicati.CommandLine",
            "args": [],
            "cwd": "${workspaceFolder}",
            "stopAtEntry": false,
            "console": "internalConsole"
        },
        {
            "name": "Launch AutoUpdater executable",
            "type": "coreclr",
            "request": "launch",
            "preLaunchTask": "build",
            "program": "${workspaceFolder}/Executables/net8/Duplicati.CommandLine.AutoUpdater/bin/Debug/net8.0/Duplicati.CommandLine.AutoUpdater",
            "args": [],
            "cwd": "${workspaceFolder}",
            "stopAtEntry": false,
            "console": "internalConsole"
        },
        {
            "name": "Launch RecoveryTool executable",
            "type": "coreclr",
            "request": "launch",
            "preLaunchTask": "build",
            "program": "${workspaceFolder}/Executables/net8/Duplicati.CommandLine.RecoveryTool/bin/Debug/net8.0/Duplicati.CommandLine.RecoveryTool",
            "args": [],
            "cwd": "${workspaceFolder}",
            "stopAtEntry": false,
            "console": "internalConsole"
        },
        {
            "name": "Launch ServerUtil executable",
            "type": "coreclr",
            "request": "launch",
            "preLaunchTask": "build",
            "program": "${workspaceFolder}/Executables/net8/Duplicati.CommandLine.ServerUtil/bin/Debug/net8.0/Duplicati.CommandLine.ServerUtil",
            "args": [],
            "cwd": "${workspaceFolder}",
            "stopAtEntry": false,
            "console": "internalConsole"
        },
        {
            "name": "Launch BackendTool executable",
            "type": "coreclr",
            "request": "launch",
            "preLaunchTask": "build",
            "program": "${workspaceFolder}/Executables/net8/Duplicati.CommandLine.BackendTool/bin/Debug/net8.0/Duplicati.CommandLine.BackendTool",
            "args": [],
            "cwd": "${workspaceFolder}",
            "stopAtEntry": false,
            "console": "internalConsole"
        },
        {
<<<<<<< HEAD
            "name": "Launch BackendTester executable",
            "type": "coreclr",
=======
            "name": "Launch Agent executable",
            "type": "coreclr",
            "request": "launch",
            "preLaunchTask": "build",
            "program": "${workspaceFolder}/Executables/net8/Duplicati.Agent/bin/Debug/net8.0/Duplicati.Agent",
            "args": [],
            "cwd": "${workspaceFolder}",
            "stopAtEntry": false,
            "console": "internalConsole"
        },
        {
            "name": "C#: Duplicati.GUI.TrayIcon Debug",
            "type": "dotnet",
>>>>>>> 8247be9c
            "request": "launch",
            "preLaunchTask": "build",
            "program": "${workspaceFolder}/Executables/net8/Duplicati.CommandLine.BackendTester/bin/Debug/net8.0/Duplicati.CommandLine.BackendTester",
            "args": [],
            "cwd": "${workspaceFolder}",
            "stopAtEntry": false,
            "console": "internalConsole"
        },

    ]
}<|MERGE_RESOLUTION|>--- conflicted
+++ resolved
@@ -82,10 +82,6 @@
             "console": "internalConsole"
         },
         {
-<<<<<<< HEAD
-            "name": "Launch BackendTester executable",
-            "type": "coreclr",
-=======
             "name": "Launch Agent executable",
             "type": "coreclr",
             "request": "launch",
@@ -97,9 +93,8 @@
             "console": "internalConsole"
         },
         {
-            "name": "C#: Duplicati.GUI.TrayIcon Debug",
-            "type": "dotnet",
->>>>>>> 8247be9c
+            "name": "Launch BackendTester executable",
+            "type": "coreclr",
             "request": "launch",
             "preLaunchTask": "build",
             "program": "${workspaceFolder}/Executables/net8/Duplicati.CommandLine.BackendTester/bin/Debug/net8.0/Duplicati.CommandLine.BackendTester",
