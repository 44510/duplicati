{
    // Use IntelliSense to learn about possible attributes.
    // Hover to view descriptions of existing attributes.
    // For more information, visit: https://go.microsoft.com/fwlink/?linkid=830387
    "version": "0.2.0",
    "configurations": [
        {
            "name": "Launch TrayIcon executable",
            "type": "coreclr",
            "request": "launch",
            "preLaunchTask": "build",
            "program": "${workspaceFolder}/Executables/net8/Duplicati.GUI.TrayIcon/bin/Debug/net8.0/Duplicati.GUI.TrayIcon",
            "args": [],
            "cwd": "${workspaceFolder}",
            "stopAtEntry": false,
            "console": "internalConsole"
        },
        {
            "name": "Launch Server executable",
            "type": "coreclr",
            "request": "launch",
            "preLaunchTask": "build",
            "program": "${workspaceFolder}/Executables/net8/Duplicati.Server/bin/Debug/net8.0/Duplicati.Server",
            "args": [],
            "cwd": "${workspaceFolder}",
            "stopAtEntry": false,
            "console": "internalConsole"
        },
        {
            "name": "Launch CommandLine executable",
            "type": "coreclr",
            "request": "launch",
            "preLaunchTask": "build",
            "program": "${workspaceFolder}/Executables/net8/Duplicati.CommandLine/bin/Debug/net8.0/Duplicati.CommandLine",
            "args": [],
            "cwd": "${workspaceFolder}",
            "stopAtEntry": false,
            "console": "internalConsole"
        },
        {
            "name": "Launch AutoUpdater executable",
            "type": "coreclr",
            "request": "launch",
            "preLaunchTask": "build",
            "program": "${workspaceFolder}/Executables/net8/Duplicati.CommandLine.AutoUpdater/bin/Debug/net8.0/Duplicati.CommandLine.AutoUpdater",
            "args": [],
            "cwd": "${workspaceFolder}",
            "stopAtEntry": false,
            "console": "internalConsole"
        },
        {
<<<<<<< HEAD
            "name": "Launch ConfigurationImporter executable",
            "type": "coreclr",
            "request": "launch",
            "preLaunchTask": "build",
            "program": "${workspaceFolder}/Executables/net8/Duplicati.CommandLine.ConfigurationImporter/bin/Debug/net8.0/Duplicati.CommandLine.ConfigurationImporter",
=======
            "name": "Launch RecoveryTool executable",
            "type": "coreclr",
            "request": "launch",
            "preLaunchTask": "build",
            "program": "${workspaceFolder}/Executables/net8/Duplicati.CommandLine.RecoveryTool/bin/Debug/net8.0/Duplicati.CommandLine.RecoveryTool",
>>>>>>> e743cc7b
            "args": [],
            "cwd": "${workspaceFolder}",
            "stopAtEntry": false,
            "console": "internalConsole"
        },
        {
            "name": "C#: Duplicati.GUI.TrayIcon Debug",
            "type": "dotnet",
            "request": "launch",
            "projectPath": "${workspaceFolder}/Executables/net8/Duplicati.GUI.TrayIcon/Duplicati.GUI.TrayIcon.csproj"
        }

    ]
}<|MERGE_RESOLUTION|>--- conflicted
+++ resolved
@@ -49,19 +49,22 @@
             "console": "internalConsole"
         },
         {
-<<<<<<< HEAD
             "name": "Launch ConfigurationImporter executable",
             "type": "coreclr",
             "request": "launch",
             "preLaunchTask": "build",
             "program": "${workspaceFolder}/Executables/net8/Duplicati.CommandLine.ConfigurationImporter/bin/Debug/net8.0/Duplicati.CommandLine.ConfigurationImporter",
-=======
+            "args": [],
+            "cwd": "${workspaceFolder}",
+            "stopAtEntry": false,
+            "console": "internalConsole"
+        },
+        {
             "name": "Launch RecoveryTool executable",
             "type": "coreclr",
             "request": "launch",
             "preLaunchTask": "build",
             "program": "${workspaceFolder}/Executables/net8/Duplicati.CommandLine.RecoveryTool/bin/Debug/net8.0/Duplicati.CommandLine.RecoveryTool",
->>>>>>> e743cc7b
             "args": [],
             "cwd": "${workspaceFolder}",
             "stopAtEntry": false,
