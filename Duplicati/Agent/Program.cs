--- conflicted
+++ resolved
@@ -1,442 +1,427 @@
-﻿// Copyright (C) 2024, The Duplicati Team
-// https://duplicati.com, hello@duplicati.com
-// 
-// Permission is hereby granted, free of charge, to any person obtaining a 
-// copy of this software and associated documentation files (the "Software"), 
-// to deal in the Software without restriction, including without limitation 
-// the rights to use, copy, modify, merge, publish, distribute, sublicense, 
-// and/or sell copies of the Software, and to permit persons to whom the 
-// Software is furnished to do so, subject to the following conditions:
-// 
-// The above copyright notice and this permission notice shall be included in 
-// all copies or substantial portions of the Software.
-// 
-// THE SOFTWARE IS PROVIDED "AS IS", WITHOUT WARRANTY OF ANY KIND, EXPRESS 
-// OR IMPLIED, INCLUDING BUT NOT LIMITED TO THE WARRANTIES OF MERCHANTABILITY, 
-// FITNESS FOR A PARTICULAR PURPOSE AND NONINFRINGEMENT. IN NO EVENT SHALL THE 
-// AUTHORS OR COPYRIGHT HOLDERS BE LIABLE FOR ANY CLAIM, DAMAGES OR OTHER 
-// LIABILITY, WHETHER IN AN ACTION OF CONTRACT, TORT OR OTHERWISE, ARISING 
-// FROM, OUT OF OR IN CONNECTION WITH THE SOFTWARE OR THE USE OR OTHER 
-// DEALINGS IN THE SOFTWARE.
-
-using System.CommandLine;
-using System.CommandLine.Builder;
-using System.CommandLine.NamingConventionBinder;
-using System.CommandLine.Parsing;
-using System.Reactive.Linq;
-using System.Security.Cryptography;
-using Duplicati.Library.Encryption;
-using Duplicati.Library.Interface;
-using Duplicati.Library.Logging;
-using Duplicati.Library.Main;
-using Duplicati.Library.RemoteControl;
-using Duplicati.Library.RestAPI;
-using Duplicati.Library.Utility;
-using Duplicati.Server;
-using Duplicati.WebserverCore.Abstractions;
-using Microsoft.Extensions.DependencyInjection;
-
-namespace Duplicati.Agent;
-
-public static class Program
-{
-    /// <summary>
-    /// The log tag for messages from this class
-    /// </summary>
-    private static readonly string LogTag = Log.LogTagFromType(typeof(Program));
-
-    /// <summary>
-    /// Create a random pre-shared key for the agent
-    /// </summary>
-    private static string? PreSharedKey = null;
-
-
-    /// <summary>
-    /// Commandline arguments for the agent
-    /// </summary>
-    /// <param name="AgentRegistrationUrl">The server URL to connect to</param>
-    /// <param name="AgentSettingsFile">The file to use for the agent settings</param>
-    /// <param name="AgentSettingsFilePassphrase">The passphrase for the agent settings file</param>
-    /// <param name="WebserviceListenInterface">The interface to listen on for the webserver</param>
-    /// <param name="WebservicePort">The port to listen on for the webserver</param>
-    /// <param name="WebservicePassword">The password for the webserver, random if none supplied</param>
-    /// <param name="SettingsEncryptionKey">The encryption key for the database settings</param>
-    /// <param name="WindowsEventLog">The Windows event log to write to</param>
-    /// <param name="DisableDbEncryption">Disable database encryption</param>
-    /// <param name="WebserviceResetJwtConfig">Reset the JWT configuration</param>
-    /// <param name="WebserviceAllowedHostnames">The allowed hostnames for the webserver</param>
-    /// <param name="WebserviceApiOnly">Only allow API access to the webserver</param>
-    /// <param name="WebserviceDisableSigninTokens">Disable signin tokens for the webserver</param>
-    /// <param name="PingPongKeepalive">Enable ping-pong keepalive</param>
-    /// <param name="DisablePreSharedKey">Disable the pre-shared key</param>
-    /// <param name="SecretProvider">The secret provider to use</param>
-    /// <param name="SecretProviderCache">The secret provider cache level</param>
-    /// <param name="SecretProviderPattern">The secret provider pattern</param>
-    private sealed record CommandLineArguments(
-        string AgentRegistrationUrl,
-        FileInfo AgentSettingsFile,
-        string? AgentSettingsFilePassphrase,
-        string WebserviceListenInterface,
-        string WebservicePort,
-        string WebservicePassword,
-        string? SettingsEncryptionKey,
-        string WindowsEventLog,
-        bool DisableDbEncryption,
-        bool WebserviceResetJwtConfig,
-        string WebserviceAllowedHostnames,
-        bool WebserviceApiOnly,
-        bool WebserviceDisableSigninTokens,
-        bool PingPongKeepalive,
-        bool DisablePreSharedKey,
-        string? SecretProvider,
-        SecretProviderHelper.CachingLevel SecretProviderCache,
-        string SecretProviderPattern
-    );
-
-    [STAThread]
-    public static Task<int> Main(string[] args)
-    {
-        Library.AutoUpdater.PreloadSettingsLoader.ConfigurePreloadSettings(ref args, Library.AutoUpdater.PackageHelper.NamedExecutable.Agent);
-
-        var runcmd = new Command("run", "Runs the agent")
-        {
-<<<<<<< HEAD
-            new Option<string>("--agent-registration-url", description: "The server URL to connect to", getDefaultValue: () => "https://agent.duplicati.com"),
-            new Option<FileInfo>("--agent-settings-file", description: "The file to use for the agent settings", getDefaultValue: () => new FileInfo(Settings.DefaultSettingsFile)),
-            new Option<string?>("--agent-settings-file-passphrase", description: "The passphrase for the agent settings file", getDefaultValue: () => null),
-            new Option<string>("--webservice-listen-interface", description: "The interface to listen on for the webserver", getDefaultValue: () => "loopback"),
-            new Option<string>("--webservice-port", description: "The port to listen on for the webserver", getDefaultValue: () => "8210"),
-            new Option<string?>("--webservice-password", description: "The password for the webserver, random if none supplied", getDefaultValue: () => null),
-            new Option<string?>("--settings-encryption-key", description: "The encryption key for the database settings", getDefaultValue: () => null),
-            new Option<string>("--windows-eventlog", description: "The Windows event log to write to", getDefaultValue: () => "Duplicati"),
-            new Option<bool>("--disable-db-encryption", description: "Disable database encryption", getDefaultValue: () => false),
-            new Option<bool>("--webservice-reset-jwt-config", description: "Reset the JWT configuration", getDefaultValue: () => true),
-            new Option<string>("--webservice-allowed-hostnames", description: "The allowed hostnames for the webserver", getDefaultValue: () => "127.0.0.1"),
-            new Option<bool>("--webservice-api-only", description: "Only allow API access to the webserver", getDefaultValue: () => true),
-            new Option<bool>("--webservice-disable-signin-tokens", description: "Disable signin tokens for the webserver", getDefaultValue: () => true),
-            new Option<bool>("--ping-pong-keepalive", description: "Enable ping-pong keepalive", getDefaultValue: () => false),
-            new Option<string?>("--secret-provider", description: "The secret provider to use", getDefaultValue: () => null),
-            new Option<SecretProviderHelper.CachingLevel>("--secret-provider-cache", description: "The secret provider cache level", getDefaultValue: () => SecretProviderHelper.CachingLevel.None),
-            new Option<string>("--secret-provider-pattern", description: "The secret provider pattern", getDefaultValue: () => "$"),
-=======
-            new Option<string>("registration-url", description: "The server URL to connect to", getDefaultValue: () => RegisterForRemote.DefaultRegisterationUrl),
-            new Option<FileInfo>("agent-settings-file", description: "The file to use for the agent settings", getDefaultValue: () => new FileInfo(Settings.DefaultSettingsFile)),
-            new Option<string>("webservice-listen-interface", description: "The interface to listen on for the webserver", getDefaultValue: () => "loopback"),
-            new Option<string>("webservice-port", description: "The port to listen on for the webserver", getDefaultValue: () => "8210"),
-            new Option<string?>("webservice-password", description: "The password for the webserver, random if none supplied", getDefaultValue: () => null),
-            new Option<string>("windows-eventlog", description: "The Windows event log to write to", getDefaultValue: () => "Duplicati"),
-            new Option<bool>("disable-db-encryption", description: "Disable database encryption", getDefaultValue: () => false),
-            new Option<bool>("webservice-reset-jwt-config", description: "Reset the JWT configuration", getDefaultValue: () => true),
-            new Option<string>("webservice-allowed-hostnames", description: "The allowed hostnames for the webserver", getDefaultValue: () => "127.0.0.1"),
-            new Option<bool>("webservice-api-only", description: "Only allow API access to the webserver", getDefaultValue: () => true),
-            new Option<bool>("webservice-disable-signin-tokens", description: "Disable signin tokens for the webserver", getDefaultValue: () => true),
-            new Option<bool>("ping-pong-keepalive", description: "Enable ping-pong keepalive", getDefaultValue: () => false)
->>>>>>> 433fa8b6
-        };
-        runcmd.Handler = CommandHandler.Create<CommandLineArguments>(RunAgent);
-
-        var clearCommand = new Command("clear", "Clears the agent settings")
-        {
-            new Option<FileInfo>("--agent-settings-file", description: "The file to use for the agent settings", getDefaultValue: () => new FileInfo(Settings.DefaultSettingsFile)),
-        };
-        clearCommand.Handler = CommandHandler.Create<FileInfo>(ClearAgentSettings);
-
-        var rootcmd = new RootCommand("Duplicati Agent")
-        {
-            runcmd,
-            clearCommand
-        };
-        // rootcmd.Handler = CommandHandler.Create<CommandLineArguments>(RunAgent);
-
-        return new CommandLineBuilder(rootcmd)
-            .UseDefaults()
-            .UseExceptionHandler((ex, context) =>
-            {
-                if (ex is UserInformationException userInformationException)
-                {
-                    Console.WriteLine("ErrorID: {0}", userInformationException.HelpID);
-                    Console.WriteLine("Message: {0}", userInformationException.Message);
-                    context.ExitCode = 2;
-                }
-                else
-                {
-                    Console.WriteLine("Exception: " + ex);
-                    context.ExitCode = 1;
-                }
-            })
-            .Build()
-            .InvokeAsync(args);
-    }
-
-    /// <summary>
-    /// Clears any local agent settings
-    /// </summary>
-    /// <param name="agentSettingsFile">The file to clear</param>
-    /// <returns>The exit code</returns>
-    private static Task<int> ClearAgentSettings(FileInfo agentSettingsFile)
-    {
-        if (File.Exists(agentSettingsFile.FullName))
-            File.Delete(agentSettingsFile.FullName);
-        return Task.FromResult(0);
-    }
-
-    /// <summary>
-    /// Runs the agent
-    /// </summary>
-    /// <param name="agentConfig">The configuration from the commandline</param>
-    /// <returns>The exit code</returns>
-    private static async Task<int> RunAgent(CommandLineArguments agentConfig)
-    {
-        // Read the environment variable for the encryption key
-        if (string.IsNullOrWhiteSpace(agentConfig.SettingsEncryptionKey))
-            agentConfig = agentConfig with { SettingsEncryptionKey = Environment.GetEnvironmentVariable(EncryptedFieldHelper.ENVIROMENT_VARIABLE_NAME) };
-
-        // Apply the secret provider, if present
-        if (!string.IsNullOrWhiteSpace(agentConfig.SecretProvider))
-        {
-            // We can set any string properties on the agent configuration
-            var agentProps = agentConfig.GetType().GetProperties()
-                .Where(x => x.CanRead && x.CanWrite)
-                .Where(x => !x.Name.StartsWith(nameof(CommandLineArguments.SecretProvider)))
-                .Where(x => x.PropertyType == typeof(string) || Nullable.GetUnderlyingType(x.PropertyType) == typeof(string))
-                .ToDictionary(x => x.Name, x => x);
-
-            // Grab potential options from the agent configuration
-            var options = agentProps.Select(x => (x.Key, Value: x.Value.GetValue(agentConfig)?.ToString()))
-                .Where(x => x.Value != null)
-                .ToDictionary(x => x.Key, x => x.Value!);
-
-            // Patch with the secret provider options
-            options["secret-provider"] = agentConfig.SecretProvider;
-            options["secret-provider-cache"] = agentConfig.SecretProviderCache.ToString();
-            options["secret-provider-pattern"] = agentConfig.SecretProviderPattern;
-
-            FIXMEGlobal.SecretProvider = await SecretProviderHelper.ApplySecretProviderAsync([], options, TempFolder.SystemTempPath, null, CancellationToken.None);
-
-            // Apply the secret provider to the agent configuration
-            foreach (var prop in agentProps)
-                if (options.TryGetValue(prop.Key, out string? value))
-                    prop.Value.SetValue(agentConfig, value);
-        }
-
-        // Prevent access to the webserver interface from anything but the agent
-        if (string.IsNullOrWhiteSpace(agentConfig.WebservicePassword))
-            agentConfig = agentConfig with { WebservicePassword = System.Security.Cryptography.RandomNumberGenerator.GetHexString(128) };
-
-        // Set the pre-shared key for the agent
-        if (!agentConfig.DisablePreSharedKey)
-            WebserverCore.Middlewares.PreSharedKeyFilter.PreSharedKey = PreSharedKey = RandomNumberGenerator.GetHexString(128);
-
-        using var cts = new CancellationTokenSource();
-
-        var target = new ControllerMultiLogTarget(new ConsoleLogDestination(), LogMessageType.Information, null);
-        using (Log.StartScope(target))
-        {
-            if (OperatingSystem.IsWindows())
-            {
-                if (!WindowsEventLogSource.SourceExists(agentConfig.WindowsEventLog))
-                {
-                    Console.WriteLine("The Windows event log source does not exist, creating it");
-                    try { WindowsEventLogSource.CreateEventSource(agentConfig.WindowsEventLog); }
-                    catch (Exception ex) { Console.WriteLine("Failed to create the Windows event log source: {0}", ex.Message); }
-                }
-
-                if (WindowsEventLogSource.SourceExists(agentConfig.WindowsEventLog))
-                    target.AddTarget(new WindowsEventLogSource(agentConfig.WindowsEventLog), LogMessageType.Information, null);
-            }
-
-            Log.WriteMessage(LogMessageType.Information, LogTag, "AgentStarting", "Starting agent");
-
-            var settings = await Register(agentConfig.AgentRegistrationUrl, agentConfig.AgentSettingsFile.FullName, agentConfig.AgentSettingsFilePassphrase, cts.Token);
-
-            var t = await Task.WhenAny(
-                Task.Run(() => StartLocalServer(agentConfig, settings, cts.Token)),
-                KeepRemoteConnection.Start(
-                    settings.ServerUrl,
-                    settings.JWT,
-                    settings.CertificateUrl,
-                    settings.ServerCertificates,
-                    cts.Token,
-                    c => ReKey(agentConfig, c),
-                    (m) => OnMessage(m, agentConfig)
-                )
-            );
-
-            await t;
-
-            return 0;
-        }
-    }
-
-    private static async Task OnMessage(KeepRemoteConnection.CommandMessage message, CommandLineArguments agentConfig)
-    {
-        Log.WriteMessage(LogMessageType.Information, LogTag, "OnMessage", "Received message: {0}", message);
-
-        var provider = FIXMEGlobal.Provider.GetRequiredService<IJWTTokenProvider>();
-        var token = provider.CreateAccessToken("agent", provider.TemporaryFamilyId, TimeSpan.FromMinutes(2));
-        using var httpClient = FIXMEGlobal.Provider.GetRequiredService<IHttpClientFactory>().CreateClient();
-        httpClient.DefaultRequestHeaders.Authorization = new System.Net.Http.Headers.AuthenticationHeaderValue("Bearer", token);
-        httpClient.BaseAddress = new System.Uri($"http://127.0.0.1:{agentConfig.WebservicePort}");
-
-        if (!string.IsNullOrWhiteSpace(WebserverCore.Middlewares.PreSharedKeyFilter.PreSharedKey))
-            httpClient.DefaultRequestHeaders.Add(WebserverCore.Middlewares.PreSharedKeyFilter.HeaderName, PreSharedKey);
-
-        await message.Handle(httpClient);
-    }
-
-    private static Task ReKey(CommandLineArguments agentConfig, ClaimedClientData keydata)
-    {
-        Log.WriteMessage(LogMessageType.Information, LogTag, "ReKey", "Rekeying the settings");
-        var settings = Settings.Load(agentConfig.AgentSettingsFile.FullName, agentConfig.AgentSettingsFilePassphrase);
-        if (!string.IsNullOrWhiteSpace(keydata.JWT) && settings.JWT != keydata.JWT)
-            settings = settings with { JWT = keydata.JWT };
-        if (keydata.ServerCertificates != null && keydata.ServerCertificates.Any())
-            settings = settings with { ServerCertificates = keydata.ServerCertificates };
-
-        // Only allow re-keying if the settings encryption key is not set
-        if (!FIXMEGlobal.SettingsEncryptionKeyProvidedExternally)
-        {
-            if (!string.IsNullOrWhiteSpace(keydata.LocalEncryptionKey) && settings.SettingsEncryptionKey != keydata.LocalEncryptionKey)
-            {
-                // Log.WriteMessage(LogMessageType.Information, LogTag, "ReKey", "Changing the local settings encryption key");
-                // TODO: Implement changing the database encryption key
-                // FIXMEGlobal.Provider.GetRequiredService<Connection>().ChangeDbKey(keydata.LocalEncryptionKey);
-                // settings = settings with { SettingsEncryptionKey = keydata.LocalEncryptionKey };
-            }
-        }
-        settings.Save();
-
-        return Task.CompletedTask;
-    }
-
-    /// <summary>
-    /// Runs the server, restarting on crashes
-    /// </summary>
-    /// <param name="args">The commandline arguments passed to the server</param>
-    /// <param name="cancellationToken">The cancellation token to use for the process</param>
-    /// <returns>An awaitable task</returns>
-    private static async Task RunServer(string[] args, CancellationToken cancellationToken)
-    {
-        cancellationToken.Register(() =>
-        {
-            Server.Program.ApplicationExitEvent.Set();
-        });
-
-        var lastRestart = DateTime.Now;
-        while (!cancellationToken.IsCancellationRequested)
-        {
-            try
-            {
-                lastRestart = DateTime.Now;
-                Server.Program.Main(args);
-            }
-            catch (Exception ex)
-            {
-                if (!cancellationToken.IsCancellationRequested)
-                {
-                    var nextRestart = lastRestart.AddSeconds(30);
-                    var waitTime = nextRestart - DateTime.Now;
-                    if (waitTime.TotalSeconds < 0)
-                        waitTime = TimeSpan.FromSeconds(0);
-                    Log.WriteMessage(LogMessageType.Error, LogTag, "ServerCrash", ex, "Server crashed, restarting in {0} seconds", waitTime.TotalSeconds);
-                    if (waitTime.TotalSeconds > 0)
-                        await Task.Delay(waitTime);
-                }
-            }
-        }
-    }
-
-    /// <summary>
-    /// Registers the machine with the remote server
-    /// </summary>
-    /// <param name="registrationUrl">The URL to register the machine with</param>
-    /// <param name="settingsFile">The file to save the settings to</param>
-    /// <param name="settingsPasshrase">The passphrase for the settings file</param>
-    /// <param name="cancellationToken">The cancellation token to use for the process</param>
-    /// <returns>The settings for the machine</returns>
-    private static async Task<Settings> Register(string registrationUrl, string settingsFile, string? settingsPasshrase, CancellationToken cancellationToken)
-    {
-        var settings = Settings.Load(settingsFile, settingsPasshrase);
-        if (string.IsNullOrWhiteSpace(settings.JWT))
-        {
-            Log.WriteMessage(LogMessageType.Information, LogTag, "ClientNoJWT", "No JWT found in settings, starting in registration mode");
-            using (var registration = new RegisterForRemote(registrationUrl, null, cancellationToken))
-            {
-                var registerClientData = await registration.Register();
-                if (registerClientData.RegistrationData != null)
-                {
-                    Log.WriteMessage(LogMessageType.Information, LogTag, "ClientRegistered", $"Machine registered, claim it by visiting: {registerClientData.RegistrationData.ClaimLink}");
-
-                    try
-                    {
-                        Library.Utility.UrlUtility.OpenURL(registerClientData.RegistrationData.ClaimLink);
-                    }
-                    catch (Exception ex)
-                    {
-                        Log.WriteMessage(LogMessageType.Warning, LogTag, "ClientClaimLink", ex, "Failed to open the claim link in system browser");
-                    }
-                }
-                var claimedClientData = await registration.Claim();
-
-                Log.WriteMessage(LogMessageType.Information, LogTag, "ClientClaimed", "Machine claimed, saving JWT");
-                settings = settings with
-                {
-                    JWT = claimedClientData.JWT,
-                    ServerUrl = claimedClientData.ServerUrl,
-                    SettingsEncryptionKey = claimedClientData.LocalEncryptionKey,
-                    ServerCertificates = claimedClientData.ServerCertificates,
-                    CertificateUrl = claimedClientData.CertificateUrl
-                };
-
-                settings.Save();
-            }
-        }
-
-        return settings;
-    }
-
-    /// <summary>
-    /// Starts the local webserver in locked down mode, restarting on crashes
-    /// </summary>
-    /// <param name="agentConfig">The agent configuration</param>
-    /// <param name="settings">The settings for the agent</param>
-    /// <param name="cancellationToken">The cancellation token that stops the server</param>
-    /// <returns>An awaitable task</returns>
-    private static async Task StartLocalServer(CommandLineArguments agentConfig, Settings settings, CancellationToken cancellationToken)
-    {
-        // TODO: Look into pipes for Kestrel to prevent network access
-
-        string? settingsEncryptionKey = null;
-
-        // Prefer the local key for the settings encryption
-        if (!string.IsNullOrWhiteSpace(agentConfig.SettingsEncryptionKey))
-            settingsEncryptionKey = agentConfig.SettingsEncryptionKey;
-        // Otherwise use server provided key
-        else if (!string.IsNullOrWhiteSpace(settings.SettingsEncryptionKey))
-            settingsEncryptionKey = settings.SettingsEncryptionKey;
-
-        // Lock down the instance, reset tokens and password,
-        // and forward relevant settings from agent to the webserver
-        var args = new[] {
-                $"--webservice-listen-interface={agentConfig.WebserviceListenInterface}",
-                $"--webservice-password={agentConfig.WebservicePassword}",
-                OperatingSystem.IsWindows() ? $"--windows-eventlog={agentConfig.WindowsEventLog}" : "",
-                $"--webservice-port={agentConfig.WebservicePort}",
-                $"--webservice-reset-jwt-config={agentConfig.WebserviceResetJwtConfig}",
-                $"--webservice-allowed-hostnames={agentConfig.WebserviceAllowedHostnames}",
-                $"--webservice-api-only={agentConfig.WebserviceApiOnly}",
-                $"--webservice-disable-signin-tokens={agentConfig.WebserviceDisableSigninTokens}",
-                $"--disable-db-encryption={agentConfig.DisableDbEncryption}",
-                string.IsNullOrWhiteSpace(settingsEncryptionKey) ? "" : $"--settings-encryption-key={settingsEncryptionKey}",
-            }
-            .Where(x => !string.IsNullOrWhiteSpace(x))
-            .ToArray();
-
-        // Set the global origin
-        FIXMEGlobal.Origin = "Agent";
-
-        // Start the server
-        await RunServer(args, cancellationToken);
-    }
-}
-
+﻿// Copyright (C) 2024, The Duplicati Team
+// https://duplicati.com, hello@duplicati.com
+// 
+// Permission is hereby granted, free of charge, to any person obtaining a 
+// copy of this software and associated documentation files (the "Software"), 
+// to deal in the Software without restriction, including without limitation 
+// the rights to use, copy, modify, merge, publish, distribute, sublicense, 
+// and/or sell copies of the Software, and to permit persons to whom the 
+// Software is furnished to do so, subject to the following conditions:
+// 
+// The above copyright notice and this permission notice shall be included in 
+// all copies or substantial portions of the Software.
+// 
+// THE SOFTWARE IS PROVIDED "AS IS", WITHOUT WARRANTY OF ANY KIND, EXPRESS 
+// OR IMPLIED, INCLUDING BUT NOT LIMITED TO THE WARRANTIES OF MERCHANTABILITY, 
+// FITNESS FOR A PARTICULAR PURPOSE AND NONINFRINGEMENT. IN NO EVENT SHALL THE 
+// AUTHORS OR COPYRIGHT HOLDERS BE LIABLE FOR ANY CLAIM, DAMAGES OR OTHER 
+// LIABILITY, WHETHER IN AN ACTION OF CONTRACT, TORT OR OTHERWISE, ARISING 
+// FROM, OUT OF OR IN CONNECTION WITH THE SOFTWARE OR THE USE OR OTHER 
+// DEALINGS IN THE SOFTWARE.
+
+using System.CommandLine;
+using System.CommandLine.Builder;
+using System.CommandLine.NamingConventionBinder;
+using System.CommandLine.Parsing;
+using System.Reactive.Linq;
+using System.Security.Cryptography;
+using Duplicati.Library.Encryption;
+using Duplicati.Library.Interface;
+using Duplicati.Library.Logging;
+using Duplicati.Library.Main;
+using Duplicati.Library.RemoteControl;
+using Duplicati.Library.RestAPI;
+using Duplicati.Library.Utility;
+using Duplicati.Server;
+using Duplicati.WebserverCore.Abstractions;
+using Microsoft.Extensions.DependencyInjection;
+
+namespace Duplicati.Agent;
+
+public static class Program
+{
+    /// <summary>
+    /// The log tag for messages from this class
+    /// </summary>
+    private static readonly string LogTag = Log.LogTagFromType(typeof(Program));
+
+    /// <summary>
+    /// Create a random pre-shared key for the agent
+    /// </summary>
+    private static string? PreSharedKey = null;
+
+
+    /// <summary>
+    /// Commandline arguments for the agent
+    /// </summary>
+    /// <param name="AgentRegistrationUrl">The server URL to connect to</param>
+    /// <param name="AgentSettingsFile">The file to use for the agent settings</param>
+    /// <param name="AgentSettingsFilePassphrase">The passphrase for the agent settings file</param>
+    /// <param name="WebserviceListenInterface">The interface to listen on for the webserver</param>
+    /// <param name="WebservicePort">The port to listen on for the webserver</param>
+    /// <param name="WebservicePassword">The password for the webserver, random if none supplied</param>
+    /// <param name="SettingsEncryptionKey">The encryption key for the database settings</param>
+    /// <param name="WindowsEventLog">The Windows event log to write to</param>
+    /// <param name="DisableDbEncryption">Disable database encryption</param>
+    /// <param name="WebserviceResetJwtConfig">Reset the JWT configuration</param>
+    /// <param name="WebserviceAllowedHostnames">The allowed hostnames for the webserver</param>
+    /// <param name="WebserviceApiOnly">Only allow API access to the webserver</param>
+    /// <param name="WebserviceDisableSigninTokens">Disable signin tokens for the webserver</param>
+    /// <param name="PingPongKeepalive">Enable ping-pong keepalive</param>
+    /// <param name="DisablePreSharedKey">Disable the pre-shared key</param>
+    /// <param name="SecretProvider">The secret provider to use</param>
+    /// <param name="SecretProviderCache">The secret provider cache level</param>
+    /// <param name="SecretProviderPattern">The secret provider pattern</param>
+    private sealed record CommandLineArguments(
+        string AgentRegistrationUrl,
+        FileInfo AgentSettingsFile,
+        string? AgentSettingsFilePassphrase,
+        string WebserviceListenInterface,
+        string WebservicePort,
+        string WebservicePassword,
+        string? SettingsEncryptionKey,
+        string WindowsEventLog,
+        bool DisableDbEncryption,
+        bool WebserviceResetJwtConfig,
+        string WebserviceAllowedHostnames,
+        bool WebserviceApiOnly,
+        bool WebserviceDisableSigninTokens,
+        bool PingPongKeepalive,
+        bool DisablePreSharedKey,
+        string? SecretProvider,
+        SecretProviderHelper.CachingLevel SecretProviderCache,
+        string SecretProviderPattern
+    );
+
+    [STAThread]
+    public static Task<int> Main(string[] args)
+    {
+        Library.AutoUpdater.PreloadSettingsLoader.ConfigurePreloadSettings(ref args, Library.AutoUpdater.PackageHelper.NamedExecutable.Agent);
+
+        var runcmd = new Command("run", "Runs the agent")
+        {
+            new Option<string>("--agent-registration-url", description: "The server URL to connect to", getDefaultValue: () => RegisterForRemote.DefaultRegisterationUrl),
+            new Option<FileInfo>("--agent-settings-file", description: "The file to use for the agent settings", getDefaultValue: () => new FileInfo(Settings.DefaultSettingsFile)),
+            new Option<string?>("--agent-settings-file-passphrase", description: "The passphrase for the agent settings file", getDefaultValue: () => null),
+            new Option<string>("--webservice-listen-interface", description: "The interface to listen on for the webserver", getDefaultValue: () => "loopback"),
+            new Option<string>("--webservice-port", description: "The port to listen on for the webserver", getDefaultValue: () => "8210"),
+            new Option<string?>("--webservice-password", description: "The password for the webserver, random if none supplied", getDefaultValue: () => null),
+            new Option<string?>("--settings-encryption-key", description: "The encryption key for the database settings", getDefaultValue: () => null),
+            new Option<string>("--windows-eventlog", description: "The Windows event log to write to", getDefaultValue: () => "Duplicati"),
+            new Option<bool>("--disable-db-encryption", description: "Disable database encryption", getDefaultValue: () => false),
+            new Option<bool>("--webservice-reset-jwt-config", description: "Reset the JWT configuration", getDefaultValue: () => true),
+            new Option<string>("--webservice-allowed-hostnames", description: "The allowed hostnames for the webserver", getDefaultValue: () => "127.0.0.1"),
+            new Option<bool>("--webservice-api-only", description: "Only allow API access to the webserver", getDefaultValue: () => true),
+            new Option<bool>("--webservice-disable-signin-tokens", description: "Disable signin tokens for the webserver", getDefaultValue: () => true),
+            new Option<bool>("--ping-pong-keepalive", description: "Enable ping-pong keepalive", getDefaultValue: () => false),
+            new Option<string?>("--secret-provider", description: "The secret provider to use", getDefaultValue: () => null),
+            new Option<SecretProviderHelper.CachingLevel>("--secret-provider-cache", description: "The secret provider cache level", getDefaultValue: () => SecretProviderHelper.CachingLevel.None),
+            new Option<string>("--secret-provider-pattern", description: "The secret provider pattern", getDefaultValue: () => "$"),
+        };
+        runcmd.Handler = CommandHandler.Create<CommandLineArguments>(RunAgent);
+
+        var clearCommand = new Command("clear", "Clears the agent settings")
+        {
+            new Option<FileInfo>("--agent-settings-file", description: "The file to use for the agent settings", getDefaultValue: () => new FileInfo(Settings.DefaultSettingsFile)),
+        };
+        clearCommand.Handler = CommandHandler.Create<FileInfo>(ClearAgentSettings);
+
+        var rootcmd = new RootCommand("Duplicati Agent")
+        {
+            runcmd,
+            clearCommand
+        };
+        // rootcmd.Handler = CommandHandler.Create<CommandLineArguments>(RunAgent);
+
+        return new CommandLineBuilder(rootcmd)
+            .UseDefaults()
+            .UseExceptionHandler((ex, context) =>
+            {
+                if (ex is UserInformationException userInformationException)
+                {
+                    Console.WriteLine("ErrorID: {0}", userInformationException.HelpID);
+                    Console.WriteLine("Message: {0}", userInformationException.Message);
+                    context.ExitCode = 2;
+                }
+                else
+                {
+                    Console.WriteLine("Exception: " + ex);
+                    context.ExitCode = 1;
+                }
+            })
+            .Build()
+            .InvokeAsync(args);
+    }
+
+    /// <summary>
+    /// Clears any local agent settings
+    /// </summary>
+    /// <param name="agentSettingsFile">The file to clear</param>
+    /// <returns>The exit code</returns>
+    private static Task<int> ClearAgentSettings(FileInfo agentSettingsFile)
+    {
+        if (File.Exists(agentSettingsFile.FullName))
+            File.Delete(agentSettingsFile.FullName);
+        return Task.FromResult(0);
+    }
+
+    /// <summary>
+    /// Runs the agent
+    /// </summary>
+    /// <param name="agentConfig">The configuration from the commandline</param>
+    /// <returns>The exit code</returns>
+    private static async Task<int> RunAgent(CommandLineArguments agentConfig)
+    {
+        // Read the environment variable for the encryption key
+        if (string.IsNullOrWhiteSpace(agentConfig.SettingsEncryptionKey))
+            agentConfig = agentConfig with { SettingsEncryptionKey = Environment.GetEnvironmentVariable(EncryptedFieldHelper.ENVIROMENT_VARIABLE_NAME) };
+
+        // Apply the secret provider, if present
+        if (!string.IsNullOrWhiteSpace(agentConfig.SecretProvider))
+        {
+            // We can set any string properties on the agent configuration
+            var agentProps = agentConfig.GetType().GetProperties()
+                .Where(x => x.CanRead && x.CanWrite)
+                .Where(x => !x.Name.StartsWith(nameof(CommandLineArguments.SecretProvider)))
+                .Where(x => x.PropertyType == typeof(string) || Nullable.GetUnderlyingType(x.PropertyType) == typeof(string))
+                .ToDictionary(x => x.Name, x => x);
+
+            // Grab potential options from the agent configuration
+            var options = agentProps.Select(x => (x.Key, Value: x.Value.GetValue(agentConfig)?.ToString()))
+                .Where(x => x.Value != null)
+                .ToDictionary(x => x.Key, x => x.Value!);
+
+            // Patch with the secret provider options
+            options["secret-provider"] = agentConfig.SecretProvider;
+            options["secret-provider-cache"] = agentConfig.SecretProviderCache.ToString();
+            options["secret-provider-pattern"] = agentConfig.SecretProviderPattern;
+
+            FIXMEGlobal.SecretProvider = await SecretProviderHelper.ApplySecretProviderAsync([], options, TempFolder.SystemTempPath, null, CancellationToken.None);
+
+            // Apply the secret provider to the agent configuration
+            foreach (var prop in agentProps)
+                if (options.TryGetValue(prop.Key, out string? value))
+                    prop.Value.SetValue(agentConfig, value);
+        }
+
+        // Prevent access to the webserver interface from anything but the agent
+        if (string.IsNullOrWhiteSpace(agentConfig.WebservicePassword))
+            agentConfig = agentConfig with { WebservicePassword = System.Security.Cryptography.RandomNumberGenerator.GetHexString(128) };
+
+        // Set the pre-shared key for the agent
+        if (!agentConfig.DisablePreSharedKey)
+            WebserverCore.Middlewares.PreSharedKeyFilter.PreSharedKey = PreSharedKey = RandomNumberGenerator.GetHexString(128);
+
+        using var cts = new CancellationTokenSource();
+
+        var target = new ControllerMultiLogTarget(new ConsoleLogDestination(), LogMessageType.Information, null);
+        using (Log.StartScope(target))
+        {
+            if (OperatingSystem.IsWindows())
+            {
+                if (!WindowsEventLogSource.SourceExists(agentConfig.WindowsEventLog))
+                {
+                    Console.WriteLine("The Windows event log source does not exist, creating it");
+                    try { WindowsEventLogSource.CreateEventSource(agentConfig.WindowsEventLog); }
+                    catch (Exception ex) { Console.WriteLine("Failed to create the Windows event log source: {0}", ex.Message); }
+                }
+
+                if (WindowsEventLogSource.SourceExists(agentConfig.WindowsEventLog))
+                    target.AddTarget(new WindowsEventLogSource(agentConfig.WindowsEventLog), LogMessageType.Information, null);
+            }
+
+            Log.WriteMessage(LogMessageType.Information, LogTag, "AgentStarting", "Starting agent");
+
+            var settings = await Register(agentConfig.AgentRegistrationUrl, agentConfig.AgentSettingsFile.FullName, agentConfig.AgentSettingsFilePassphrase, cts.Token);
+
+            var t = await Task.WhenAny(
+                Task.Run(() => StartLocalServer(agentConfig, settings, cts.Token)),
+                KeepRemoteConnection.Start(
+                    settings.ServerUrl,
+                    settings.JWT,
+                    settings.CertificateUrl,
+                    settings.ServerCertificates,
+                    cts.Token,
+                    c => ReKey(agentConfig, c),
+                    (m) => OnMessage(m, agentConfig)
+                )
+            );
+
+            await t;
+
+            return 0;
+        }
+    }
+
+    private static async Task OnMessage(KeepRemoteConnection.CommandMessage message, CommandLineArguments agentConfig)
+    {
+        Log.WriteMessage(LogMessageType.Information, LogTag, "OnMessage", "Received message: {0}", message);
+
+        var provider = FIXMEGlobal.Provider.GetRequiredService<IJWTTokenProvider>();
+        var token = provider.CreateAccessToken("agent", provider.TemporaryFamilyId, TimeSpan.FromMinutes(2));
+        using var httpClient = FIXMEGlobal.Provider.GetRequiredService<IHttpClientFactory>().CreateClient();
+        httpClient.DefaultRequestHeaders.Authorization = new System.Net.Http.Headers.AuthenticationHeaderValue("Bearer", token);
+        httpClient.BaseAddress = new System.Uri($"http://127.0.0.1:{agentConfig.WebservicePort}");
+
+        if (!string.IsNullOrWhiteSpace(WebserverCore.Middlewares.PreSharedKeyFilter.PreSharedKey))
+            httpClient.DefaultRequestHeaders.Add(WebserverCore.Middlewares.PreSharedKeyFilter.HeaderName, PreSharedKey);
+
+        await message.Handle(httpClient);
+    }
+
+    private static Task ReKey(CommandLineArguments agentConfig, ClaimedClientData keydata)
+    {
+        Log.WriteMessage(LogMessageType.Information, LogTag, "ReKey", "Rekeying the settings");
+        var settings = Settings.Load(agentConfig.AgentSettingsFile.FullName, agentConfig.AgentSettingsFilePassphrase);
+        if (!string.IsNullOrWhiteSpace(keydata.JWT) && settings.JWT != keydata.JWT)
+            settings = settings with { JWT = keydata.JWT };
+        if (keydata.ServerCertificates != null && keydata.ServerCertificates.Any())
+            settings = settings with { ServerCertificates = keydata.ServerCertificates };
+
+        // Only allow re-keying if the settings encryption key is not set
+        if (!FIXMEGlobal.SettingsEncryptionKeyProvidedExternally)
+        {
+            if (!string.IsNullOrWhiteSpace(keydata.LocalEncryptionKey) && settings.SettingsEncryptionKey != keydata.LocalEncryptionKey)
+            {
+                // Log.WriteMessage(LogMessageType.Information, LogTag, "ReKey", "Changing the local settings encryption key");
+                // TODO: Implement changing the database encryption key
+                // FIXMEGlobal.Provider.GetRequiredService<Connection>().ChangeDbKey(keydata.LocalEncryptionKey);
+                // settings = settings with { SettingsEncryptionKey = keydata.LocalEncryptionKey };
+            }
+        }
+        settings.Save();
+
+        return Task.CompletedTask;
+    }
+
+    /// <summary>
+    /// Runs the server, restarting on crashes
+    /// </summary>
+    /// <param name="args">The commandline arguments passed to the server</param>
+    /// <param name="cancellationToken">The cancellation token to use for the process</param>
+    /// <returns>An awaitable task</returns>
+    private static async Task RunServer(string[] args, CancellationToken cancellationToken)
+    {
+        cancellationToken.Register(() =>
+        {
+            Server.Program.ApplicationExitEvent.Set();
+        });
+
+        var lastRestart = DateTime.Now;
+        while (!cancellationToken.IsCancellationRequested)
+        {
+            try
+            {
+                lastRestart = DateTime.Now;
+                Server.Program.Main(args);
+            }
+            catch (Exception ex)
+            {
+                if (!cancellationToken.IsCancellationRequested)
+                {
+                    var nextRestart = lastRestart.AddSeconds(30);
+                    var waitTime = nextRestart - DateTime.Now;
+                    if (waitTime.TotalSeconds < 0)
+                        waitTime = TimeSpan.FromSeconds(0);
+                    Log.WriteMessage(LogMessageType.Error, LogTag, "ServerCrash", ex, "Server crashed, restarting in {0} seconds", waitTime.TotalSeconds);
+                    if (waitTime.TotalSeconds > 0)
+                        await Task.Delay(waitTime);
+                }
+            }
+        }
+    }
+
+    /// <summary>
+    /// Registers the machine with the remote server
+    /// </summary>
+    /// <param name="registrationUrl">The URL to register the machine with</param>
+    /// <param name="settingsFile">The file to save the settings to</param>
+    /// <param name="settingsPasshrase">The passphrase for the settings file</param>
+    /// <param name="cancellationToken">The cancellation token to use for the process</param>
+    /// <returns>The settings for the machine</returns>
+    private static async Task<Settings> Register(string registrationUrl, string settingsFile, string? settingsPasshrase, CancellationToken cancellationToken)
+    {
+        var settings = Settings.Load(settingsFile, settingsPasshrase);
+        if (string.IsNullOrWhiteSpace(settings.JWT))
+        {
+            Log.WriteMessage(LogMessageType.Information, LogTag, "ClientNoJWT", "No JWT found in settings, starting in registration mode");
+            using (var registration = new RegisterForRemote(registrationUrl, null, cancellationToken))
+            {
+                var registerClientData = await registration.Register();
+                if (registerClientData.RegistrationData != null)
+                {
+                    Log.WriteMessage(LogMessageType.Information, LogTag, "ClientRegistered", $"Machine registered, claim it by visiting: {registerClientData.RegistrationData.ClaimLink}");
+
+                    try
+                    {
+                        Library.Utility.UrlUtility.OpenURL(registerClientData.RegistrationData.ClaimLink);
+                    }
+                    catch (Exception ex)
+                    {
+                        Log.WriteMessage(LogMessageType.Warning, LogTag, "ClientClaimLink", ex, "Failed to open the claim link in system browser");
+                    }
+                }
+                var claimedClientData = await registration.Claim();
+
+                Log.WriteMessage(LogMessageType.Information, LogTag, "ClientClaimed", "Machine claimed, saving JWT");
+                settings = settings with
+                {
+                    JWT = claimedClientData.JWT,
+                    ServerUrl = claimedClientData.ServerUrl,
+                    SettingsEncryptionKey = claimedClientData.LocalEncryptionKey,
+                    ServerCertificates = claimedClientData.ServerCertificates,
+                    CertificateUrl = claimedClientData.CertificateUrl
+                };
+
+                settings.Save();
+            }
+        }
+
+        return settings;
+    }
+
+    /// <summary>
+    /// Starts the local webserver in locked down mode, restarting on crashes
+    /// </summary>
+    /// <param name="agentConfig">The agent configuration</param>
+    /// <param name="settings">The settings for the agent</param>
+    /// <param name="cancellationToken">The cancellation token that stops the server</param>
+    /// <returns>An awaitable task</returns>
+    private static async Task StartLocalServer(CommandLineArguments agentConfig, Settings settings, CancellationToken cancellationToken)
+    {
+        // TODO: Look into pipes for Kestrel to prevent network access
+
+        string? settingsEncryptionKey = null;
+
+        // Prefer the local key for the settings encryption
+        if (!string.IsNullOrWhiteSpace(agentConfig.SettingsEncryptionKey))
+            settingsEncryptionKey = agentConfig.SettingsEncryptionKey;
+        // Otherwise use server provided key
+        else if (!string.IsNullOrWhiteSpace(settings.SettingsEncryptionKey))
+            settingsEncryptionKey = settings.SettingsEncryptionKey;
+
+        // Lock down the instance, reset tokens and password,
+        // and forward relevant settings from agent to the webserver
+        var args = new[] {
+                $"--webservice-listen-interface={agentConfig.WebserviceListenInterface}",
+                $"--webservice-password={agentConfig.WebservicePassword}",
+                OperatingSystem.IsWindows() ? $"--windows-eventlog={agentConfig.WindowsEventLog}" : "",
+                $"--webservice-port={agentConfig.WebservicePort}",
+                $"--webservice-reset-jwt-config={agentConfig.WebserviceResetJwtConfig}",
+                $"--webservice-allowed-hostnames={agentConfig.WebserviceAllowedHostnames}",
+                $"--webservice-api-only={agentConfig.WebserviceApiOnly}",
+                $"--webservice-disable-signin-tokens={agentConfig.WebserviceDisableSigninTokens}",
+                $"--disable-db-encryption={agentConfig.DisableDbEncryption}",
+                string.IsNullOrWhiteSpace(settingsEncryptionKey) ? "" : $"--settings-encryption-key={settingsEncryptionKey}",
+            }
+            .Where(x => !string.IsNullOrWhiteSpace(x))
+            .ToArray();
+
+        // Set the global origin
+        FIXMEGlobal.Origin = "Agent";
+
+        // Start the server
+        await RunServer(args, cancellationToken);
+    }
+}
+