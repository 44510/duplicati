﻿<Project Sdk="Microsoft.NET.Sdk">

  <PropertyGroup>
<<<<<<< HEAD
    <TargetFramework>net8.0</TargetFramework>
    <OutputType>Exe</OutputType>
=======
    <TargetFramework>netstandard2.0</TargetFramework>
    <Copyright>LGPL, Copyright © Duplicati Team 2021</Copyright>
    <AssemblyName>Duplicati.CommandLine.BackendTool.Implementation</AssemblyName>
    <RootNamespace>Duplicati.CommandLine.BackendTool</RootNamespace>
>>>>>>> 4f577c65
  </PropertyGroup>

  <ItemGroup>
    <ProjectReference Include="..\..\Library\Backends\Duplicati.Library.Backends.csproj" />
    <ProjectReference Include="..\..\Library\DynamicLoader\Duplicati.Library.DynamicLoader.csproj">
    </ProjectReference>
    <ProjectReference Include="..\..\Library\Interface\Duplicati.Library.Interface.csproj">
    </ProjectReference>
    <ProjectReference Include="..\..\Library\Utility\Duplicati.Library.Utility.csproj">
    </ProjectReference>
    <ProjectReference Include="..\..\Library\AutoUpdater\Duplicati.Library.AutoUpdater.csproj">
    </ProjectReference>
    <ProjectReference Include="..\..\License\Duplicati.License.csproj">
    </ProjectReference>
  </ItemGroup>

  <ItemGroup>
    <PackageReference Include="Microsoft.DotNet.Analyzers.Compatibility" Version="0.2.12-alpha">
      <PrivateAssets>all</PrivateAssets>
      <IncludeAssets>runtime; build; native; contentfiles; analyzers; buildtransitive</IncludeAssets>
    </PackageReference>
  </ItemGroup>

</Project><|MERGE_RESOLUTION|>--- conflicted
+++ resolved
@@ -1,15 +1,9 @@
 ﻿<Project Sdk="Microsoft.NET.Sdk">
 
   <PropertyGroup>
-<<<<<<< HEAD
     <TargetFramework>net8.0</TargetFramework>
     <OutputType>Exe</OutputType>
-=======
-    <TargetFramework>netstandard2.0</TargetFramework>
-    <Copyright>LGPL, Copyright © Duplicati Team 2021</Copyright>
     <AssemblyName>Duplicati.CommandLine.BackendTool.Implementation</AssemblyName>
-    <RootNamespace>Duplicati.CommandLine.BackendTool</RootNamespace>
->>>>>>> 4f577c65
   </PropertyGroup>
 
   <ItemGroup>
