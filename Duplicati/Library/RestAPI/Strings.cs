--- conflicted
+++ resolved
@@ -26,63 +26,12 @@
                 public static string TearDownError(string message) { return LC.L(@"An error occurred on server tear down: {0}", message); }
                 public static string StartupFailure(System.Exception error) { return LC.L(@"Unable to start up. Perhaps another process is already running?
 Error message: {0}", error); }
-<<<<<<< HEAD
-        public static string UnencrypteddatabaseCommandDescription { get { return LC.L(@"Disable database encryption"); } }
-        public static string WrongSQLiteVersion(System.Version actualversion, string expectedversion) { return LC.L(@"Unsupported version of SQLite detected ({0}), must be {1} or higher", actualversion, expectedversion); }
-        public static string WebserverWebrootDescription { get { return LC.L(@"The path to the folder where the static files for the webserver is present. The folder must be located beneath the installation folder."); } }
-        public static string WebserverPortDescription { get { return LC.L(@"The port the webserver listens on. Multiple values may be supplied with a comma in between."); } }
-        public static string WebserverUseHTTPSDescription { get { return LC.L(@"If provided, determine whether to use HTTPS. If not provided, compatibility mode determine based on certificate presence about usage of HTTPS."); } }
-        public static string WebserverCertificateFileDescription { get { return LC.L(@"The certificate and key file in PKCS #12 format the webserver use for SSL."); } }
-        public static string WebserverCertificatePasswordDescription { get { return LC.L(@"The password for decryption of provided certificate PKCS #12 file."); } }
-        public static string WebserverInterfaceDescription { get { return LC.L(@"The interface the webserver listens on. The special values ""*"" and ""any"" means any interface. The special value ""loopback"" means the loopback adapter."); } }
-        public static string WebserverPasswordDescription { get { return LC.L(@"The password required to access the webserver. This option is saved so you do not need to set it on each run. Setting an empty value disables the password."); } }
-        public static string WebserverAllowedhostnamesDescription { get { return LC.L(@"The hostnames that are accepted, separated with semicolons. If any of the hostnames are ""*"", all hostnames are allowed and the hostname checking is disabled."); } }
-        public static string PingpongkeepaliveLong { get { return LC.L(@"When running as a server, the service daemon must verify that the process is responding. If this option is enabled, the server reads stdin and writes a reply to each line read."); } }
-        public static string PingpongkeepaliveShort { get { return LC.L(@"Enable the ping-pong responder"); } }
-        public static string LogretentionLong { get { return LC.L(@"Set the time after which log data will be purged from the database."); } }
-        public static string LogretentionShort { get { return LC.L(@"Clean up old log data"); } }
-        public static string ServerdatafolderLong(string envname) { return LC.L(@"Duplicati needs to store a small database with all settings. Use this option to choose where the settings are stored. This option can also be set with the environment variable {0}.", envname); }
-        public static string ServerdatafolderShort { get { return LC.L(@"Set the folder where settings are stored"); } }
-        public static string ServerencryptionkeyLong(string envname, string decryptionoption) { return LC.L(@"This option sets the encryption key used to scramble the local settings database. This option can also be set with the environment variable {0}. Use the option --{1} to disable the database scrambling.", envname, decryptionoption); }
-        public static string ServerencryptionkeyShort { get { return LC.L(@"Set the database encryption key"); } }
-        public static string TempdirLong { get { return LC.L(@"Use this option to supply an alternative folder for temporary storage. By default the system default temporary folder is used. Note that also SQLite will put temporary files in this temporary folder."); } }
-        public static string TempdirShort { get { return LC.L(@"Temporary storage folder"); } }
-        public static string WebserverResetJwtConfigDescription { get { return LC.L(@"Reset the JWT configuration, invalidating any issued login tokens"); } }
-        public static string WebserverDisableVisualCaptchaDescription { get { return LC.L(@"Disable the visual captcha"); } }
-        public static string DisabledbencryptionLong { get { return LC.L(@"Use this option to disable database encryption of sensitive fields"); } }
-        public static string DisabledbencryptionShort { get { return LC.L(@"Disable database encryption"); } }
-        public static string LogwindowseventlogLong { get { return LC.L(@"Use this option to log to the Windows event log."); } }
-        public static string LogwindowseventlogShort { get { return LC.L(@"Log to the Windows event log"); } }
-        public static string LogwindowseventloglevelLong { get { return LC.L(@"Use this option to set the log level for the Windows event log."); } }
-        public static string LogwindowseventloglevelShort { get { return LC.L(@"Set the log level for the Windows event log"); } }
-        public static string WindowsEventLogSourceNotFound(string source) { return LC.L(@"The Windows event log source {0} was not found. The source must be registered before the log can be written.", source); }
-        public static string WindowsEventLogNotSupported { get { return LC.L(@"The Windows event log is not supported on this platform"); } }
-        public static string ServerStarted(int port) { return LC.L(@"Server has started and is listening on port {0}", port); }
-        public static string ServerStartedSignin(string url) { return LC.L(@"Use the following link to sign in: {0}", url); }
-        public static string ServerCrashed(string message) { return LC.L(@"The server crashed: {0}", message); }
-        public static string RequiredbencryptionLong { get { return LC.L(@"Use this option to require a custom provided key for database encryption of sensitive fields and not rely on the serial number."); } }
-        public static string RequiredbencryptionShort { get { return LC.L(@"Require database encryption"); } }
-        public static string DatabaseEncryptionKeyRequired(string envkey, string disableoptionname) { return LC.L(@"Database encryption key is required. Supply an encryption key via the environment variable {0} or disable database encryption with the option --{1}", envkey, disableoptionname); }
-        public static string BlacklistedEncryptionKey(string envkey, string disableoptionname) { return LC.L(@"The database encryption key is blacklisted and cannot be used. The database has been decrypted. Supply a new encryption key via the environment variable {0} or disable database encryption with the option --{1}", envkey, disableoptionname); }
-        public static string NoEncryptionKeySpecified(string envkey, string disableoptionname) { return LC.L(@"No database encryption key was found. The database will be stored unencrypted. Supply an encryption key via the environment variable {0} or disable database encryption with the option --{1}", envkey, disableoptionname); }
-        public static string EncryptionKeyMissing(string envkey) { return LC.L(@"The database appears to be encrypted, but no key was specified. Opening the database will likely fail. Use the environment variable {0} to specify the key.", envkey); }
-    }
-    internal static class Scheduler
-    {
-        public static string InvalidTimeSetupError(System.DateTime startdate, string interval, string alloweddays) { return LC.L(@"Unable to find a valid date, given the start date {0}, the repetition interval {1} and the allowed days {2}", startdate, interval, alloweddays); }
-    }
-    public static class Server
-    {
-        public static string StartedServer(string ip, int port) { return LC.L(@"Server has started and is listening on {0}, port {1}", ip, port); }
-        public static string SSLCertificateFileMissingOption { get { return LC.L(@"SSL certificate password option has no meaning when provided without SSL certificate file option!"); } }
-        public static string SSLParametersMismatch { get { return LC.L(@"Mismatch in SSL parameters. Cannot enable HTTPS without certificate."); } }
-        public static string ServerStartFailure(IEnumerable<int> portstried) { return LC.L(@"Unable to open a socket for listening, tried ports: {0}", string.Join(",", from n in (portstried ?? new int[0]) select n.ToString())); }
-    }
-=======
                 public static string UnencrypteddatabaseCommandDescription { get { return LC.L(@"Disable database encryption"); } }
                 public static string WrongSQLiteVersion(System.Version actualversion, string expectedversion) { return LC.L(@"Unsupported version of SQLite detected ({0}), must be {1} or higher", actualversion, expectedversion); }
                 public static string WebserverWebrootDescription { get { return LC.L(@"The path to the folder where the static files for the webserver is present. The folder must be located beneath the installation folder."); } }
                 public static string WebserverPortDescription { get { return LC.L(@"The port the webserver listens on. Multiple values may be supplied with a comma in between."); } }
+
+                public static string WebserverUseHTTPSDescription { get { return LC.L(@"If provided, determine whether to use HTTPS. If not provided, compatibility mode determine based on certificate presence about usage of HTTPS."); } }
                 public static string WebserverCertificateFileDescription { get { return LC.L(@"The certificate and key file in PKCS #12 format the webserver use for SSL. Only RSA/DSA keys are supported."); } }
                 public static string WebserverCertificatePasswordDescription { get { return LC.L(@"The password for decryption of certificate PKCS #12 file."); } }
                 public static string WebserverInterfaceDescription { get { return LC.L(@"The interface the webserver listens on. The special values ""*"" and ""any"" means any interface. The special value ""loopback"" means the loopback adapter."); } }
@@ -127,11 +76,10 @@
         }
         public static class Server
         {
-                public static string DefectSSLCertInDatabase { get { return @"Unable to create SSL certificate using data from database. Starting without SSL."; } }
                 public static string StartedServer(string ip, int port) { return LC.L(@"Server has started and is listening on {0}, port {1}", ip, port); }
-                public static string SSLCertificateFailure(string errormessage) { return LC.L(@"Unable to create SSL certificate using provided parameters. Exception detail: {0}", errormessage); }
+                public static string SSLCertificateFileMissingOption { get { return LC.L(@"SSL certificate password option has no meaning when provided without SSL certificate file option!"); } }
+                public static string SSLParametersMismatch { get { return LC.L(@"Mismatch in SSL parameters. Cannot enable HTTPS without certificate."); } }
                 public static string ServerStartFailure(IEnumerable<int> portstried) { return LC.L(@"Unable to open a socket for listening, tried ports: {0}", string.Join(",", from n in (portstried ?? new int[0]) select n.ToString())); }
         }
->>>>>>> 760c2902
 
 }