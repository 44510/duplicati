﻿<Project Sdk="Microsoft.NET.Sdk">

  <PropertyGroup>
<<<<<<< HEAD
    <TargetFramework>net8.0</TargetFramework>
    <OutputType>Library</OutputType>
=======
    <TargetFramework>netstandard2.0</TargetFramework>    
    <Copyright>LGPL, Copyright © Duplicati Team 2021</Copyright>
    <Description>Encryption implementation for Duplicati</Description>
>>>>>>> 4f577c65
  </PropertyGroup>

  <ItemGroup>
    <PackageReference Include="SharpAESCrypt.dll" Version="1.3.4" />
  </ItemGroup>

  <ItemGroup>
    <ProjectReference Include="..\Interface\Duplicati.Library.Interface.csproj" />
    <ProjectReference Include="..\Localization\Duplicati.Library.Localization.csproj" />
    <ProjectReference Include="..\Utility\Duplicati.Library.Utility.csproj" />
  </ItemGroup>

  <ItemGroup>
<<<<<<< HEAD
    <PackageReference Include="SharpAESCrypt.dll" Version="1.3.3" />
    <PackageReference Include="SharpAESCrypt.exe" Version="1.3.3" />
    <PackageReference Include="Microsoft.CSharp" Version="4.7.0" />
=======
    <PackageReference Include="Microsoft.DotNet.Analyzers.Compatibility" Version="0.2.12-alpha">
      <PrivateAssets>all</PrivateAssets>
      <IncludeAssets>runtime; build; native; contentfiles; analyzers; buildtransitive</IncludeAssets>
    </PackageReference>
>>>>>>> 4f577c65
  </ItemGroup>

</Project><|MERGE_RESOLUTION|>--- conflicted
+++ resolved
@@ -1,14 +1,8 @@
 ﻿<Project Sdk="Microsoft.NET.Sdk">
 
   <PropertyGroup>
-<<<<<<< HEAD
     <TargetFramework>net8.0</TargetFramework>
     <OutputType>Library</OutputType>
-=======
-    <TargetFramework>netstandard2.0</TargetFramework>    
-    <Copyright>LGPL, Copyright © Duplicati Team 2021</Copyright>
-    <Description>Encryption implementation for Duplicati</Description>
->>>>>>> 4f577c65
   </PropertyGroup>
 
   <ItemGroup>
@@ -22,16 +16,10 @@
   </ItemGroup>
 
   <ItemGroup>
-<<<<<<< HEAD
-    <PackageReference Include="SharpAESCrypt.dll" Version="1.3.3" />
-    <PackageReference Include="SharpAESCrypt.exe" Version="1.3.3" />
-    <PackageReference Include="Microsoft.CSharp" Version="4.7.0" />
-=======
     <PackageReference Include="Microsoft.DotNet.Analyzers.Compatibility" Version="0.2.12-alpha">
       <PrivateAssets>all</PrivateAssets>
       <IncludeAssets>runtime; build; native; contentfiles; analyzers; buildtransitive</IncludeAssets>
     </PackageReference>
->>>>>>> 4f577c65
   </ItemGroup>
 
 </Project>