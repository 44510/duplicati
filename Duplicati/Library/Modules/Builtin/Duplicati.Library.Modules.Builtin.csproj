--- conflicted
+++ resolved
@@ -1,5 +1,4 @@
 ﻿<Project Sdk="Microsoft.NET.Sdk">
-<<<<<<< HEAD
 
   <PropertyGroup>
     <TargetFramework>netstandard2.0</TargetFramework>    
@@ -9,8 +8,9 @@
   
   <ItemGroup>
     <PackageReference Include="DnsClient" Version="1.4.0" />
-    <PackageReference Include="Matrix.vNext" Version="2.2.1" />
-    <PackageReference Include="Newtonsoft.Json" Version="12.0.3" />
+    <PackageReference Include="ARSoft.Tools.Net" Version="1.8.1" />
+    <PackageReference Include="Sharp.Xmpp" Version="1.0.2.2" />
+    <PackageReference Include="Newtonsoft.Json" Version="13.0.2" />
     <PackageReference Include="MailKit" Version="2.4.1" />
     <PackageReference Include="MimeKit" Version="2.4.1" />
   </ItemGroup>
@@ -24,45 +24,11 @@
     <ProjectReference Include="..\..\Backend\OAuthHelper\Duplicati.Library.OAuthHelper.csproj" />
   </ItemGroup>
   
-=======
-  <PropertyGroup>
-    <TargetFramework>net471</TargetFramework>
-    <OutputType>Library</OutputType>
-    <AssemblyOriginatorKeyFile>Duplicati.snk</AssemblyOriginatorKeyFile>
-    <UseMSBuildEngine>false</UseMSBuildEngine>
-    <GenerateAssemblyInfo>false</GenerateAssemblyInfo>
-  </PropertyGroup>
-  <ItemGroup>
-    <Reference Include="System.Runtime" />
-    <Reference Include="System.Net" />
-    <Reference Include="System.Security" />
-  </ItemGroup>
-  <ItemGroup>
-    <Compile Include="..\..\..\..\thirdparty\DnsLite\DnsLite.cs">
-      <Link>DnsLite.cs</Link>
-    </Compile>
-  </ItemGroup>
-  <ItemGroup>
-    <ProjectReference Include="..\..\Interface\Duplicati.Library.Interface.csproj" />
-    <ProjectReference Include="..\..\Snapshots\Duplicati.Library.Snapshots.csproj" />
-    <ProjectReference Include="..\..\Utility\Duplicati.Library.Utility.csproj" />
-    <ProjectReference Include="..\..\Logging\Duplicati.Library.Logging.csproj" />
-    <ProjectReference Include="..\..\Localization\Duplicati.Library.Localization.csproj" />
-    <ProjectReference Include="..\..\Backend\OAuthHelper\Duplicati.Library.OAuthHelper.csproj" />
-    <ProjectReference Include="..\..\Common\Duplicati.Library.Common.csproj" />
-  </ItemGroup>
-  <ItemGroup>
-    <Content Include="run-script-example.bat">
-      <CopyToOutputDirectory>PreserveNewest</CopyToOutputDirectory>
-    </Content>
-  </ItemGroup>
->>>>>>> 72e47e41
   <ItemGroup>
     <Content Include="run-script-example.sh">
       <CopyToOutputDirectory>PreserveNewest</CopyToOutputDirectory>
     </Content>
   </ItemGroup>
-<<<<<<< HEAD
 
   <ItemGroup>
     <PackageReference Include="Microsoft.DotNet.Analyzers.Compatibility" Version="0.2.12-alpha">
@@ -71,19 +37,4 @@
     </PackageReference>
   </ItemGroup>
 
-=======
-  <ItemGroup>
-    <PackageReference Include="ARSoft.Tools.Net" Version="1.8.1" />
-    <PackageReference Include="BouncyCastle.Cryptography" Version="2.2.1" />
-    <PackageReference Include="MailKit" Version="4.1.0" />
-    <PackageReference Include="MimeKit" Version="4.1.0" />
-    <PackageReference Include="Newtonsoft.Json" Version="13.0.2" />
-    <PackageReference Include="Sharp.Xmpp" Version="1.0.2.2" />
-    <PackageReference Include="System.Buffers" Version="4.5.1" />
-    <PackageReference Include="System.Formats.Asn1" Version="7.0.0" />
-    <PackageReference Include="System.Memory" Version="4.5.5" />
-    <PackageReference Include="System.Runtime.CompilerServices.Unsafe" Version="6.0.0" />
-    <PackageReference Include="System.Threading.Tasks.Extensions" Version="4.5.4" />
-  </ItemGroup>
->>>>>>> 72e47e41
 </Project>