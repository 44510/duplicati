--- conflicted
+++ resolved
@@ -1,342 +1,338 @@
-// Copyright (C) 2025, The Duplicati Team
-// https://duplicati.com, hello@duplicati.com
-// 
-// Permission is hereby granted, free of charge, to any person obtaining a 
-// copy of this software and associated documentation files (the "Software"), 
-// to deal in the Software without restriction, including without limitation 
-// the rights to use, copy, modify, merge, publish, distribute, sublicense, 
-// and/or sell copies of the Software, and to permit persons to whom the 
-// Software is furnished to do so, subject to the following conditions:
-// 
-// The above copyright notice and this permission notice shall be included in 
-// all copies or substantial portions of the Software.
-// 
-// THE SOFTWARE IS PROVIDED "AS IS", WITHOUT WARRANTY OF ANY KIND, EXPRESS 
-// OR IMPLIED, INCLUDING BUT NOT LIMITED TO THE WARRANTIES OF MERCHANTABILITY, 
-// FITNESS FOR A PARTICULAR PURPOSE AND NONINFRINGEMENT. IN NO EVENT SHALL THE 
-// AUTHORS OR COPYRIGHT HOLDERS BE LIABLE FOR ANY CLAIM, DAMAGES OR OTHER 
-// LIABILITY, WHETHER IN AN ACTION OF CONTRACT, TORT OR OTHERWISE, ARISING 
-// FROM, OUT OF OR IN CONNECTION WITH THE SOFTWARE OR THE USE OR OTHER 
-// DEALINGS IN THE SOFTWARE.
-
-
-using System;
-using System.Collections.Generic;
-using System.IO;
-using System.Linq;
-using System.Runtime.Versioning;
-using Duplicati.Library.Common.IO;
-using Duplicati.Library.Interface;
-
-namespace Duplicati.Library.Snapshots
-{
-    /// <summary>
-    /// This class encapsulates all access to the Windows Volume Shadow copy Services,
-    /// implementing the disposable patterns to ensure correct release of resources.
-    ///
-    /// The class presents all files and folders with their regular filenames to the caller,
-    /// and internally handles the conversion to the shadow path.
-    /// </summary>
-    [SupportedOSPlatform("windows")]
-    public sealed class WindowsSnapshot : SnapshotBase
-    {
-        /// <summary>
-        /// The tag used for logging messages
-        /// </summary>
-        public static readonly string LOGTAG = Logging.Log.LogTagFromType<WindowsSnapshot>();
-
-        /// <summary>
-        /// The system IO for the current platform
-        /// </summary>
-        private static readonly ISystemIO IO_WIN = SystemIO.IO_OS;
-
-        /// <summary>
-        /// The main reference to the backup controller
-        /// </summary>
-        private readonly VssBackupComponents _vssBackupComponents;
-
-        /// <summary>
-        /// Constructs a new backup snapshot, using all the required disks
-        /// </summary>
-        /// <param name="sources">Sources to determine which volumes to include in snapshot</param>
-        /// <param name="options">A set of commandline options</param>
-        /// <param name="followSymlinks">A flag indicating if symlinks should be followed</param>
-        public WindowsSnapshot(IEnumerable<string> sources, IDictionary<string, string> options, bool followSymlinks)
-            : base(followSymlinks)
-        {
-            // For Windows, ensure we don't store paths with extended device path prefixes (i.e., @"\\?\" or @"\\?\UNC\")
-            sources = sources.Select(SystemIOWindows.RemoveExtendedDevicePathPrefix);
-            try
-            {
-                _vssBackupComponents = new VssBackupComponents();
-
-                // Default to exclude the System State writer
-                var excludedWriters = new Guid[] { new Guid("{e8132975-6f93-4464-a53e-1050253ae220}") };
-                if (options.ContainsKey("vss-exclude-writers"))
-                {
-                    excludedWriters = options["vss-exclude-writers"]
-                        .Split(';')
-                        .Where(x => !string.IsNullOrWhiteSpace(x) && x.Trim().Length > 0)
-                        .Select(x => new Guid(x))
-                        .ToArray();
-                }
-                _vssBackupComponents.SetupWriters(null, excludedWriters);
-
-                _vssBackupComponents.InitShadowVolumes(sources);
-
-                _vssBackupComponents.MapVolumesToSnapShots();
-
-                //If we should map the drives, we do that now and update the volumeMap
-                if (Utility.Utility.ParseBoolOption(options.AsReadOnly(), "vss-use-mapping"))
-                {
-                    _vssBackupComponents.MapDrives();
-                }
-            }
-            catch (Exception ex1)
-            {
-
-                Logging.Log.WriteVerboseMessage(LOGTAG, "WindowsSnapshotCreation", ex1, "Failed to initialize windows snapshot instance");
-
-                //In case we fail in the constructor, we do not want a snapshot to be active
-                try
-                {
-                    Dispose();
-                }
-                catch (Exception ex2)
-                {
-                    Logging.Log.WriteVerboseMessage(LOGTAG, "VSSCleanupOnError", ex2, "Failed during VSS error cleanup");
-                }
-
-                throw;
-            }
-        }
-
-        /// <summary>
-        /// Gets the source folders
-        /// </summary>
-        public override IEnumerable<string> SourceFolders => _vssBackupComponents.SnapshotLocalPaths;
-
-        /// <summary>
-        /// Enumerates the root source files and folders
-        /// </summary>
-        /// <returns>The source files and folders</returns>
-        public override IEnumerable<ISourceFileEntry> EnumerateFilesystemEntries()
-        {
-            foreach (var folder in _vssBackupComponents.SnapshotLocalPaths)
-            {
-                if (folder.EndsWith(Path.DirectorySeparatorChar) || DirectoryExists(folder))
-                    yield return new SnapshotSourceFileEntry(this, Util.AppendDirSeparator(folder), true, true);
-                else
-                    yield return new SnapshotSourceFileEntry(this, folder, false, true);
-            }
-        }
-
-        #region Private functions
-
-        /// <summary>
-        /// A callback function that takes a non-shadow path to a folder,
-        /// and returns all folders found in a non-shadow path format.
-        /// </summary>
-        /// <param name="localFolderPath">The non-shadow path of the folder to list</param>
-        /// <returns>A list of non-shadow paths</returns>
-        protected override string[] ListFolders(string localFolderPath)
-        {
-            string[] tmp = null;
-            var spath = ConvertToSnapshotPath(localFolderPath);
-            tmp = IO_WIN.GetDirectories(spath);
-            var root = Util.AppendDirSeparator(IO_WIN.GetPathRoot(localFolderPath));
-            var volumePath = Util.AppendDirSeparator(ConvertToSnapshotPath(root));
-            volumePath = SystemIOWindows.AddExtendedDevicePathPrefix(volumePath);
-
-            for (var i = 0; i < tmp.Length; i++)
-            {
-                tmp[i] = root + SystemIOWindows.AddExtendedDevicePathPrefix(tmp[i]).Substring(volumePath.Length);
-            }
-
-            return tmp;
-        }
-
-
-        /// <summary>
-        /// A callback function that takes a non-shadow path to a folder,
-        /// and returns all files found in a non-shadow path format.
-        /// </summary>
-        /// <param name="localFolderPath">The non-shadow path of the folder to list</param>
-        /// <returns>A list of non-shadow paths</returns>
-        protected override string[] ListFiles(string localFolderPath)
-        {
-
-            string[] files = null;
-            var spath = ConvertToSnapshotPath(localFolderPath);
-            files = IO_WIN.GetFiles(spath);
-
-            // convert back to non-shadow, i.e., non-vss version
-            var root = Util.AppendDirSeparator(IO_WIN.GetPathRoot(localFolderPath));
-            var volumePath = Util.AppendDirSeparator(ConvertToSnapshotPath(root));
-            volumePath = SystemIOWindows.AddExtendedDevicePathPrefix(volumePath);
-
-            for (var i = 0; i < files.Length; i++)
-            {
-                files[i] = root + SystemIOWindows.AddExtendedDevicePathPrefix(files[i]).Substring(volumePath.Length);
-            }
-
-            return files;
-        }
-        #endregion
-
-        #region ISnapshotService Members
-
-        /// <summary>
-        /// Gets the last write time of a given file in UTC
-        /// </summary>
-        /// <param name="localPath">The full path to the file in non-shadow format</param>
-        /// <returns>The last write time of the file</returns>
-        public override DateTime GetLastWriteTimeUtc(string localPath)
-        {
-            var spath = ConvertToSnapshotPath(localPath);
-
-            return IO_WIN.GetLastWriteTimeUtc(SystemIOWindows.AddExtendedDevicePathPrefix(spath));
-        }
-
-        /// <summary>
-        /// Gets the creation of a given file in UTC
-        /// </summary>
-        /// <param name="localPath">The full path to the file in non-shadow format</param>
-        /// <returns>The last write time of the file</returns>
-        public override DateTime GetCreationTimeUtc(string localPath)
-        {
-            var spath = ConvertToSnapshotPath(localPath);
-
-            return IO_WIN.GetCreationTimeUtc(SystemIOWindows.AddExtendedDevicePathPrefix(spath));
-        }
-
-        /// <summary>
-        /// Opens a file for reading
-        /// </summary>
-        /// <param name="localPath">The full path to the file in non-shadow format</param>
-        /// <returns>An open filestream that can be read</returns>
-        public override Stream OpenRead(string localPath)
-        {
-            return IO_WIN.FileOpenRead(ConvertToSnapshotPath(localPath));
-        }
-
-        /// <summary>
-        /// Returns the size of a file
-        /// </summary>
-        /// <param name="localPath">The full path to the file in non-snapshot format</param>
-        /// <returns>The length of the file</returns>
-        public override long GetFileSize(string localPath)
-        {
-            return IO_WIN.FileLength(ConvertToSnapshotPath(localPath));
-        }
-
-        /// <summary>
-        /// Gets the attributes for the given file or folder
-        /// </summary>
-        /// <returns>The file attributes</returns>
-        /// <param name="localPath">The file or folder to examine</param>
-        public override FileAttributes GetAttributes(string localPath)
-        {
-            return IO_WIN.GetFileAttributes(ConvertToSnapshotPath(localPath));
-        }
-
-        /// <summary>
-        /// Returns the symlink target if the entry is a symlink, and null otherwise
-        /// </summary>
-        /// <param name="localPath">The file or folder to examine</param>
-        /// <returns>The symlink target</returns>
-        public override string GetSymlinkTarget(string localPath)
-        {
-            var spath = ConvertToSnapshotPath(localPath);
-            return IO_WIN.GetSymlinkTarget(spath);
-        }
-
-        /// <summary>
-        /// Gets the metadata for the given file or folder
-        /// </summary>
-        /// <returns>The metadata for the given file or folder</returns>
-        /// <param name="localPath">The file or folder to examine</param>
-        /// <param name="isSymlink">A flag indicating if the target is a symlink</param>
-        public override Dictionary<string, string> GetMetadata(string localPath, bool isSymlink)
-        {
-<<<<<<< HEAD
-            return SystemIO.IO_WIN.GetMetadata(ConvertToSnapshotPath(localPath), isSymlink, FollowSymlinks);
-=======
-            return IO_WIN.GetMetadata(ConvertToSnapshotPath(localPath), isSymlink, followSymlink);
->>>>>>> 4aa71d09
-        }
-
-        /// <inheritdoc />
-        public override bool IsBlockDevice(string localPath) => false;
-
-        /// <inheritdoc />
-        public override string HardlinkTargetID(string localPath) => null;
-
-        /// <inheritdoc />
-        public override string ConvertToLocalPath(string snapshotPath)
-        {
-            if (!Path.IsPathRooted(snapshotPath))
-                throw new InvalidOperationException();
-
-            foreach (var kvp in _vssBackupComponents.SnapshotDeviceAndVolumes)
-            {
-                if (snapshotPath.StartsWith(kvp.Key, Utility.Utility.ClientFilenameStringComparison))
-                    return IO_WIN.PathCombine(kvp.Value, snapshotPath.Substring(kvp.Key.Length));
-            }
-
-            throw new InvalidOperationException();
-        }
-
-        /// <inheritdoc />
-        public override string ConvertToSnapshotPath(string localPath)
-        {
-            // For Windows, ensure we don't store paths with extended device path prefixes (i.e., @"\\?\" or @"\\?\UNC\")
-            localPath = SystemIOWindows.RemoveExtendedDevicePathPrefix(localPath);
-
-            if (!Path.IsPathRooted(localPath))
-                throw new InvalidOperationException();
-
-            var root = IO_WIN.GetPathRoot(localPath);
-            var volumePath = _vssBackupComponents.GetVolumeFromCache(root);
-
-            // Note that using a simple Path.Combine() for the following code
-            // can result in invalid snapshot paths; e.g., if localPath is
-            // @"C:\", mappedPath would not have the required trailing
-            // directory separator.
-            var subPath = localPath.Substring(root.Length);
-            if (!subPath.StartsWith(Util.DirectorySeparatorString, StringComparison.Ordinal))
-            {
-                volumePath = Util.AppendDirSeparator(volumePath, Util.DirectorySeparatorString);
-            }
-
-            var mappedPath = volumePath + subPath;
-            return mappedPath;
-        }
-
-        /// <inheritdoc />
-        public override bool FileExists(string localFilePath)
-        {
-            return IO_WIN.FileExists(ConvertToSnapshotPath(localFilePath));
-        }
-
-        /// <inheritdoc />
-        public override bool DirectoryExists(string localFolderPath)
-        {
-            return IO_WIN.DirectoryExists(ConvertToSnapshotPath(localFolderPath));
-        }
-
-        #endregion
-
-        /// <inheritdoc />
-        protected override void Dispose(bool disposing)
-        {
-            if (disposing)
-            {
-                _vssBackupComponents?.Dispose();
-            }
-
-            base.Dispose(disposing);
-        }
-
-    }
+// Copyright (C) 2025, The Duplicati Team
+// https://duplicati.com, hello@duplicati.com
+// 
+// Permission is hereby granted, free of charge, to any person obtaining a 
+// copy of this software and associated documentation files (the "Software"), 
+// to deal in the Software without restriction, including without limitation 
+// the rights to use, copy, modify, merge, publish, distribute, sublicense, 
+// and/or sell copies of the Software, and to permit persons to whom the 
+// Software is furnished to do so, subject to the following conditions:
+// 
+// The above copyright notice and this permission notice shall be included in 
+// all copies or substantial portions of the Software.
+// 
+// THE SOFTWARE IS PROVIDED "AS IS", WITHOUT WARRANTY OF ANY KIND, EXPRESS 
+// OR IMPLIED, INCLUDING BUT NOT LIMITED TO THE WARRANTIES OF MERCHANTABILITY, 
+// FITNESS FOR A PARTICULAR PURPOSE AND NONINFRINGEMENT. IN NO EVENT SHALL THE 
+// AUTHORS OR COPYRIGHT HOLDERS BE LIABLE FOR ANY CLAIM, DAMAGES OR OTHER 
+// LIABILITY, WHETHER IN AN ACTION OF CONTRACT, TORT OR OTHERWISE, ARISING 
+// FROM, OUT OF OR IN CONNECTION WITH THE SOFTWARE OR THE USE OR OTHER 
+// DEALINGS IN THE SOFTWARE.
+
+
+using System;
+using System.Collections.Generic;
+using System.IO;
+using System.Linq;
+using System.Runtime.Versioning;
+using Duplicati.Library.Common.IO;
+using Duplicati.Library.Interface;
+
+namespace Duplicati.Library.Snapshots
+{
+    /// <summary>
+    /// This class encapsulates all access to the Windows Volume Shadow copy Services,
+    /// implementing the disposable patterns to ensure correct release of resources.
+    ///
+    /// The class presents all files and folders with their regular filenames to the caller,
+    /// and internally handles the conversion to the shadow path.
+    /// </summary>
+    [SupportedOSPlatform("windows")]
+    public sealed class WindowsSnapshot : SnapshotBase
+    {
+        /// <summary>
+        /// The tag used for logging messages
+        /// </summary>
+        public static readonly string LOGTAG = Logging.Log.LogTagFromType<WindowsSnapshot>();
+
+        /// <summary>
+        /// The system IO for the current platform
+        /// </summary>
+        private static readonly ISystemIO IO_WIN = SystemIO.IO_OS;
+
+        /// <summary>
+        /// The main reference to the backup controller
+        /// </summary>
+        private readonly VssBackupComponents _vssBackupComponents;
+
+        /// <summary>
+        /// Constructs a new backup snapshot, using all the required disks
+        /// </summary>
+        /// <param name="sources">Sources to determine which volumes to include in snapshot</param>
+        /// <param name="options">A set of commandline options</param>
+        /// <param name="followSymlinks">A flag indicating if symlinks should be followed</param>
+        public WindowsSnapshot(IEnumerable<string> sources, IDictionary<string, string> options, bool followSymlinks)
+            : base(followSymlinks)
+        {
+            // For Windows, ensure we don't store paths with extended device path prefixes (i.e., @"\\?\" or @"\\?\UNC\")
+            sources = sources.Select(SystemIOWindows.RemoveExtendedDevicePathPrefix);
+            try
+            {
+                _vssBackupComponents = new VssBackupComponents();
+
+                // Default to exclude the System State writer
+                var excludedWriters = new Guid[] { new Guid("{e8132975-6f93-4464-a53e-1050253ae220}") };
+                if (options.ContainsKey("vss-exclude-writers"))
+                {
+                    excludedWriters = options["vss-exclude-writers"]
+                        .Split(';')
+                        .Where(x => !string.IsNullOrWhiteSpace(x) && x.Trim().Length > 0)
+                        .Select(x => new Guid(x))
+                        .ToArray();
+                }
+                _vssBackupComponents.SetupWriters(null, excludedWriters);
+
+                _vssBackupComponents.InitShadowVolumes(sources);
+
+                _vssBackupComponents.MapVolumesToSnapShots();
+
+                //If we should map the drives, we do that now and update the volumeMap
+                if (Utility.Utility.ParseBoolOption(options.AsReadOnly(), "vss-use-mapping"))
+                {
+                    _vssBackupComponents.MapDrives();
+                }
+            }
+            catch (Exception ex1)
+            {
+
+                Logging.Log.WriteVerboseMessage(LOGTAG, "WindowsSnapshotCreation", ex1, "Failed to initialize windows snapshot instance");
+
+                //In case we fail in the constructor, we do not want a snapshot to be active
+                try
+                {
+                    Dispose();
+                }
+                catch (Exception ex2)
+                {
+                    Logging.Log.WriteVerboseMessage(LOGTAG, "VSSCleanupOnError", ex2, "Failed during VSS error cleanup");
+                }
+
+                throw;
+            }
+        }
+
+        /// <summary>
+        /// Gets the source folders
+        /// </summary>
+        public override IEnumerable<string> SourceFolders => _vssBackupComponents.SnapshotLocalPaths;
+
+        /// <summary>
+        /// Enumerates the root source files and folders
+        /// </summary>
+        /// <returns>The source files and folders</returns>
+        public override IEnumerable<ISourceFileEntry> EnumerateFilesystemEntries()
+        {
+            foreach (var folder in _vssBackupComponents.SnapshotLocalPaths)
+            {
+                if (folder.EndsWith(Path.DirectorySeparatorChar) || DirectoryExists(folder))
+                    yield return new SnapshotSourceFileEntry(this, Util.AppendDirSeparator(folder), true, true);
+                else
+                    yield return new SnapshotSourceFileEntry(this, folder, false, true);
+            }
+        }
+
+        #region Private functions
+
+        /// <summary>
+        /// A callback function that takes a non-shadow path to a folder,
+        /// and returns all folders found in a non-shadow path format.
+        /// </summary>
+        /// <param name="localFolderPath">The non-shadow path of the folder to list</param>
+        /// <returns>A list of non-shadow paths</returns>
+        protected override string[] ListFolders(string localFolderPath)
+        {
+            string[] tmp = null;
+            var spath = ConvertToSnapshotPath(localFolderPath);
+            tmp = IO_WIN.GetDirectories(spath);
+            var root = Util.AppendDirSeparator(IO_WIN.GetPathRoot(localFolderPath));
+            var volumePath = Util.AppendDirSeparator(ConvertToSnapshotPath(root));
+            volumePath = SystemIOWindows.AddExtendedDevicePathPrefix(volumePath);
+
+            for (var i = 0; i < tmp.Length; i++)
+            {
+                tmp[i] = root + SystemIOWindows.AddExtendedDevicePathPrefix(tmp[i]).Substring(volumePath.Length);
+            }
+
+            return tmp;
+        }
+
+
+        /// <summary>
+        /// A callback function that takes a non-shadow path to a folder,
+        /// and returns all files found in a non-shadow path format.
+        /// </summary>
+        /// <param name="localFolderPath">The non-shadow path of the folder to list</param>
+        /// <returns>A list of non-shadow paths</returns>
+        protected override string[] ListFiles(string localFolderPath)
+        {
+
+            string[] files = null;
+            var spath = ConvertToSnapshotPath(localFolderPath);
+            files = IO_WIN.GetFiles(spath);
+
+            // convert back to non-shadow, i.e., non-vss version
+            var root = Util.AppendDirSeparator(IO_WIN.GetPathRoot(localFolderPath));
+            var volumePath = Util.AppendDirSeparator(ConvertToSnapshotPath(root));
+            volumePath = SystemIOWindows.AddExtendedDevicePathPrefix(volumePath);
+
+            for (var i = 0; i < files.Length; i++)
+            {
+                files[i] = root + SystemIOWindows.AddExtendedDevicePathPrefix(files[i]).Substring(volumePath.Length);
+            }
+
+            return files;
+        }
+        #endregion
+
+        #region ISnapshotService Members
+
+        /// <summary>
+        /// Gets the last write time of a given file in UTC
+        /// </summary>
+        /// <param name="localPath">The full path to the file in non-shadow format</param>
+        /// <returns>The last write time of the file</returns>
+        public override DateTime GetLastWriteTimeUtc(string localPath)
+        {
+            var spath = ConvertToSnapshotPath(localPath);
+
+            return IO_WIN.GetLastWriteTimeUtc(SystemIOWindows.AddExtendedDevicePathPrefix(spath));
+        }
+
+        /// <summary>
+        /// Gets the creation of a given file in UTC
+        /// </summary>
+        /// <param name="localPath">The full path to the file in non-shadow format</param>
+        /// <returns>The last write time of the file</returns>
+        public override DateTime GetCreationTimeUtc(string localPath)
+        {
+            var spath = ConvertToSnapshotPath(localPath);
+
+            return IO_WIN.GetCreationTimeUtc(SystemIOWindows.AddExtendedDevicePathPrefix(spath));
+        }
+
+        /// <summary>
+        /// Opens a file for reading
+        /// </summary>
+        /// <param name="localPath">The full path to the file in non-shadow format</param>
+        /// <returns>An open filestream that can be read</returns>
+        public override Stream OpenRead(string localPath)
+        {
+            return IO_WIN.FileOpenRead(ConvertToSnapshotPath(localPath));
+        }
+
+        /// <summary>
+        /// Returns the size of a file
+        /// </summary>
+        /// <param name="localPath">The full path to the file in non-snapshot format</param>
+        /// <returns>The length of the file</returns>
+        public override long GetFileSize(string localPath)
+        {
+            return IO_WIN.FileLength(ConvertToSnapshotPath(localPath));
+        }
+
+        /// <summary>
+        /// Gets the attributes for the given file or folder
+        /// </summary>
+        /// <returns>The file attributes</returns>
+        /// <param name="localPath">The file or folder to examine</param>
+        public override FileAttributes GetAttributes(string localPath)
+        {
+            return IO_WIN.GetFileAttributes(ConvertToSnapshotPath(localPath));
+        }
+
+        /// <summary>
+        /// Returns the symlink target if the entry is a symlink, and null otherwise
+        /// </summary>
+        /// <param name="localPath">The file or folder to examine</param>
+        /// <returns>The symlink target</returns>
+        public override string GetSymlinkTarget(string localPath)
+        {
+            var spath = ConvertToSnapshotPath(localPath);
+            return IO_WIN.GetSymlinkTarget(spath);
+        }
+
+        /// <summary>
+        /// Gets the metadata for the given file or folder
+        /// </summary>
+        /// <returns>The metadata for the given file or folder</returns>
+        /// <param name="localPath">The file or folder to examine</param>
+        /// <param name="isSymlink">A flag indicating if the target is a symlink</param>
+        public override Dictionary<string, string> GetMetadata(string localPath, bool isSymlink)
+        {
+            return SystemIO.IO_OS.GetMetadata(ConvertToSnapshotPath(localPath), isSymlink, FollowSymlinks);
+        }
+
+        /// <inheritdoc />
+        public override bool IsBlockDevice(string localPath) => false;
+
+        /// <inheritdoc />
+        public override string HardlinkTargetID(string localPath) => null;
+
+        /// <inheritdoc />
+        public override string ConvertToLocalPath(string snapshotPath)
+        {
+            if (!Path.IsPathRooted(snapshotPath))
+                throw new InvalidOperationException();
+
+            foreach (var kvp in _vssBackupComponents.SnapshotDeviceAndVolumes)
+            {
+                if (snapshotPath.StartsWith(kvp.Key, Utility.Utility.ClientFilenameStringComparison))
+                    return IO_WIN.PathCombine(kvp.Value, snapshotPath.Substring(kvp.Key.Length));
+            }
+
+            throw new InvalidOperationException();
+        }
+
+        /// <inheritdoc />
+        public override string ConvertToSnapshotPath(string localPath)
+        {
+            // For Windows, ensure we don't store paths with extended device path prefixes (i.e., @"\\?\" or @"\\?\UNC\")
+            localPath = SystemIOWindows.RemoveExtendedDevicePathPrefix(localPath);
+
+            if (!Path.IsPathRooted(localPath))
+                throw new InvalidOperationException();
+
+            var root = IO_WIN.GetPathRoot(localPath);
+            var volumePath = _vssBackupComponents.GetVolumeFromCache(root);
+
+            // Note that using a simple Path.Combine() for the following code
+            // can result in invalid snapshot paths; e.g., if localPath is
+            // @"C:\", mappedPath would not have the required trailing
+            // directory separator.
+            var subPath = localPath.Substring(root.Length);
+            if (!subPath.StartsWith(Util.DirectorySeparatorString, StringComparison.Ordinal))
+            {
+                volumePath = Util.AppendDirSeparator(volumePath, Util.DirectorySeparatorString);
+            }
+
+            var mappedPath = volumePath + subPath;
+            return mappedPath;
+        }
+
+        /// <inheritdoc />
+        public override bool FileExists(string localFilePath)
+        {
+            return IO_WIN.FileExists(ConvertToSnapshotPath(localFilePath));
+        }
+
+        /// <inheritdoc />
+        public override bool DirectoryExists(string localFolderPath)
+        {
+            return IO_WIN.DirectoryExists(ConvertToSnapshotPath(localFolderPath));
+        }
+
+        #endregion
+
+        /// <inheritdoc />
+        protected override void Dispose(bool disposing)
+        {
+            if (disposing)
+            {
+                _vssBackupComponents?.Dispose();
+            }
+
+            base.Dispose(disposing);
+        }
+
+    }
 }