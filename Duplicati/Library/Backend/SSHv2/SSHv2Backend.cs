// Copyright (C) 2025, The Duplicati Team
// https://duplicati.com, hello@duplicati.com
// 
// Permission is hereby granted, free of charge, to any person obtaining a 
// copy of this software and associated documentation files (the "Software"), 
// to deal in the Software without restriction, including without limitation 
// the rights to use, copy, modify, merge, publish, distribute, sublicense, 
// and/or sell copies of the Software, and to permit persons to whom the 
// Software is furnished to do so, subject to the following conditions:
// 
// The above copyright notice and this permission notice shall be included in 
// all copies or substantial portions of the Software.
// 
// THE SOFTWARE IS PROVIDED "AS IS", WITHOUT WARRANTY OF ANY KIND, EXPRESS 
// OR IMPLIED, INCLUDING BUT NOT LIMITED TO THE WARRANTIES OF MERCHANTABILITY, 
// FITNESS FOR A PARTICULAR PURPOSE AND NONINFRINGEMENT. IN NO EVENT SHALL THE 
// AUTHORS OR COPYRIGHT HOLDERS BE LIABLE FOR ANY CLAIM, DAMAGES OR OTHER 
// LIABILITY, WHETHER IN AN ACTION OF CONTRACT, TORT OR OTHERWISE, ARISING 
// FROM, OUT OF OR IN CONNECTION WITH THE SOFTWARE OR THE USE OR OTHER 
// DEALINGS IN THE SOFTWARE.


using Duplicati.Library.Common.IO;
using Duplicati.Library.Interface;
using Duplicati.Library.SourceProvider;
using Renci.SshNet;
using Renci.SshNet.Common;
using System;
using System.Collections.Generic;
using System.Globalization;
using System.Linq;
using System.Runtime.CompilerServices;
using System.Threading;
using System.Threading.Tasks;

namespace Duplicati.Library.Backend
{
    public class SSHv2 : IStreamingBackend, IRenameEnabledBackend, IFolderEnabledBackend
    {
        private const string SSH_KEYFILE_OPTION = "ssh-keyfile";
        private const string SSH_KEYFILE_INLINE = "ssh-key";
        private const string SSH_FINGERPRINT_OPTION = "ssh-fingerprint";
        private const string SSH_RELATIVE_PATH_OPTION = "ssh-relative-path";
        private const string SSH_FINGERPRINT_ACCEPT_ANY_OPTION = "ssh-accept-any-fingerprints";
        public const string KEYFILE_URI = "sshkey://";
        private const string SSH_TIMEOUT_OPTION = "ssh-operation-timeout";
        private const string SSH_KEEPALIVE_OPTION = "ssh-keepalive";

        readonly Dictionary<string, string> m_options;

        private readonly string m_server;
        private readonly string m_path;
        private readonly string m_username;
        private readonly string m_password;
        private readonly string m_fingerprint;
        private readonly bool m_fingerprintallowall;
        private readonly TimeSpan m_operationtimeout;
        private readonly TimeSpan m_keepaliveinterval;

        private readonly int m_port = 22;
        private readonly bool m_relativePath;
        private string m_initialDirectory;

        private SftpClient m_con;

        public SSHv2()
        {
        }

        public SSHv2(string url, Dictionary<string, string> options)
            : this()
        {
            m_options = options;
            var uri = new Utility.Uri(url);
            uri.RequireHost();

            if (options.ContainsKey("auth-username"))
                m_username = options["auth-username"];
            if (options.ContainsKey("auth-password"))
                m_password = options["auth-password"];
            if (options.ContainsKey(SSH_FINGERPRINT_OPTION))
                m_fingerprint = options[SSH_FINGERPRINT_OPTION];
            if (!string.IsNullOrEmpty(uri.Username))
                m_username = uri.Username;
            if (!string.IsNullOrEmpty(uri.Password))
                m_password = uri.Password;

            m_fingerprintallowall = Utility.Utility.ParseBoolOption(options, SSH_FINGERPRINT_ACCEPT_ANY_OPTION);
            m_relativePath = Utility.Utility.ParseBoolOption(options, SSH_RELATIVE_PATH_OPTION);

            m_path = uri.Path;

            if (!string.IsNullOrWhiteSpace(m_path))
            {
                m_path = Util.AppendDirSeparator(m_path, "/");
            }

            if (m_relativePath)
            {
                m_path = m_path.TrimStart('/');
            }
            else
            {
                if (!m_path.StartsWith("/", StringComparison.Ordinal))
                    m_path = "/" + m_path;
            }

            m_server = uri.Host;

            if (uri.Port > 0)
                m_port = uri.Port;

            string timeoutstr;
            options.TryGetValue(SSH_TIMEOUT_OPTION, out timeoutstr);

            if (!string.IsNullOrWhiteSpace(timeoutstr))
                m_operationtimeout = Library.Utility.Timeparser.ParseTimeSpan(timeoutstr);

            options.TryGetValue(SSH_KEEPALIVE_OPTION, out timeoutstr);

            if (!string.IsNullOrWhiteSpace(timeoutstr))
                m_keepaliveinterval = Library.Utility.Timeparser.ParseTimeSpan(timeoutstr);
        }

        #region IBackend Members

        public Task TestAsync(CancellationToken cancelToken)
            => this.TestListAsync(cancelToken);

        public async Task CreateFolderAsync(CancellationToken cancelToken)
        {
            await CreateConnection(cancelToken).ConfigureAwait(false);

            // Since the SftpClient.CreateDirectory method does not create all the parent directories
            // as needed, this has to be done manually.
            var partialPath = string.Empty;
            foreach (string part in m_path.Split('/').Where(x => !String.IsNullOrEmpty(x)))
            {
                partialPath += $"/{part}";
                if (await this.m_con.ExistsAsync(partialPath, cancelToken))
                {
                    if (!this.m_con.GetAttributes(partialPath).IsDirectory)
                    {
                        throw new ArgumentException($"The path {partialPath} already exists and is not a directory.");
                    }
                }
                else
                {
                    await this.m_con.CreateDirectoryAsync(partialPath, cancelToken).ConfigureAwait(false);
                }
            }

        }

        public string DisplayName => Strings.SSHv2Backend.DisplayName;

        public string ProtocolKey => "ssh";

        public async Task PutAsync(string remotename, string filename, CancellationToken cancelToken)
        {
            using (System.IO.FileStream fs = System.IO.File.Open(filename, System.IO.FileMode.Open,
                System.IO.FileAccess.Read, System.IO.FileShare.Read))
                await PutAsync(remotename, fs, cancelToken).ConfigureAwait(false);
        }

        public async Task GetAsync(string remotename, string filename, CancellationToken cancelToken)
        {
            using (var fs = System.IO.File.Open(filename, System.IO.FileMode.Create,
                System.IO.FileAccess.Write, System.IO.FileShare.None))
                await GetAsync(remotename, fs, cancelToken).ConfigureAwait(false);
        }

        public async Task DeleteAsync(string remotename, CancellationToken cancelToken)
        {
            try
            {
<<<<<<< HEAD
                CreateConnection();
                SetWorkingDirectory();
=======
                await CreateConnection(cancelToken).ConfigureAwait(false);
                await ChangeDirectory(m_path).ConfigureAwait(false);
>>>>>>> 4822bc45
                await m_con.DeleteFileAsync(remotename, cancelToken).ConfigureAwait(false);
            }
            catch (SftpPathNotFoundException ex)
            {
                throw new FileMissingException(ex);
            }
        }

        public IList<ICommandLineArgument> SupportedCommands
        {
            get
            {
                return new List<ICommandLineArgument>(new ICommandLineArgument[]
                {
                    new CommandLineArgument("auth-password", CommandLineArgument.ArgumentType.Password,
                        Strings.SSHv2Backend.DescriptionAuthPasswordShort,
                        Strings.SSHv2Backend.DescriptionAuthPasswordLong),
                    new CommandLineArgument("auth-username", CommandLineArgument.ArgumentType.String,
                        Strings.SSHv2Backend.DescriptionAuthUsernameShort,
                        Strings.SSHv2Backend.DescriptionAuthUsernameLong),
                    new CommandLineArgument(SSH_FINGERPRINT_OPTION, CommandLineArgument.ArgumentType.String,
                        Strings.SSHv2Backend.DescriptionFingerprintShort,
                        Strings.SSHv2Backend.DescriptionFingerprintLong),
                    new CommandLineArgument(SSH_FINGERPRINT_ACCEPT_ANY_OPTION, CommandLineArgument.ArgumentType.Boolean,
                        Strings.SSHv2Backend.DescriptionAnyFingerprintShort,
                        Strings.SSHv2Backend.DescriptionAnyFingerprintLong),
                    new CommandLineArgument(SSH_KEYFILE_OPTION, CommandLineArgument.ArgumentType.Path,
                        Strings.SSHv2Backend.DescriptionSshkeyfileShort,
                        Strings.SSHv2Backend.DescriptionSshkeyfileLong),
                    new CommandLineArgument(SSH_KEYFILE_INLINE, CommandLineArgument.ArgumentType.Password,
                        Strings.SSHv2Backend.DescriptionSshkeyShort,
                        Strings.SSHv2Backend.DescriptionSshkeyLong(KEYFILE_URI)),
                    new CommandLineArgument(SSH_TIMEOUT_OPTION, CommandLineArgument.ArgumentType.Timespan,
                        Strings.SSHv2Backend.DescriptionSshtimeoutShort, Strings.SSHv2Backend.DescriptionSshtimeoutLong,
                        "0"),
                    new CommandLineArgument(SSH_KEEPALIVE_OPTION, CommandLineArgument.ArgumentType.Timespan,
                        Strings.SSHv2Backend.DescriptionSshkeepaliveShort,
                        Strings.SSHv2Backend.DescriptionSshkeepaliveLong, "0"),
                    new CommandLineArgument(SSH_RELATIVE_PATH_OPTION, CommandLineArgument.ArgumentType.Boolean,
                        Strings.SSHv2Backend.DescriptionRelativePathShort,
                        Strings.SSHv2Backend.DescriptionRelativePathLong)
                });
            }
        }

        public string Description => Strings.SSHv2Backend.Description;

        #endregion

        #region IDisposable Members

        public void Dispose()
        {
            if (m_con != null)
            {
                try
                {
                    m_con.Dispose();
                }
                catch (System.Net.Sockets.SocketException)
                {
                    //If the operating system sometimes close socket before disposal of connection following exception is thrown
                    //System.Net.Sockets.SocketException (0x80004005): An existing connection was forcibly closed by the remote host 
                }
                finally
                {
                    m_con = null;
                }
            }
        }

        #endregion

        #region IStreamingBackend Implementation

        public async Task PutAsync(string remotename, System.IO.Stream stream, CancellationToken cancelToken)
        {
<<<<<<< HEAD
            CreateConnection();
            SetWorkingDirectory();
            return Task.Factory.FromAsync(
=======
            await CreateConnection(cancelToken).ConfigureAwait(false);
            await ChangeDirectory(m_path).ConfigureAwait(false);
            await Task.Factory.FromAsync(
>>>>>>> 4822bc45
                (cb, state) => m_con.BeginUploadFile(stream, remotename, cb, state, _ => cancelToken.ThrowIfCancellationRequested()),
                m_con.EndUploadFile,
                null);
        }

        public async Task GetAsync(string remotename, System.IO.Stream stream, CancellationToken cancelToken)
        {
<<<<<<< HEAD
            CreateConnection();
            SetWorkingDirectory();
=======
            await CreateConnection(cancelToken).ConfigureAwait(false);
            await ChangeDirectory(m_path).ConfigureAwait(false);
>>>>>>> 4822bc45

            try
            {
                await Task.Factory.FromAsync(
                    (cb, state) => m_con.BeginDownloadFile(remotename, stream, cb, state, _ => cancelToken.ThrowIfCancellationRequested()),
                    m_con.EndDownloadFile,
                    null).ConfigureAwait(false);
            }
            catch (SftpPathNotFoundException ex)
            {
                throw new FileMissingException(ex);
            }
        }

        #endregion

        #region IRenameEnabledBackend Implementation

        public async Task RenameAsync(string source, string target, CancellationToken cancelToken)
        {
<<<<<<< HEAD
            CreateConnection();
            SetWorkingDirectory();
            return m_con.RenameFileAsync(source, target, cancelToken);
=======
            await CreateConnection(cancelToken).ConfigureAwait(false);
            await ChangeDirectory(m_path).ConfigureAwait(false);
            await m_con.RenameFileAsync(source, target, cancelToken).ConfigureAwait(false);
>>>>>>> 4822bc45
        }

        #endregion

        #region Implementation

        private async Task CreateConnection(CancellationToken cancelToken)
        {
            if (m_con != null && m_con.IsConnected)
                return;

            if (m_con != null && !m_con.IsConnected)
            {
                await this.TryConnect(m_con, cancelToken).ConfigureAwait(false);
                return;
            }

            SftpClient con;

            m_options.TryGetValue(SSH_KEYFILE_OPTION, out var keyFile);
            if (string.IsNullOrWhiteSpace(keyFile))
            {
                m_options.TryGetValue(SSH_KEYFILE_INLINE, out keyFile);
            }

            if (!string.IsNullOrWhiteSpace(keyFile))
            {
                con = new SftpClient(m_server, m_port, m_username, ValidateKeyFile(keyFile, m_password));
            }
            else
            {
                con = new SftpClient(m_server, m_port, m_username, m_password ?? string.Empty);
            }

            con.HostKeyReceived += (sender, e) =>
            {
                e.CanTrust = false;

                if (m_fingerprintallowall)
                {
                    e.CanTrust = true;
                    return;
                }

                var hostFingerprint =
                    $"{e.HostKeyName} {e.KeyLength.ToString()} {BitConverter.ToString(e.FingerPrint).Replace('-', ':')}";

                if (string.IsNullOrEmpty(m_fingerprint))
                    throw new Library.Utility.HostKeyException(
                        Strings.SSHv2Backend.FingerprintNotSpecifiedManagedError(
                            hostFingerprint.ToLower(CultureInfo.InvariantCulture), SSH_FINGERPRINT_OPTION,
                            SSH_FINGERPRINT_ACCEPT_ANY_OPTION),
                        hostFingerprint, m_fingerprint);

                if (!string.Equals(hostFingerprint, m_fingerprint, StringComparison.OrdinalIgnoreCase))
                    throw new Library.Utility.HostKeyException(
                        Strings.SSHv2Backend.FingerprintNotMatchManagedError(
                            hostFingerprint.ToLower(CultureInfo.InvariantCulture)),
                        hostFingerprint, m_fingerprint);

                e.CanTrust = true;
            };

            if (m_operationtimeout.Ticks != 0)
                con.OperationTimeout = m_operationtimeout;
            if (m_keepaliveinterval.Ticks != 0)
                con.KeepAliveInterval = m_keepaliveinterval;

<<<<<<< HEAD
            this.TryConnect(con);
            if (m_relativePath && (string.IsNullOrWhiteSpace(con.WorkingDirectory) || !con.WorkingDirectory.StartsWith("/")))
                throw new UserInformationException("Server does not report absolute initial directory, please switch to absolute paths", "RelativePathNotSupported");
            m_initialDirectory = con.WorkingDirectory;
=======
            await this.TryConnect(con, cancelToken).ConfigureAwait(false);
>>>>>>> 4822bc45

            m_con = con;
        }

        private Task TryConnect(SftpClient client, CancellationToken cancelToken)
            => client.ConnectAsync(cancelToken);

<<<<<<< HEAD
        private void SetWorkingDirectory()
=======
        private async Task ChangeDirectory(string path)
>>>>>>> 4822bc45
        {
            if (string.IsNullOrEmpty(m_path))
                return;

            var targetPath = m_relativePath
                ? Util.AppendDirSeparator(m_initialDirectory, "/") + m_path
                : m_path;

            var workingDir = Util.AppendDirSeparator(m_con.WorkingDirectory, "/");
            if (workingDir == targetPath)
                return;

            try
            {
<<<<<<< HEAD
                m_con.ChangeDirectory(targetPath);
=======
                await m_con.ChangeDirectoryAsync(path);
>>>>>>> 4822bc45
            }
            catch (Exception ex)
            {
                throw new Interface.FolderMissingException(
                    Strings.SSHv2Backend.FolderNotFoundManagedError(m_path, ex.Message), ex);
            }
        }

        /// <inheritdoc />
        public async IAsyncEnumerable<IFileEntry> ListAsync([EnumeratorCancellation] CancellationToken cancelToken)
        {
            var path = ".";

<<<<<<< HEAD
            CreateConnection();
            SetWorkingDirectory();
=======
            await CreateConnection(cancelToken).ConfigureAwait(false);
            await ChangeDirectory(m_path).ConfigureAwait(false);
>>>>>>> 4822bc45

            await foreach (var ls in m_con.ListDirectoryAsync(path, cancelToken).ConfigureAwait(false))
            {
                if (ls.Name.ToString() == "." || ls.Name.ToString() == "..") continue;
                yield return new FileEntry(ls.Name, ls.Length,
                    ls.LastAccessTime, ls.LastWriteTime)
                { IsFolder = ls.Attributes.IsDirectory };
            }
        }

        private static Renci.SshNet.PrivateKeyFile ValidateKeyFile(string filename, string password)
        {
            try
            {
                if (!filename.StartsWith(KEYFILE_URI, StringComparison.OrdinalIgnoreCase))
                {
                    return string.IsNullOrEmpty(password)
                        ? new PrivateKeyFile(filename)
                        : new PrivateKeyFile(filename, password);
                }

                using (var ms = new System.IO.MemoryStream())
                using (var sr = new System.IO.StreamWriter(ms))
                {
                    sr.Write(Utility.Uri.UrlDecode(filename.Substring(KEYFILE_URI.Length)));
                    sr.Flush();

                    ms.Position = 0;

                    return string.IsNullOrEmpty(password) ? new PrivateKeyFile(ms) : new PrivateKeyFile(ms, password);
                }
            }
            catch (Exception ex)
            {
                throw new UserInformationException(
                    "Failed to parse the keyfile, check the key format and passphrase. " +
                    $"Error message was {ex.Message}",
                    "SSHFailedToParseKeyFile", ex);
            }
        }

        #endregion

        internal SftpClient Client
        {
            get { return m_con; }
        }

        public Task<string[]> GetDNSNamesAsync(CancellationToken cancelToken) => Task.FromResult(new[] { m_server });

        /// <inheritdoc/>
        public IAsyncEnumerable<IFileEntry> ListAsync(string path, CancellationToken cancellationToken)
        {
            CreateConnection();
            SetWorkingDirectory();

            var prefixPath = m_relativePath ? "" : m_path;
            if (!string.IsNullOrWhiteSpace(prefixPath))
                prefixPath = Util.AppendDirSeparator(prefixPath, "/");

            var filterPath = prefixPath + BackendSourceFileEntry.NormalizePathTo(path, '/');
            if (!string.IsNullOrWhiteSpace(filterPath))
                filterPath = Util.AppendDirSeparator(filterPath, "/");

            if (string.IsNullOrWhiteSpace(filterPath))
                filterPath = ".";

            return Client.ListDirectoryAsync(filterPath, cancellationToken)
                .Select(x => new FileEntry(
                    x.Name,
                    x.Attributes.Size,
                    x.Attributes.LastAccessTimeUtc,
                    x.Attributes.LastWriteTimeUtc)
                {
                    IsFolder = x.Attributes.IsDirectory
                });
        }

        /// <inheritdoc/>
        public Task<IFileEntry> GetEntryAsync(string path, CancellationToken cancellationToken)
            => Task.FromResult<IFileEntry>(null);
    }
}<|MERGE_RESOLUTION|>--- conflicted
+++ resolved
@@ -1,522 +1,483 @@
-// Copyright (C) 2025, The Duplicati Team
-// https://duplicati.com, hello@duplicati.com
-// 
-// Permission is hereby granted, free of charge, to any person obtaining a 
-// copy of this software and associated documentation files (the "Software"), 
-// to deal in the Software without restriction, including without limitation 
-// the rights to use, copy, modify, merge, publish, distribute, sublicense, 
-// and/or sell copies of the Software, and to permit persons to whom the 
-// Software is furnished to do so, subject to the following conditions:
-// 
-// The above copyright notice and this permission notice shall be included in 
-// all copies or substantial portions of the Software.
-// 
-// THE SOFTWARE IS PROVIDED "AS IS", WITHOUT WARRANTY OF ANY KIND, EXPRESS 
-// OR IMPLIED, INCLUDING BUT NOT LIMITED TO THE WARRANTIES OF MERCHANTABILITY, 
-// FITNESS FOR A PARTICULAR PURPOSE AND NONINFRINGEMENT. IN NO EVENT SHALL THE 
-// AUTHORS OR COPYRIGHT HOLDERS BE LIABLE FOR ANY CLAIM, DAMAGES OR OTHER 
-// LIABILITY, WHETHER IN AN ACTION OF CONTRACT, TORT OR OTHERWISE, ARISING 
-// FROM, OUT OF OR IN CONNECTION WITH THE SOFTWARE OR THE USE OR OTHER 
-// DEALINGS IN THE SOFTWARE.
-
-
-using Duplicati.Library.Common.IO;
-using Duplicati.Library.Interface;
-using Duplicati.Library.SourceProvider;
-using Renci.SshNet;
-using Renci.SshNet.Common;
-using System;
-using System.Collections.Generic;
-using System.Globalization;
-using System.Linq;
-using System.Runtime.CompilerServices;
-using System.Threading;
-using System.Threading.Tasks;
-
-namespace Duplicati.Library.Backend
-{
-    public class SSHv2 : IStreamingBackend, IRenameEnabledBackend, IFolderEnabledBackend
-    {
-        private const string SSH_KEYFILE_OPTION = "ssh-keyfile";
-        private const string SSH_KEYFILE_INLINE = "ssh-key";
-        private const string SSH_FINGERPRINT_OPTION = "ssh-fingerprint";
-        private const string SSH_RELATIVE_PATH_OPTION = "ssh-relative-path";
-        private const string SSH_FINGERPRINT_ACCEPT_ANY_OPTION = "ssh-accept-any-fingerprints";
-        public const string KEYFILE_URI = "sshkey://";
-        private const string SSH_TIMEOUT_OPTION = "ssh-operation-timeout";
-        private const string SSH_KEEPALIVE_OPTION = "ssh-keepalive";
-
-        readonly Dictionary<string, string> m_options;
-
-        private readonly string m_server;
-        private readonly string m_path;
-        private readonly string m_username;
-        private readonly string m_password;
-        private readonly string m_fingerprint;
-        private readonly bool m_fingerprintallowall;
-        private readonly TimeSpan m_operationtimeout;
-        private readonly TimeSpan m_keepaliveinterval;
-
-        private readonly int m_port = 22;
-        private readonly bool m_relativePath;
-        private string m_initialDirectory;
-
-        private SftpClient m_con;
-
-        public SSHv2()
-        {
-        }
-
-        public SSHv2(string url, Dictionary<string, string> options)
-            : this()
-        {
-            m_options = options;
-            var uri = new Utility.Uri(url);
-            uri.RequireHost();
-
-            if (options.ContainsKey("auth-username"))
-                m_username = options["auth-username"];
-            if (options.ContainsKey("auth-password"))
-                m_password = options["auth-password"];
-            if (options.ContainsKey(SSH_FINGERPRINT_OPTION))
-                m_fingerprint = options[SSH_FINGERPRINT_OPTION];
-            if (!string.IsNullOrEmpty(uri.Username))
-                m_username = uri.Username;
-            if (!string.IsNullOrEmpty(uri.Password))
-                m_password = uri.Password;
-
-            m_fingerprintallowall = Utility.Utility.ParseBoolOption(options, SSH_FINGERPRINT_ACCEPT_ANY_OPTION);
-            m_relativePath = Utility.Utility.ParseBoolOption(options, SSH_RELATIVE_PATH_OPTION);
-
-            m_path = uri.Path;
-
-            if (!string.IsNullOrWhiteSpace(m_path))
-            {
-                m_path = Util.AppendDirSeparator(m_path, "/");
-            }
-
-            if (m_relativePath)
-            {
-                m_path = m_path.TrimStart('/');
-            }
-            else
-            {
-                if (!m_path.StartsWith("/", StringComparison.Ordinal))
-                    m_path = "/" + m_path;
-            }
-
-            m_server = uri.Host;
-
-            if (uri.Port > 0)
-                m_port = uri.Port;
-
-            string timeoutstr;
-            options.TryGetValue(SSH_TIMEOUT_OPTION, out timeoutstr);
-
-            if (!string.IsNullOrWhiteSpace(timeoutstr))
-                m_operationtimeout = Library.Utility.Timeparser.ParseTimeSpan(timeoutstr);
-
-            options.TryGetValue(SSH_KEEPALIVE_OPTION, out timeoutstr);
-
-            if (!string.IsNullOrWhiteSpace(timeoutstr))
-                m_keepaliveinterval = Library.Utility.Timeparser.ParseTimeSpan(timeoutstr);
-        }
-
-        #region IBackend Members
-
-        public Task TestAsync(CancellationToken cancelToken)
-            => this.TestListAsync(cancelToken);
-
-        public async Task CreateFolderAsync(CancellationToken cancelToken)
-        {
-            await CreateConnection(cancelToken).ConfigureAwait(false);
-
-            // Since the SftpClient.CreateDirectory method does not create all the parent directories
-            // as needed, this has to be done manually.
-            var partialPath = string.Empty;
-            foreach (string part in m_path.Split('/').Where(x => !String.IsNullOrEmpty(x)))
-            {
-                partialPath += $"/{part}";
-                if (await this.m_con.ExistsAsync(partialPath, cancelToken))
-                {
-                    if (!this.m_con.GetAttributes(partialPath).IsDirectory)
-                    {
-                        throw new ArgumentException($"The path {partialPath} already exists and is not a directory.");
-                    }
-                }
-                else
-                {
-                    await this.m_con.CreateDirectoryAsync(partialPath, cancelToken).ConfigureAwait(false);
-                }
-            }
-
-        }
-
-        public string DisplayName => Strings.SSHv2Backend.DisplayName;
-
-        public string ProtocolKey => "ssh";
-
-        public async Task PutAsync(string remotename, string filename, CancellationToken cancelToken)
-        {
-            using (System.IO.FileStream fs = System.IO.File.Open(filename, System.IO.FileMode.Open,
-                System.IO.FileAccess.Read, System.IO.FileShare.Read))
-                await PutAsync(remotename, fs, cancelToken).ConfigureAwait(false);
-        }
-
-        public async Task GetAsync(string remotename, string filename, CancellationToken cancelToken)
-        {
-            using (var fs = System.IO.File.Open(filename, System.IO.FileMode.Create,
-                System.IO.FileAccess.Write, System.IO.FileShare.None))
-                await GetAsync(remotename, fs, cancelToken).ConfigureAwait(false);
-        }
-
-        public async Task DeleteAsync(string remotename, CancellationToken cancelToken)
-        {
-            try
-            {
-<<<<<<< HEAD
-                CreateConnection();
-                SetWorkingDirectory();
-=======
-                await CreateConnection(cancelToken).ConfigureAwait(false);
-                await ChangeDirectory(m_path).ConfigureAwait(false);
->>>>>>> 4822bc45
-                await m_con.DeleteFileAsync(remotename, cancelToken).ConfigureAwait(false);
-            }
-            catch (SftpPathNotFoundException ex)
-            {
-                throw new FileMissingException(ex);
-            }
-        }
-
-        public IList<ICommandLineArgument> SupportedCommands
-        {
-            get
-            {
-                return new List<ICommandLineArgument>(new ICommandLineArgument[]
-                {
-                    new CommandLineArgument("auth-password", CommandLineArgument.ArgumentType.Password,
-                        Strings.SSHv2Backend.DescriptionAuthPasswordShort,
-                        Strings.SSHv2Backend.DescriptionAuthPasswordLong),
-                    new CommandLineArgument("auth-username", CommandLineArgument.ArgumentType.String,
-                        Strings.SSHv2Backend.DescriptionAuthUsernameShort,
-                        Strings.SSHv2Backend.DescriptionAuthUsernameLong),
-                    new CommandLineArgument(SSH_FINGERPRINT_OPTION, CommandLineArgument.ArgumentType.String,
-                        Strings.SSHv2Backend.DescriptionFingerprintShort,
-                        Strings.SSHv2Backend.DescriptionFingerprintLong),
-                    new CommandLineArgument(SSH_FINGERPRINT_ACCEPT_ANY_OPTION, CommandLineArgument.ArgumentType.Boolean,
-                        Strings.SSHv2Backend.DescriptionAnyFingerprintShort,
-                        Strings.SSHv2Backend.DescriptionAnyFingerprintLong),
-                    new CommandLineArgument(SSH_KEYFILE_OPTION, CommandLineArgument.ArgumentType.Path,
-                        Strings.SSHv2Backend.DescriptionSshkeyfileShort,
-                        Strings.SSHv2Backend.DescriptionSshkeyfileLong),
-                    new CommandLineArgument(SSH_KEYFILE_INLINE, CommandLineArgument.ArgumentType.Password,
-                        Strings.SSHv2Backend.DescriptionSshkeyShort,
-                        Strings.SSHv2Backend.DescriptionSshkeyLong(KEYFILE_URI)),
-                    new CommandLineArgument(SSH_TIMEOUT_OPTION, CommandLineArgument.ArgumentType.Timespan,
-                        Strings.SSHv2Backend.DescriptionSshtimeoutShort, Strings.SSHv2Backend.DescriptionSshtimeoutLong,
-                        "0"),
-                    new CommandLineArgument(SSH_KEEPALIVE_OPTION, CommandLineArgument.ArgumentType.Timespan,
-                        Strings.SSHv2Backend.DescriptionSshkeepaliveShort,
-                        Strings.SSHv2Backend.DescriptionSshkeepaliveLong, "0"),
-                    new CommandLineArgument(SSH_RELATIVE_PATH_OPTION, CommandLineArgument.ArgumentType.Boolean,
-                        Strings.SSHv2Backend.DescriptionRelativePathShort,
-                        Strings.SSHv2Backend.DescriptionRelativePathLong)
-                });
-            }
-        }
-
-        public string Description => Strings.SSHv2Backend.Description;
-
-        #endregion
-
-        #region IDisposable Members
-
-        public void Dispose()
-        {
-            if (m_con != null)
-            {
-                try
-                {
-                    m_con.Dispose();
-                }
-                catch (System.Net.Sockets.SocketException)
-                {
-                    //If the operating system sometimes close socket before disposal of connection following exception is thrown
-                    //System.Net.Sockets.SocketException (0x80004005): An existing connection was forcibly closed by the remote host 
-                }
-                finally
-                {
-                    m_con = null;
-                }
-            }
-        }
-
-        #endregion
-
-        #region IStreamingBackend Implementation
-
-        public async Task PutAsync(string remotename, System.IO.Stream stream, CancellationToken cancelToken)
-        {
-<<<<<<< HEAD
-            CreateConnection();
-            SetWorkingDirectory();
-            return Task.Factory.FromAsync(
-=======
-            await CreateConnection(cancelToken).ConfigureAwait(false);
-            await ChangeDirectory(m_path).ConfigureAwait(false);
-            await Task.Factory.FromAsync(
->>>>>>> 4822bc45
-                (cb, state) => m_con.BeginUploadFile(stream, remotename, cb, state, _ => cancelToken.ThrowIfCancellationRequested()),
-                m_con.EndUploadFile,
-                null);
-        }
-
-        public async Task GetAsync(string remotename, System.IO.Stream stream, CancellationToken cancelToken)
-        {
-<<<<<<< HEAD
-            CreateConnection();
-            SetWorkingDirectory();
-=======
-            await CreateConnection(cancelToken).ConfigureAwait(false);
-            await ChangeDirectory(m_path).ConfigureAwait(false);
->>>>>>> 4822bc45
-
-            try
-            {
-                await Task.Factory.FromAsync(
-                    (cb, state) => m_con.BeginDownloadFile(remotename, stream, cb, state, _ => cancelToken.ThrowIfCancellationRequested()),
-                    m_con.EndDownloadFile,
-                    null).ConfigureAwait(false);
-            }
-            catch (SftpPathNotFoundException ex)
-            {
-                throw new FileMissingException(ex);
-            }
-        }
-
-        #endregion
-
-        #region IRenameEnabledBackend Implementation
-
-        public async Task RenameAsync(string source, string target, CancellationToken cancelToken)
-        {
-<<<<<<< HEAD
-            CreateConnection();
-            SetWorkingDirectory();
-            return m_con.RenameFileAsync(source, target, cancelToken);
-=======
-            await CreateConnection(cancelToken).ConfigureAwait(false);
-            await ChangeDirectory(m_path).ConfigureAwait(false);
-            await m_con.RenameFileAsync(source, target, cancelToken).ConfigureAwait(false);
->>>>>>> 4822bc45
-        }
-
-        #endregion
-
-        #region Implementation
-
-        private async Task CreateConnection(CancellationToken cancelToken)
-        {
-            if (m_con != null && m_con.IsConnected)
-                return;
-
-            if (m_con != null && !m_con.IsConnected)
-            {
-                await this.TryConnect(m_con, cancelToken).ConfigureAwait(false);
-                return;
-            }
-
-            SftpClient con;
-
-            m_options.TryGetValue(SSH_KEYFILE_OPTION, out var keyFile);
-            if (string.IsNullOrWhiteSpace(keyFile))
-            {
-                m_options.TryGetValue(SSH_KEYFILE_INLINE, out keyFile);
-            }
-
-            if (!string.IsNullOrWhiteSpace(keyFile))
-            {
-                con = new SftpClient(m_server, m_port, m_username, ValidateKeyFile(keyFile, m_password));
-            }
-            else
-            {
-                con = new SftpClient(m_server, m_port, m_username, m_password ?? string.Empty);
-            }
-
-            con.HostKeyReceived += (sender, e) =>
-            {
-                e.CanTrust = false;
-
-                if (m_fingerprintallowall)
-                {
-                    e.CanTrust = true;
-                    return;
-                }
-
-                var hostFingerprint =
-                    $"{e.HostKeyName} {e.KeyLength.ToString()} {BitConverter.ToString(e.FingerPrint).Replace('-', ':')}";
-
-                if (string.IsNullOrEmpty(m_fingerprint))
-                    throw new Library.Utility.HostKeyException(
-                        Strings.SSHv2Backend.FingerprintNotSpecifiedManagedError(
-                            hostFingerprint.ToLower(CultureInfo.InvariantCulture), SSH_FINGERPRINT_OPTION,
-                            SSH_FINGERPRINT_ACCEPT_ANY_OPTION),
-                        hostFingerprint, m_fingerprint);
-
-                if (!string.Equals(hostFingerprint, m_fingerprint, StringComparison.OrdinalIgnoreCase))
-                    throw new Library.Utility.HostKeyException(
-                        Strings.SSHv2Backend.FingerprintNotMatchManagedError(
-                            hostFingerprint.ToLower(CultureInfo.InvariantCulture)),
-                        hostFingerprint, m_fingerprint);
-
-                e.CanTrust = true;
-            };
-
-            if (m_operationtimeout.Ticks != 0)
-                con.OperationTimeout = m_operationtimeout;
-            if (m_keepaliveinterval.Ticks != 0)
-                con.KeepAliveInterval = m_keepaliveinterval;
-
-<<<<<<< HEAD
-            this.TryConnect(con);
-            if (m_relativePath && (string.IsNullOrWhiteSpace(con.WorkingDirectory) || !con.WorkingDirectory.StartsWith("/")))
-                throw new UserInformationException("Server does not report absolute initial directory, please switch to absolute paths", "RelativePathNotSupported");
-            m_initialDirectory = con.WorkingDirectory;
-=======
-            await this.TryConnect(con, cancelToken).ConfigureAwait(false);
->>>>>>> 4822bc45
-
-            m_con = con;
-        }
-
-        private Task TryConnect(SftpClient client, CancellationToken cancelToken)
-            => client.ConnectAsync(cancelToken);
-
-<<<<<<< HEAD
-        private void SetWorkingDirectory()
-=======
-        private async Task ChangeDirectory(string path)
->>>>>>> 4822bc45
-        {
-            if (string.IsNullOrEmpty(m_path))
-                return;
-
-            var targetPath = m_relativePath
-                ? Util.AppendDirSeparator(m_initialDirectory, "/") + m_path
-                : m_path;
-
-            var workingDir = Util.AppendDirSeparator(m_con.WorkingDirectory, "/");
-            if (workingDir == targetPath)
-                return;
-
-            try
-            {
-<<<<<<< HEAD
-                m_con.ChangeDirectory(targetPath);
-=======
-                await m_con.ChangeDirectoryAsync(path);
->>>>>>> 4822bc45
-            }
-            catch (Exception ex)
-            {
-                throw new Interface.FolderMissingException(
-                    Strings.SSHv2Backend.FolderNotFoundManagedError(m_path, ex.Message), ex);
-            }
-        }
-
-        /// <inheritdoc />
-        public async IAsyncEnumerable<IFileEntry> ListAsync([EnumeratorCancellation] CancellationToken cancelToken)
-        {
-            var path = ".";
-
-<<<<<<< HEAD
-            CreateConnection();
-            SetWorkingDirectory();
-=======
-            await CreateConnection(cancelToken).ConfigureAwait(false);
-            await ChangeDirectory(m_path).ConfigureAwait(false);
->>>>>>> 4822bc45
-
-            await foreach (var ls in m_con.ListDirectoryAsync(path, cancelToken).ConfigureAwait(false))
-            {
-                if (ls.Name.ToString() == "." || ls.Name.ToString() == "..") continue;
-                yield return new FileEntry(ls.Name, ls.Length,
-                    ls.LastAccessTime, ls.LastWriteTime)
-                { IsFolder = ls.Attributes.IsDirectory };
-            }
-        }
-
-        private static Renci.SshNet.PrivateKeyFile ValidateKeyFile(string filename, string password)
-        {
-            try
-            {
-                if (!filename.StartsWith(KEYFILE_URI, StringComparison.OrdinalIgnoreCase))
-                {
-                    return string.IsNullOrEmpty(password)
-                        ? new PrivateKeyFile(filename)
-                        : new PrivateKeyFile(filename, password);
-                }
-
-                using (var ms = new System.IO.MemoryStream())
-                using (var sr = new System.IO.StreamWriter(ms))
-                {
-                    sr.Write(Utility.Uri.UrlDecode(filename.Substring(KEYFILE_URI.Length)));
-                    sr.Flush();
-
-                    ms.Position = 0;
-
-                    return string.IsNullOrEmpty(password) ? new PrivateKeyFile(ms) : new PrivateKeyFile(ms, password);
-                }
-            }
-            catch (Exception ex)
-            {
-                throw new UserInformationException(
-                    "Failed to parse the keyfile, check the key format and passphrase. " +
-                    $"Error message was {ex.Message}",
-                    "SSHFailedToParseKeyFile", ex);
-            }
-        }
-
-        #endregion
-
-        internal SftpClient Client
-        {
-            get { return m_con; }
-        }
-
-        public Task<string[]> GetDNSNamesAsync(CancellationToken cancelToken) => Task.FromResult(new[] { m_server });
-
-        /// <inheritdoc/>
-        public IAsyncEnumerable<IFileEntry> ListAsync(string path, CancellationToken cancellationToken)
-        {
-            CreateConnection();
-            SetWorkingDirectory();
-
-            var prefixPath = m_relativePath ? "" : m_path;
-            if (!string.IsNullOrWhiteSpace(prefixPath))
-                prefixPath = Util.AppendDirSeparator(prefixPath, "/");
-
-            var filterPath = prefixPath + BackendSourceFileEntry.NormalizePathTo(path, '/');
-            if (!string.IsNullOrWhiteSpace(filterPath))
-                filterPath = Util.AppendDirSeparator(filterPath, "/");
-
-            if (string.IsNullOrWhiteSpace(filterPath))
-                filterPath = ".";
-
-            return Client.ListDirectoryAsync(filterPath, cancellationToken)
-                .Select(x => new FileEntry(
-                    x.Name,
-                    x.Attributes.Size,
-                    x.Attributes.LastAccessTimeUtc,
-                    x.Attributes.LastWriteTimeUtc)
-                {
-                    IsFolder = x.Attributes.IsDirectory
-                });
-        }
-
-        /// <inheritdoc/>
-        public Task<IFileEntry> GetEntryAsync(string path, CancellationToken cancellationToken)
-            => Task.FromResult<IFileEntry>(null);
-    }
+// Copyright (C) 2025, The Duplicati Team
+// https://duplicati.com, hello@duplicati.com
+// 
+// Permission is hereby granted, free of charge, to any person obtaining a 
+// copy of this software and associated documentation files (the "Software"), 
+// to deal in the Software without restriction, including without limitation 
+// the rights to use, copy, modify, merge, publish, distribute, sublicense, 
+// and/or sell copies of the Software, and to permit persons to whom the 
+// Software is furnished to do so, subject to the following conditions:
+// 
+// The above copyright notice and this permission notice shall be included in 
+// all copies or substantial portions of the Software.
+// 
+// THE SOFTWARE IS PROVIDED "AS IS", WITHOUT WARRANTY OF ANY KIND, EXPRESS 
+// OR IMPLIED, INCLUDING BUT NOT LIMITED TO THE WARRANTIES OF MERCHANTABILITY, 
+// FITNESS FOR A PARTICULAR PURPOSE AND NONINFRINGEMENT. IN NO EVENT SHALL THE 
+// AUTHORS OR COPYRIGHT HOLDERS BE LIABLE FOR ANY CLAIM, DAMAGES OR OTHER 
+// LIABILITY, WHETHER IN AN ACTION OF CONTRACT, TORT OR OTHERWISE, ARISING 
+// FROM, OUT OF OR IN CONNECTION WITH THE SOFTWARE OR THE USE OR OTHER 
+// DEALINGS IN THE SOFTWARE.
+
+
+using Duplicati.Library.Common.IO;
+using Duplicati.Library.Interface;
+using Duplicati.Library.SourceProvider;
+using Renci.SshNet;
+using Renci.SshNet.Common;
+using System;
+using System.Collections.Generic;
+using System.Globalization;
+using System.Linq;
+using System.Runtime.CompilerServices;
+using System.Threading;
+using System.Threading.Tasks;
+
+namespace Duplicati.Library.Backend
+{
+    public class SSHv2 : IStreamingBackend, IRenameEnabledBackend, IFolderEnabledBackend
+    {
+        private const string SSH_KEYFILE_OPTION = "ssh-keyfile";
+        private const string SSH_KEYFILE_INLINE = "ssh-key";
+        private const string SSH_FINGERPRINT_OPTION = "ssh-fingerprint";
+        private const string SSH_RELATIVE_PATH_OPTION = "ssh-relative-path";
+        private const string SSH_FINGERPRINT_ACCEPT_ANY_OPTION = "ssh-accept-any-fingerprints";
+        public const string KEYFILE_URI = "sshkey://";
+        private const string SSH_TIMEOUT_OPTION = "ssh-operation-timeout";
+        private const string SSH_KEEPALIVE_OPTION = "ssh-keepalive";
+
+        readonly Dictionary<string, string> m_options;
+
+        private readonly string m_server;
+        private readonly string m_path;
+        private readonly string m_username;
+        private readonly string m_password;
+        private readonly string m_fingerprint;
+        private readonly bool m_fingerprintallowall;
+        private readonly TimeSpan m_operationtimeout;
+        private readonly TimeSpan m_keepaliveinterval;
+
+        private readonly int m_port = 22;
+        private readonly bool m_useRelativePath;
+        private string m_initialDirectory;
+
+        private SftpClient m_con;
+
+        public SSHv2()
+        {
+        }
+
+        public SSHv2(string url, Dictionary<string, string> options)
+            : this()
+        {
+            m_options = options;
+            var uri = new Utility.Uri(url);
+            uri.RequireHost();
+
+            if (options.ContainsKey("auth-username"))
+                m_username = options["auth-username"];
+            if (options.ContainsKey("auth-password"))
+                m_password = options["auth-password"];
+            if (options.ContainsKey(SSH_FINGERPRINT_OPTION))
+                m_fingerprint = options[SSH_FINGERPRINT_OPTION];
+            if (!string.IsNullOrEmpty(uri.Username))
+                m_username = uri.Username;
+            if (!string.IsNullOrEmpty(uri.Password))
+                m_password = uri.Password;
+
+            m_fingerprintallowall = Utility.Utility.ParseBoolOption(options, SSH_FINGERPRINT_ACCEPT_ANY_OPTION);
+            m_useRelativePath = Utility.Utility.ParseBoolOption(options, SSH_RELATIVE_PATH_OPTION);
+
+            m_path = uri.Path;
+
+            if (!string.IsNullOrWhiteSpace(m_path))
+            {
+                m_path = Util.AppendDirSeparator(m_path, "/");
+            }
+
+            if (m_useRelativePath)
+            {
+                m_path = m_path.TrimStart('/');
+            }
+            else
+            {
+                if (!m_path.StartsWith("/", StringComparison.Ordinal))
+                    m_path = "/" + m_path;
+            }
+
+            m_server = uri.Host;
+
+            if (uri.Port > 0)
+                m_port = uri.Port;
+
+            string timeoutstr;
+            options.TryGetValue(SSH_TIMEOUT_OPTION, out timeoutstr);
+
+            if (!string.IsNullOrWhiteSpace(timeoutstr))
+                m_operationtimeout = Library.Utility.Timeparser.ParseTimeSpan(timeoutstr);
+
+            options.TryGetValue(SSH_KEEPALIVE_OPTION, out timeoutstr);
+
+            if (!string.IsNullOrWhiteSpace(timeoutstr))
+                m_keepaliveinterval = Library.Utility.Timeparser.ParseTimeSpan(timeoutstr);
+        }
+
+        #region IBackend Members
+
+        public Task TestAsync(CancellationToken cancelToken)
+            => this.TestListAsync(cancelToken);
+
+        public async Task CreateFolderAsync(CancellationToken cancelToken)
+        {
+            await CreateConnection(cancelToken).ConfigureAwait(false);
+
+            // Since the SftpClient.CreateDirectory method does not create all the parent directories
+            // as needed, this has to be done manually.
+            var partialPath = string.Empty;
+            foreach (string part in m_path.Split('/').Where(x => !String.IsNullOrEmpty(x)))
+            {
+                partialPath += $"/{part}";
+                if (await this.m_con.ExistsAsync(partialPath, cancelToken))
+                {
+                    if (!this.m_con.GetAttributes(partialPath).IsDirectory)
+                    {
+                        throw new ArgumentException($"The path {partialPath} already exists and is not a directory.");
+                    }
+                }
+                else
+                {
+                    await this.m_con.CreateDirectoryAsync(partialPath, cancelToken).ConfigureAwait(false);
+                }
+            }
+
+        }
+
+        public string DisplayName => Strings.SSHv2Backend.DisplayName;
+
+        public string ProtocolKey => "ssh";
+
+        public async Task PutAsync(string remotename, string filename, CancellationToken cancelToken)
+        {
+            using (System.IO.FileStream fs = System.IO.File.Open(filename, System.IO.FileMode.Open,
+                System.IO.FileAccess.Read, System.IO.FileShare.Read))
+                await PutAsync(remotename, fs, cancelToken).ConfigureAwait(false);
+        }
+
+        public async Task GetAsync(string remotename, string filename, CancellationToken cancelToken)
+        {
+            using (var fs = System.IO.File.Open(filename, System.IO.FileMode.Create,
+                System.IO.FileAccess.Write, System.IO.FileShare.None))
+                await GetAsync(remotename, fs, cancelToken).ConfigureAwait(false);
+        }
+
+        public async Task DeleteAsync(string remotename, CancellationToken cancelToken)
+        {
+            try
+            {
+                await CreateConnection(cancelToken).ConfigureAwait(false);
+                await SetWorkingDirectory(cancelToken).ConfigureAwait(false);
+                await m_con.DeleteFileAsync(remotename, cancelToken).ConfigureAwait(false);
+            }
+            catch (SftpPathNotFoundException ex)
+            {
+                throw new FileMissingException(ex);
+            }
+        }
+
+        public IList<ICommandLineArgument> SupportedCommands
+        {
+            get
+            {
+                return new List<ICommandLineArgument>(new ICommandLineArgument[]
+                {
+                    new CommandLineArgument("auth-password", CommandLineArgument.ArgumentType.Password,
+                        Strings.SSHv2Backend.DescriptionAuthPasswordShort,
+                        Strings.SSHv2Backend.DescriptionAuthPasswordLong),
+                    new CommandLineArgument("auth-username", CommandLineArgument.ArgumentType.String,
+                        Strings.SSHv2Backend.DescriptionAuthUsernameShort,
+                        Strings.SSHv2Backend.DescriptionAuthUsernameLong),
+                    new CommandLineArgument(SSH_FINGERPRINT_OPTION, CommandLineArgument.ArgumentType.String,
+                        Strings.SSHv2Backend.DescriptionFingerprintShort,
+                        Strings.SSHv2Backend.DescriptionFingerprintLong),
+                    new CommandLineArgument(SSH_FINGERPRINT_ACCEPT_ANY_OPTION, CommandLineArgument.ArgumentType.Boolean,
+                        Strings.SSHv2Backend.DescriptionAnyFingerprintShort,
+                        Strings.SSHv2Backend.DescriptionAnyFingerprintLong),
+                    new CommandLineArgument(SSH_KEYFILE_OPTION, CommandLineArgument.ArgumentType.Path,
+                        Strings.SSHv2Backend.DescriptionSshkeyfileShort,
+                        Strings.SSHv2Backend.DescriptionSshkeyfileLong),
+                    new CommandLineArgument(SSH_KEYFILE_INLINE, CommandLineArgument.ArgumentType.Password,
+                        Strings.SSHv2Backend.DescriptionSshkeyShort,
+                        Strings.SSHv2Backend.DescriptionSshkeyLong(KEYFILE_URI)),
+                    new CommandLineArgument(SSH_TIMEOUT_OPTION, CommandLineArgument.ArgumentType.Timespan,
+                        Strings.SSHv2Backend.DescriptionSshtimeoutShort, Strings.SSHv2Backend.DescriptionSshtimeoutLong,
+                        "0"),
+                    new CommandLineArgument(SSH_KEEPALIVE_OPTION, CommandLineArgument.ArgumentType.Timespan,
+                        Strings.SSHv2Backend.DescriptionSshkeepaliveShort,
+                        Strings.SSHv2Backend.DescriptionSshkeepaliveLong, "0"),
+                    new CommandLineArgument(SSH_RELATIVE_PATH_OPTION, CommandLineArgument.ArgumentType.Boolean,
+                        Strings.SSHv2Backend.DescriptionRelativePathShort,
+                        Strings.SSHv2Backend.DescriptionRelativePathLong)
+                });
+            }
+        }
+
+        public string Description => Strings.SSHv2Backend.Description;
+
+        #endregion
+
+        #region IDisposable Members
+
+        public void Dispose()
+        {
+            if (m_con != null)
+            {
+                try
+                {
+                    m_con.Dispose();
+                }
+                catch (System.Net.Sockets.SocketException)
+                {
+                    //If the operating system sometimes close socket before disposal of connection following exception is thrown
+                    //System.Net.Sockets.SocketException (0x80004005): An existing connection was forcibly closed by the remote host 
+                }
+                finally
+                {
+                    m_con = null;
+                }
+            }
+        }
+
+        #endregion
+
+        #region IStreamingBackend Implementation
+
+        public async Task PutAsync(string remotename, System.IO.Stream stream, CancellationToken cancelToken)
+        {
+            await CreateConnection(cancelToken).ConfigureAwait(false);
+            await SetWorkingDirectory(cancelToken).ConfigureAwait(false);
+            await Task.Factory.FromAsync(
+                (cb, state) => m_con.BeginUploadFile(stream, remotename, cb, state, _ => cancelToken.ThrowIfCancellationRequested()),
+                m_con.EndUploadFile,
+                null);
+        }
+
+        public async Task GetAsync(string remotename, System.IO.Stream stream, CancellationToken cancelToken)
+        {
+            await CreateConnection(cancelToken).ConfigureAwait(false);
+            await SetWorkingDirectory(cancelToken).ConfigureAwait(false);
+
+            try
+            {
+                await Task.Factory.FromAsync(
+                    (cb, state) => m_con.BeginDownloadFile(remotename, stream, cb, state, _ => cancelToken.ThrowIfCancellationRequested()),
+                    m_con.EndDownloadFile,
+                    null).ConfigureAwait(false);
+            }
+            catch (SftpPathNotFoundException ex)
+            {
+                throw new FileMissingException(ex);
+            }
+        }
+
+        #endregion
+
+        #region IRenameEnabledBackend Implementation
+
+        public async Task RenameAsync(string source, string target, CancellationToken cancelToken)
+        {
+            await CreateConnection(cancelToken).ConfigureAwait(false);
+            await SetWorkingDirectory(cancelToken).ConfigureAwait(false);
+            await m_con.RenameFileAsync(source, target, cancelToken).ConfigureAwait(false);
+        }
+
+        #endregion
+
+        #region Implementation
+
+        private async Task CreateConnection(CancellationToken cancelToken)
+        {
+            if (m_con != null && m_con.IsConnected)
+                return;
+
+            if (m_con != null && !m_con.IsConnected)
+            {
+                await this.TryConnect(m_con, cancelToken).ConfigureAwait(false);
+                return;
+            }
+
+            SftpClient con;
+
+            m_options.TryGetValue(SSH_KEYFILE_OPTION, out var keyFile);
+            if (string.IsNullOrWhiteSpace(keyFile))
+            {
+                m_options.TryGetValue(SSH_KEYFILE_INLINE, out keyFile);
+            }
+
+            if (!string.IsNullOrWhiteSpace(keyFile))
+            {
+                con = new SftpClient(m_server, m_port, m_username, ValidateKeyFile(keyFile, m_password));
+            }
+            else
+            {
+                con = new SftpClient(m_server, m_port, m_username, m_password ?? string.Empty);
+            }
+
+            con.HostKeyReceived += (sender, e) =>
+            {
+                e.CanTrust = false;
+
+                if (m_fingerprintallowall)
+                {
+                    e.CanTrust = true;
+                    return;
+                }
+
+                var hostFingerprint =
+                    $"{e.HostKeyName} {e.KeyLength.ToString()} {BitConverter.ToString(e.FingerPrint).Replace('-', ':')}";
+
+                if (string.IsNullOrEmpty(m_fingerprint))
+                    throw new Library.Utility.HostKeyException(
+                        Strings.SSHv2Backend.FingerprintNotSpecifiedManagedError(
+                            hostFingerprint.ToLower(CultureInfo.InvariantCulture), SSH_FINGERPRINT_OPTION,
+                            SSH_FINGERPRINT_ACCEPT_ANY_OPTION),
+                        hostFingerprint, m_fingerprint);
+
+                if (!string.Equals(hostFingerprint, m_fingerprint, StringComparison.OrdinalIgnoreCase))
+                    throw new Library.Utility.HostKeyException(
+                        Strings.SSHv2Backend.FingerprintNotMatchManagedError(
+                            hostFingerprint.ToLower(CultureInfo.InvariantCulture)),
+                        hostFingerprint, m_fingerprint);
+
+                e.CanTrust = true;
+            };
+
+            if (m_operationtimeout.Ticks != 0)
+                con.OperationTimeout = m_operationtimeout;
+            if (m_keepaliveinterval.Ticks != 0)
+                con.KeepAliveInterval = m_keepaliveinterval;
+
+            await this.TryConnect(con, cancelToken).ConfigureAwait(false);
+            if (m_useRelativePath && (string.IsNullOrWhiteSpace(con.WorkingDirectory) || !con.WorkingDirectory.StartsWith("/")))
+                throw new UserInformationException("Server does not report absolute initial directory, please switch to absolute paths", "RelativePathNotSupported");
+            m_initialDirectory = con.WorkingDirectory;
+
+            m_con = con;
+        }
+
+        private Task TryConnect(SftpClient client, CancellationToken cancelToken)
+            => client.ConnectAsync(cancelToken);
+
+        private async Task SetWorkingDirectory(CancellationToken cancelToken)
+        {
+            if (string.IsNullOrEmpty(m_path))
+                return;
+
+            var targetPath = m_useRelativePath
+                ? Util.AppendDirSeparator(m_initialDirectory, "/") + m_path
+                : m_path;
+
+            var workingDir = Util.AppendDirSeparator(m_con.WorkingDirectory, "/");
+            if (workingDir == targetPath)
+                return;
+
+            try
+            {
+                await m_con.ChangeDirectoryAsync(targetPath, cancelToken).ConfigureAwait(false);
+            }
+            catch (Exception ex)
+            {
+                throw new Interface.FolderMissingException(
+                    Strings.SSHv2Backend.FolderNotFoundManagedError(m_path, ex.Message), ex);
+            }
+        }
+
+        /// <inheritdoc />
+        public async IAsyncEnumerable<IFileEntry> ListAsync([EnumeratorCancellation] CancellationToken cancelToken)
+        {
+            var path = ".";
+
+            await CreateConnection(cancelToken).ConfigureAwait(false);
+            await SetWorkingDirectory(cancelToken).ConfigureAwait(false);
+
+            await foreach (var ls in m_con.ListDirectoryAsync(path, cancelToken).ConfigureAwait(false))
+            {
+                if (ls.Name.ToString() == "." || ls.Name.ToString() == "..") continue;
+                yield return new FileEntry(ls.Name, ls.Length,
+                    ls.LastAccessTime, ls.LastWriteTime)
+                { IsFolder = ls.Attributes.IsDirectory };
+            }
+        }
+
+        private static Renci.SshNet.PrivateKeyFile ValidateKeyFile(string filename, string password)
+        {
+            try
+            {
+                if (!filename.StartsWith(KEYFILE_URI, StringComparison.OrdinalIgnoreCase))
+                {
+                    return string.IsNullOrEmpty(password)
+                        ? new PrivateKeyFile(filename)
+                        : new PrivateKeyFile(filename, password);
+                }
+
+                using (var ms = new System.IO.MemoryStream())
+                using (var sr = new System.IO.StreamWriter(ms))
+                {
+                    sr.Write(Utility.Uri.UrlDecode(filename.Substring(KEYFILE_URI.Length)));
+                    sr.Flush();
+
+                    ms.Position = 0;
+
+                    return string.IsNullOrEmpty(password) ? new PrivateKeyFile(ms) : new PrivateKeyFile(ms, password);
+                }
+            }
+            catch (Exception ex)
+            {
+                throw new UserInformationException(
+                    "Failed to parse the keyfile, check the key format and passphrase. " +
+                    $"Error message was {ex.Message}",
+                    "SSHFailedToParseKeyFile", ex);
+            }
+        }
+
+        #endregion
+
+        internal SftpClient Client
+        {
+            get { return m_con; }
+        }
+
+        public Task<string[]> GetDNSNamesAsync(CancellationToken cancelToken) => Task.FromResult(new[] { m_server });
+
+        /// <inheritdoc/>
+        public async IAsyncEnumerable<IFileEntry> ListAsync(string path, [EnumeratorCancellation] CancellationToken cancellationToken)
+        {
+            await CreateConnection(cancellationToken).ConfigureAwait(false);
+            await SetWorkingDirectory(cancellationToken).ConfigureAwait(false);
+
+            var prefixPath = m_useRelativePath ? "" : m_path;
+            if (!string.IsNullOrWhiteSpace(prefixPath))
+                prefixPath = Util.AppendDirSeparator(prefixPath, "/");
+
+            var filterPath = prefixPath + BackendSourceFileEntry.NormalizePathTo(path, '/');
+            if (!string.IsNullOrWhiteSpace(filterPath))
+                filterPath = Util.AppendDirSeparator(filterPath, "/");
+
+            if (string.IsNullOrWhiteSpace(filterPath))
+                filterPath = ".";
+
+            await foreach (var x in Client.ListDirectoryAsync(filterPath, cancellationToken).ConfigureAwait(false))
+                yield return new FileEntry(
+                    x.Name,
+                    x.Attributes.Size,
+                    x.Attributes.LastAccessTimeUtc,
+                    x.Attributes.LastWriteTimeUtc)
+                {
+                    IsFolder = x.Attributes.IsDirectory
+                };
+        }
+
+        /// <inheritdoc/>
+        public Task<IFileEntry> GetEntryAsync(string path, CancellationToken cancellationToken)
+            => Task.FromResult<IFileEntry>(null);
+    }
 }