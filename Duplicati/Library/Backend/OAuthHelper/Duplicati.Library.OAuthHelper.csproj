--- conflicted
+++ resolved
@@ -1,4 +1,3 @@
-<<<<<<< HEAD
 <Project Sdk="Microsoft.NET.Sdk">
 
   <PropertyGroup>
@@ -24,78 +23,4 @@
     </PackageReference>
   </ItemGroup>
 
-=======
-﻿<?xml version="1.0" encoding="utf-8"?>
-<Project DefaultTargets="Build" ToolsVersion="15.0" xmlns="http://schemas.microsoft.com/developer/msbuild/2003">
-  <PropertyGroup>
-    <Configuration Condition=" '$(Configuration)' == '' ">Debug</Configuration>
-    <Platform Condition=" '$(Platform)' == '' ">AnyCPU</Platform>
-    <ProjectGuid>{D4C37C33-5E73-4B56-B2C3-DC4A6BAA36BB}</ProjectGuid>
-    <OutputType>Library</OutputType>
-    <RootNamespace>Duplicati.Library.OAuthHelper</RootNamespace>
-    <AssemblyName>Duplicati.Library.OAuthHelper</AssemblyName>
-    <AssemblyOriginatorKeyFile>Duplicati.snk</AssemblyOriginatorKeyFile>
-    <TargetFrameworkVersion>v4.7.1</TargetFrameworkVersion>
-    <UseMSBuildEngine>false</UseMSBuildEngine>
-    <TargetFrameworkProfile />
-  </PropertyGroup>
-  <PropertyGroup Condition=" '$(Configuration)|$(Platform)' == 'Debug|AnyCPU' ">
-    <DebugSymbols>true</DebugSymbols>
-    <DebugType>full</DebugType>
-    <Optimize>false</Optimize>
-    <OutputPath>bin\Debug</OutputPath>
-    <DefineConstants>DEBUG;</DefineConstants>
-    <ErrorReport>prompt</ErrorReport>
-    <WarningLevel>4</WarningLevel>
-    <ConsolePause>false</ConsolePause>
-  </PropertyGroup>
-  <PropertyGroup Condition=" '$(Configuration)|$(Platform)' == 'Release|AnyCPU' ">
-    <DebugType>full</DebugType>
-    <Optimize>true</Optimize>
-    <OutputPath>bin\Release</OutputPath>
-    <ErrorReport>prompt</ErrorReport>
-    <WarningLevel>4</WarningLevel>
-    <ConsolePause>false</ConsolePause>
-  </PropertyGroup>
-  <ItemGroup>
-    <Reference Include="Newtonsoft.Json, Version=12.0.0.0, Culture=neutral, PublicKeyToken=30ad4fe6b2a6aeed, processorArchitecture=MSIL">
-      <HintPath>..\..\..\..\packages\Newtonsoft.Json.12.0.2\lib\net45\Newtonsoft.Json.dll</HintPath>
-    </Reference>
-    <Reference Include="System" />
-    <Reference Include="System.Net.Http" />
-    <Reference Include="System.Net.Http.WebRequest" />
-  </ItemGroup>
-  <ItemGroup>
-    <Compile Include="OAuthHttpClient.cs" />
-    <Compile Include="OAuthHttpMessageHandler.cs" />
-    <Compile Include="Properties\AssemblyInfo.cs" />
-    <Compile Include="OAuthHelper.cs" />
-    <Compile Include="RetryAfterHelper.cs" />
-    <Compile Include="Strings.cs" />
-    <Compile Include="JSONWebHelper.cs" />
-    <Compile Include="MultipartItem.cs" />
-  </ItemGroup>
-  <Import Project="$(MSBuildBinPath)\Microsoft.CSharp.targets" />
-  <ItemGroup>
-    <ProjectReference Include="..\..\Logging\Duplicati.Library.Logging.csproj">
-      <Project>{d10a5fc0-11b4-4e70-86aa-8aea52bd9798}</Project>
-      <Name>Duplicati.Library.Logging</Name>
-    </ProjectReference>
-    <ProjectReference Include="..\..\Utility\Duplicati.Library.Utility.csproj">
-      <Project>{DE3E5D4C-51AB-4E5E-BEE8-E636CEBFBA65}</Project>
-      <Name>Duplicati.Library.Utility</Name>
-    </ProjectReference>
-    <ProjectReference Include="..\..\Localization\Duplicati.Library.Localization.csproj">
-      <Project>{B68F2214-951F-4F78-8488-66E1ED3F50BF}</Project>
-      <Name>Duplicati.Library.Localization</Name>
-    </ProjectReference>
-    <ProjectReference Include="..\..\Interface\Duplicati.Library.Interface.csproj">
-      <Project>{C5899F45-B0FF-483C-9D38-24A9FCAAB237}</Project>
-      <Name>Duplicati.Library.Interface</Name>
-    </ProjectReference>
-  </ItemGroup>
-  <ItemGroup>
-    <None Include="packages.config" />
-  </ItemGroup>
->>>>>>> 27ff8cd2
 </Project>