<Project Sdk="Microsoft.NET.Sdk">

  <PropertyGroup>
    <TargetFramework>netstandard2.0</TargetFramework>    
    <Copyright>LGPL, Copyright © Duplicati Team 2021</Copyright>
    <Description>Mega backend for Duplicati</Description>
  </PropertyGroup>
<<<<<<< HEAD
  
=======
  <PropertyGroup Condition=" '$(Configuration)|$(Platform)' == 'Debug|AnyCPU' ">
    <DebugSymbols>true</DebugSymbols>
    <DebugType>full</DebugType>
    <Optimize>false</Optimize>
    <OutputPath>bin\Debug</OutputPath>
    <DefineConstants>DEBUG;</DefineConstants>
    <ErrorReport>prompt</ErrorReport>
    <WarningLevel>4</WarningLevel>
    <ConsolePause>false</ConsolePause>
  </PropertyGroup>
  <PropertyGroup Condition=" '$(Configuration)|$(Platform)' == 'Release|AnyCPU' ">
    <DebugType>full</DebugType>
    <Optimize>true</Optimize>
    <OutputPath>bin\Release</OutputPath>
    <ErrorReport>prompt</ErrorReport>
    <WarningLevel>4</WarningLevel>
    <ConsolePause>false</ConsolePause>
  </PropertyGroup>
  <ItemGroup>
    <Reference Include="MegaApiClient, Version=1.9.0.0, Culture=neutral, PublicKeyToken=0480d311efbeb4e2">
      <HintPath>..\..\..\..\packages\MegaApiClient.1.9.0\lib\net46\MegaApiClient.dll</HintPath>
    </Reference>
    <Reference Include="Newtonsoft.Json, Version=12.0.0.0, Culture=neutral, PublicKeyToken=30ad4fe6b2a6aeed, processorArchitecture=MSIL">
      <HintPath>..\..\..\..\packages\Newtonsoft.Json.12.0.2\lib\net45\Newtonsoft.Json.dll</HintPath>
    </Reference>
    <Reference Include="Otp.NET, Version=1.2.2.0, Culture=neutral, PublicKeyToken=38a48df817e173a6">
      <HintPath>..\..\..\..\packages\Otp.NET.1.2.2\lib\net45\Otp.NET.dll</HintPath>
    </Reference>
    <Reference Include="System" />
    <Reference Include="System.Net.Http" />
    <Reference Include="System.Web" />
  </ItemGroup>
>>>>>>> 27ff8cd2
  <ItemGroup>
    <PackageReference Include="MegaApiClient" Version="1.7.1" />
    <PackageReference Include="Newtonsoft.Json" Version="12.0.3" />
  </ItemGroup>
  
  <ItemGroup>
    <ProjectReference Include="..\..\Interface\Duplicati.Library.Interface.csproj" />
    <ProjectReference Include="..\..\Localization\Duplicati.Library.Localization.csproj" />
    <ProjectReference Include="..\..\Utility\Duplicati.Library.Utility.csproj" />
  </ItemGroup>

  <ItemGroup>
    <PackageReference Include="Microsoft.DotNet.Analyzers.Compatibility" Version="0.2.12-alpha">
      <PrivateAssets>all</PrivateAssets>
      <IncludeAssets>runtime; build; native; contentfiles; analyzers; buildtransitive</IncludeAssets>
    </PackageReference>
  </ItemGroup>

</Project><|MERGE_RESOLUTION|>--- conflicted
+++ resolved
@@ -5,45 +5,11 @@
     <Copyright>LGPL, Copyright © Duplicati Team 2021</Copyright>
     <Description>Mega backend for Duplicati</Description>
   </PropertyGroup>
-<<<<<<< HEAD
   
-=======
-  <PropertyGroup Condition=" '$(Configuration)|$(Platform)' == 'Debug|AnyCPU' ">
-    <DebugSymbols>true</DebugSymbols>
-    <DebugType>full</DebugType>
-    <Optimize>false</Optimize>
-    <OutputPath>bin\Debug</OutputPath>
-    <DefineConstants>DEBUG;</DefineConstants>
-    <ErrorReport>prompt</ErrorReport>
-    <WarningLevel>4</WarningLevel>
-    <ConsolePause>false</ConsolePause>
-  </PropertyGroup>
-  <PropertyGroup Condition=" '$(Configuration)|$(Platform)' == 'Release|AnyCPU' ">
-    <DebugType>full</DebugType>
-    <Optimize>true</Optimize>
-    <OutputPath>bin\Release</OutputPath>
-    <ErrorReport>prompt</ErrorReport>
-    <WarningLevel>4</WarningLevel>
-    <ConsolePause>false</ConsolePause>
-  </PropertyGroup>
   <ItemGroup>
-    <Reference Include="MegaApiClient, Version=1.9.0.0, Culture=neutral, PublicKeyToken=0480d311efbeb4e2">
-      <HintPath>..\..\..\..\packages\MegaApiClient.1.9.0\lib\net46\MegaApiClient.dll</HintPath>
-    </Reference>
-    <Reference Include="Newtonsoft.Json, Version=12.0.0.0, Culture=neutral, PublicKeyToken=30ad4fe6b2a6aeed, processorArchitecture=MSIL">
-      <HintPath>..\..\..\..\packages\Newtonsoft.Json.12.0.2\lib\net45\Newtonsoft.Json.dll</HintPath>
-    </Reference>
-    <Reference Include="Otp.NET, Version=1.2.2.0, Culture=neutral, PublicKeyToken=38a48df817e173a6">
-      <HintPath>..\..\..\..\packages\Otp.NET.1.2.2\lib\net45\Otp.NET.dll</HintPath>
-    </Reference>
-    <Reference Include="System" />
-    <Reference Include="System.Net.Http" />
-    <Reference Include="System.Web" />
-  </ItemGroup>
->>>>>>> 27ff8cd2
-  <ItemGroup>
-    <PackageReference Include="MegaApiClient" Version="1.7.1" />
+    <PackageReference Include="MegaApiClient" Version="1.10.2" />
     <PackageReference Include="Newtonsoft.Json" Version="12.0.3" />
+    <PackageReference Include="Otp.NET" Version="1.2.2" />
   </ItemGroup>
   
   <ItemGroup>
