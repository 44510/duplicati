--- conflicted
+++ resolved
@@ -44,14 +44,11 @@
     /// </summary>
     public DateTime LastModification { get; set; }
 
-<<<<<<< HEAD
-=======
     /// <summary>
-    /// Last modification of the file
+    /// Creation of the file
     /// </summary>
     public DateTime Created { get; set; }
 
->>>>>>> b1f705f7
     /// <summary>
     /// Filename or folder name
     /// </summary>
