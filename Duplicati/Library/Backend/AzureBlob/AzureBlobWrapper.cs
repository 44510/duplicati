<<<<<<< HEAD
#region Disclaimer / License
// Copyright (C) 2015, The Duplicati Team
// http://www.duplicati.com, info@duplicati.com
// 
// This library is free software; you can redistribute it and/or
// modify it under the terms of the GNU Lesser General Public
// License as published by the Free Software Foundation; either
// version 2.1 of the License, or (at your option) any later version.
// 
// This library is distributed in the hope that it will be useful,
// but WITHOUT ANY WARRANTY; without even the implied warranty of
// MERCHANTABILITY or FITNESS FOR A PARTICULAR PURPOSE.  See the GNU
// Lesser General Public License for more details.
// 
// You should have received a copy of the GNU Lesser General Public
// License along with this library; if not, write to the Free Software
// Foundation, Inc., 51 Franklin Street, Fifth Floor, Boston, MA  02110-1301  USA
// 
#endregion

using System.Collections.Generic;
using System.IO;
using System.Linq;
using System.Threading;
using System.Threading.Tasks;
using Duplicati.Library.Common.IO;
using Duplicati.Library.Interface;
using Duplicati.Library.Utility;
using Microsoft.WindowsAzure.Storage;
using Microsoft.WindowsAzure.Storage.Blob;

namespace Duplicati.Library.Backend.AzureBlob
{
    /// <summary>
    /// Azure blob storage facade.
    /// </summary>
    public class AzureBlobWrapper
    {
        private readonly string _containerName;
        private readonly CloudBlobContainer _container;

        public string[] DnsNames
        {
            get
            {
                var lst = new List<string>();
                if (_container != null)
                {
                    if (_container.Uri != null)
                        lst.Add(_container.Uri.Host);

                    if (_container.StorageUri != null)
                    {
                        if (_container.StorageUri.PrimaryUri != null)
                            lst.Add(_container.StorageUri.PrimaryUri.Host);
                        if (_container.StorageUri.SecondaryUri != null)
                            lst.Add(_container.StorageUri.SecondaryUri.Host);
                    }
                }

                return lst.ToArray();
            }
        }

        public AzureBlobWrapper(string accountName, string accessKey, string containerName)
        {
            //TODO-DNC Missing UserAgent property in DNC
            //OperationContext.GlobalSendingRequest += (sender, args) =>
            //{
            //    args.Request.UserAgent = string.Format(
            //        "APN/1.0 Duplicati/{0} AzureBlob/2.0 {1}",
            //        System.Reflection.Assembly.GetExecutingAssembly().GetName().Version,
            //        Microsoft.WindowsAzure.Storage.Shared.Protocol.Constants.HeaderConstants.UserAgent
            //    );
            //};

            var connectionString = string.Format("DefaultEndpointsProtocol=https;AccountName={0};AccountKey={1}",
                accountName, accessKey);
            var storageAccount = CloudStorageAccount.Parse(connectionString);
            var blobClient = storageAccount.CreateCloudBlobClient();

            _containerName = containerName;
            _container = blobClient.GetContainerReference(containerName);
        }

        public void AddContainer()
        {
            _container.CreateAsync().GetAwaiter().GetResult();
            _container.SetPermissionsAsync(new BlobContainerPermissions { PublicAccess = BlobContainerPublicAccessType.Off });
        }

        public virtual void GetFileStream(string keyName, Stream target)
        {
            _container.GetBlockBlobReference(keyName).DownloadToStreamAsync(target).GetAwaiter().GetResult();
        }

        public virtual async Task AddFileStream(string keyName, Stream source, CancellationToken cancelToken)
        {
            await _container.GetBlockBlobReference(keyName).UploadFromStreamAsync(source, source.Length, default(AccessCondition), default(BlobRequestOptions), new OperationContext(), cancelToken);
        }

        public void DeleteObject(string keyName)
        {
            _container.GetBlockBlobReference(keyName).DeleteIfExistsAsync().GetAwaiter().GetResult();
        }

        private async Task<List<IListBlobItem>> ListContainerEntriesAsync()
        {
            var segment = await _container.ListBlobsSegmentedAsync(null);
            var list = new List<IListBlobItem>();

            list.AddRange(segment.Results);

            while (segment.ContinuationToken != null)
            {
                // TODO-DNC do we need BlobListingDetails.Metadata ???
                segment = await _container.ListBlobsSegmentedAsync(segment.ContinuationToken);
                list.AddRange(segment.Results);
            }

            return list;
        }

        public virtual List<IFileEntry> ListContainerEntries()
        {
            var listBlobItems = ListContainerEntriesAsync().GetAwaiter().GetResult();
            try
            {
                return listBlobItems.Select(x =>
                {
                    var absolutePath = x.StorageUri.PrimaryUri.AbsolutePath;
                    var containerSegment = string.Concat("/", _containerName, "/");
                    var blobName = absolutePath.Substring(absolutePath.IndexOf(
                        containerSegment, System.StringComparison.Ordinal) + containerSegment.Length);

                    try
                    {
                        if (x is CloudBlockBlob cb)
                        {
                            var lastModified = new System.DateTime();
                            if (cb.Properties.LastModified != null)
                                lastModified = new System.DateTime(cb.Properties.LastModified.Value.Ticks, System.DateTimeKind.Utc);
                            return new FileEntry(Uri.UrlDecode(blobName.Replace("+", "%2B")), cb.Properties.Length, lastModified, lastModified);
                        }
                    }
                    catch
                    { 
                        // If the metadata fails to parse, return the basic entry
                    }

                    return new FileEntry(Uri.UrlDecode(blobName.Replace("+", "%2B")));
                })
                .Cast<IFileEntry>()
                .ToList();
            }
            catch (StorageException ex)
            {
                if (ex.RequestInformation.HttpStatusCode == 404)
                {
                    throw new FolderMissingException(ex);
                }
                throw;
            }
        }
    }
}
=======
#region Disclaimer / License
// Copyright (C) 2015, The Duplicati Team
// http://www.duplicati.com, info@duplicati.com
// 
// This library is free software; you can redistribute it and/or
// modify it under the terms of the GNU Lesser General Public
// License as published by the Free Software Foundation; either
// version 2.1 of the License, or (at your option) any later version.
// 
// This library is distributed in the hope that it will be useful,
// but WITHOUT ANY WARRANTY; without even the implied warranty of
// MERCHANTABILITY or FITNESS FOR A PARTICULAR PURPOSE.  See the GNU
// Lesser General Public License for more details.
// 
// You should have received a copy of the GNU Lesser General Public
// License along with this library; if not, write to the Free Software
// Foundation, Inc., 51 Franklin Street, Fifth Floor, Boston, MA  02110-1301  USA
// 
#endregion

using System.Collections.Generic;
using System.IO;
using System.Linq;
using System.Threading;
using System.Threading.Tasks;
using Duplicati.Library.Common.IO;
using Duplicati.Library.Interface;
using Duplicati.Library.Utility;
using Microsoft.WindowsAzure.Storage;
using Microsoft.WindowsAzure.Storage.Blob;

namespace Duplicati.Library.Backend.AzureBlob
{
    /// <summary>
    /// Azure blob storage facade.
    /// </summary>
    public class AzureBlobWrapper
    {
        private readonly string _containerName;
        private readonly CloudBlobContainer _container;

        public string[] DnsNames
        {
            get
            {
                var lst = new List<string>();
                if (_container != null)
                {
                    if (_container.Uri != null)
                        lst.Add(_container.Uri.Host);

                    if (_container.StorageUri != null)
                    {
                        if (_container.StorageUri.PrimaryUri != null)
                            lst.Add(_container.StorageUri.PrimaryUri.Host);
                        if (_container.StorageUri.SecondaryUri != null)
                            lst.Add(_container.StorageUri.SecondaryUri.Host);
                    }
                }

                return lst.ToArray();
            }
        }

        public AzureBlobWrapper(string accountName, string accessKey, string sasToken, string containerName)
        {
            OperationContext.GlobalSendingRequest += (sender, args) =>
            {
                args.Request.UserAgent = string.Format(
                    "APN/1.0 Duplicati/{0} AzureBlob/2.0 {1}",
                    System.Reflection.Assembly.GetExecutingAssembly().GetName().Version,
                    Microsoft.WindowsAzure.Storage.Shared.Protocol.Constants.HeaderConstants.UserAgent
                );
            };

            string connectionString;
            if (sasToken != null)
            {
                connectionString = string.Format("DefaultEndpointsProtocol=https;AccountName={0};SharedAccessSignature={1}",
                    accountName, sasToken);
            }
            else
            {
                connectionString = string.Format("DefaultEndpointsProtocol=https;AccountName={0};AccountKey={1}",
                            accountName, accessKey);
            }

            var storageAccount = CloudStorageAccount.Parse(connectionString);
            var blobClient = storageAccount.CreateCloudBlobClient();

            _containerName = containerName;
            _container = blobClient.GetContainerReference(containerName);
        }

        public void AddContainer()
        {
            _container.Create(BlobContainerPublicAccessType.Off);
        }

        public virtual void GetFileStream(string keyName, Stream target)
        {
            _container.GetBlockBlobReference(keyName).DownloadToStream(target);
        }

        public virtual async Task AddFileStream(string keyName, Stream source, CancellationToken cancelToken)
        {
            await _container.GetBlockBlobReference(keyName).UploadFromStreamAsync(source, cancelToken);
        }

        public void DeleteObject(string keyName)
        {
            _container.GetBlockBlobReference(keyName).DeleteIfExists();
        }

        public virtual List<IFileEntry> ListContainerEntries()
        {
            var listBlobItems = _container.ListBlobs(blobListingDetails: BlobListingDetails.Metadata);
            try
            {
                return listBlobItems.Select(x =>
                {
                    var absolutePath = x.StorageUri.PrimaryUri.AbsolutePath;
                    var containerSegment = string.Concat("/", _containerName, "/");
                    var blobName = absolutePath.Substring(absolutePath.IndexOf(
                        containerSegment, System.StringComparison.Ordinal) + containerSegment.Length);

                    try
                    {
                        if (x is CloudBlockBlob cb)
                        {
                            var lastModified = new System.DateTime();
                            if (cb.Properties.LastModified != null)
                                lastModified = new System.DateTime(cb.Properties.LastModified.Value.Ticks, System.DateTimeKind.Utc);
                            return new FileEntry(Uri.UrlDecode(blobName.Replace("+", "%2B")), cb.Properties.Length, lastModified, lastModified);
                        }
                    }
                    catch
                    {
                        // If the metadata fails to parse, return the basic entry
                    }

                    return new FileEntry(Uri.UrlDecode(blobName.Replace("+", "%2B")));
                })
                .Cast<IFileEntry>()
                .ToList();
            }
            catch (StorageException ex)
            {
                if (ex.RequestInformation.HttpStatusCode == 404)
                {
                    throw new FolderMissingException(ex);
                }
                throw;
            }
        }
    }
}
>>>>>>> 27ff8cd2
<|MERGE_RESOLUTION|>--- conflicted
+++ resolved
@@ -1,326 +1,176 @@
-<<<<<<< HEAD
-#region Disclaimer / License
-// Copyright (C) 2015, The Duplicati Team
-// http://www.duplicati.com, info@duplicati.com
-// 
-// This library is free software; you can redistribute it and/or
-// modify it under the terms of the GNU Lesser General Public
-// License as published by the Free Software Foundation; either
-// version 2.1 of the License, or (at your option) any later version.
-// 
-// This library is distributed in the hope that it will be useful,
-// but WITHOUT ANY WARRANTY; without even the implied warranty of
-// MERCHANTABILITY or FITNESS FOR A PARTICULAR PURPOSE.  See the GNU
-// Lesser General Public License for more details.
-// 
-// You should have received a copy of the GNU Lesser General Public
-// License along with this library; if not, write to the Free Software
-// Foundation, Inc., 51 Franklin Street, Fifth Floor, Boston, MA  02110-1301  USA
-// 
-#endregion
-
-using System.Collections.Generic;
-using System.IO;
-using System.Linq;
-using System.Threading;
-using System.Threading.Tasks;
-using Duplicati.Library.Common.IO;
-using Duplicati.Library.Interface;
-using Duplicati.Library.Utility;
-using Microsoft.WindowsAzure.Storage;
-using Microsoft.WindowsAzure.Storage.Blob;
-
-namespace Duplicati.Library.Backend.AzureBlob
-{
-    /// <summary>
-    /// Azure blob storage facade.
-    /// </summary>
-    public class AzureBlobWrapper
-    {
-        private readonly string _containerName;
-        private readonly CloudBlobContainer _container;
-
-        public string[] DnsNames
-        {
-            get
-            {
-                var lst = new List<string>();
-                if (_container != null)
-                {
-                    if (_container.Uri != null)
-                        lst.Add(_container.Uri.Host);
-
-                    if (_container.StorageUri != null)
-                    {
-                        if (_container.StorageUri.PrimaryUri != null)
-                            lst.Add(_container.StorageUri.PrimaryUri.Host);
-                        if (_container.StorageUri.SecondaryUri != null)
-                            lst.Add(_container.StorageUri.SecondaryUri.Host);
-                    }
-                }
-
-                return lst.ToArray();
-            }
-        }
-
-        public AzureBlobWrapper(string accountName, string accessKey, string containerName)
-        {
-            //TODO-DNC Missing UserAgent property in DNC
-            //OperationContext.GlobalSendingRequest += (sender, args) =>
-            //{
-            //    args.Request.UserAgent = string.Format(
-            //        "APN/1.0 Duplicati/{0} AzureBlob/2.0 {1}",
-            //        System.Reflection.Assembly.GetExecutingAssembly().GetName().Version,
-            //        Microsoft.WindowsAzure.Storage.Shared.Protocol.Constants.HeaderConstants.UserAgent
-            //    );
-            //};
-
-            var connectionString = string.Format("DefaultEndpointsProtocol=https;AccountName={0};AccountKey={1}",
-                accountName, accessKey);
-            var storageAccount = CloudStorageAccount.Parse(connectionString);
-            var blobClient = storageAccount.CreateCloudBlobClient();
-
-            _containerName = containerName;
-            _container = blobClient.GetContainerReference(containerName);
-        }
-
-        public void AddContainer()
-        {
-            _container.CreateAsync().GetAwaiter().GetResult();
-            _container.SetPermissionsAsync(new BlobContainerPermissions { PublicAccess = BlobContainerPublicAccessType.Off });
-        }
-
-        public virtual void GetFileStream(string keyName, Stream target)
-        {
-            _container.GetBlockBlobReference(keyName).DownloadToStreamAsync(target).GetAwaiter().GetResult();
-        }
-
-        public virtual async Task AddFileStream(string keyName, Stream source, CancellationToken cancelToken)
-        {
-            await _container.GetBlockBlobReference(keyName).UploadFromStreamAsync(source, source.Length, default(AccessCondition), default(BlobRequestOptions), new OperationContext(), cancelToken);
-        }
-
-        public void DeleteObject(string keyName)
-        {
-            _container.GetBlockBlobReference(keyName).DeleteIfExistsAsync().GetAwaiter().GetResult();
-        }
-
-        private async Task<List<IListBlobItem>> ListContainerEntriesAsync()
-        {
-            var segment = await _container.ListBlobsSegmentedAsync(null);
-            var list = new List<IListBlobItem>();
-
-            list.AddRange(segment.Results);
-
-            while (segment.ContinuationToken != null)
-            {
-                // TODO-DNC do we need BlobListingDetails.Metadata ???
-                segment = await _container.ListBlobsSegmentedAsync(segment.ContinuationToken);
-                list.AddRange(segment.Results);
-            }
-
-            return list;
-        }
-
-        public virtual List<IFileEntry> ListContainerEntries()
-        {
-            var listBlobItems = ListContainerEntriesAsync().GetAwaiter().GetResult();
-            try
-            {
-                return listBlobItems.Select(x =>
-                {
-                    var absolutePath = x.StorageUri.PrimaryUri.AbsolutePath;
-                    var containerSegment = string.Concat("/", _containerName, "/");
-                    var blobName = absolutePath.Substring(absolutePath.IndexOf(
-                        containerSegment, System.StringComparison.Ordinal) + containerSegment.Length);
-
-                    try
-                    {
-                        if (x is CloudBlockBlob cb)
-                        {
-                            var lastModified = new System.DateTime();
-                            if (cb.Properties.LastModified != null)
-                                lastModified = new System.DateTime(cb.Properties.LastModified.Value.Ticks, System.DateTimeKind.Utc);
-                            return new FileEntry(Uri.UrlDecode(blobName.Replace("+", "%2B")), cb.Properties.Length, lastModified, lastModified);
-                        }
-                    }
-                    catch
-                    { 
-                        // If the metadata fails to parse, return the basic entry
-                    }
-
-                    return new FileEntry(Uri.UrlDecode(blobName.Replace("+", "%2B")));
-                })
-                .Cast<IFileEntry>()
-                .ToList();
-            }
-            catch (StorageException ex)
-            {
-                if (ex.RequestInformation.HttpStatusCode == 404)
-                {
-                    throw new FolderMissingException(ex);
-                }
-                throw;
-            }
-        }
-    }
-}
-=======
-#region Disclaimer / License
-// Copyright (C) 2015, The Duplicati Team
-// http://www.duplicati.com, info@duplicati.com
-// 
-// This library is free software; you can redistribute it and/or
-// modify it under the terms of the GNU Lesser General Public
-// License as published by the Free Software Foundation; either
-// version 2.1 of the License, or (at your option) any later version.
-// 
-// This library is distributed in the hope that it will be useful,
-// but WITHOUT ANY WARRANTY; without even the implied warranty of
-// MERCHANTABILITY or FITNESS FOR A PARTICULAR PURPOSE.  See the GNU
-// Lesser General Public License for more details.
-// 
-// You should have received a copy of the GNU Lesser General Public
-// License along with this library; if not, write to the Free Software
-// Foundation, Inc., 51 Franklin Street, Fifth Floor, Boston, MA  02110-1301  USA
-// 
-#endregion
-
-using System.Collections.Generic;
-using System.IO;
-using System.Linq;
-using System.Threading;
-using System.Threading.Tasks;
-using Duplicati.Library.Common.IO;
-using Duplicati.Library.Interface;
-using Duplicati.Library.Utility;
-using Microsoft.WindowsAzure.Storage;
-using Microsoft.WindowsAzure.Storage.Blob;
-
-namespace Duplicati.Library.Backend.AzureBlob
-{
-    /// <summary>
-    /// Azure blob storage facade.
-    /// </summary>
-    public class AzureBlobWrapper
-    {
-        private readonly string _containerName;
-        private readonly CloudBlobContainer _container;
-
-        public string[] DnsNames
-        {
-            get
-            {
-                var lst = new List<string>();
-                if (_container != null)
-                {
-                    if (_container.Uri != null)
-                        lst.Add(_container.Uri.Host);
-
-                    if (_container.StorageUri != null)
-                    {
-                        if (_container.StorageUri.PrimaryUri != null)
-                            lst.Add(_container.StorageUri.PrimaryUri.Host);
-                        if (_container.StorageUri.SecondaryUri != null)
-                            lst.Add(_container.StorageUri.SecondaryUri.Host);
-                    }
-                }
-
-                return lst.ToArray();
-            }
-        }
-
-        public AzureBlobWrapper(string accountName, string accessKey, string sasToken, string containerName)
-        {
-            OperationContext.GlobalSendingRequest += (sender, args) =>
-            {
-                args.Request.UserAgent = string.Format(
-                    "APN/1.0 Duplicati/{0} AzureBlob/2.0 {1}",
-                    System.Reflection.Assembly.GetExecutingAssembly().GetName().Version,
-                    Microsoft.WindowsAzure.Storage.Shared.Protocol.Constants.HeaderConstants.UserAgent
-                );
-            };
-
-            string connectionString;
-            if (sasToken != null)
-            {
-                connectionString = string.Format("DefaultEndpointsProtocol=https;AccountName={0};SharedAccessSignature={1}",
-                    accountName, sasToken);
-            }
-            else
-            {
-                connectionString = string.Format("DefaultEndpointsProtocol=https;AccountName={0};AccountKey={1}",
-                            accountName, accessKey);
-            }
-
-            var storageAccount = CloudStorageAccount.Parse(connectionString);
-            var blobClient = storageAccount.CreateCloudBlobClient();
-
-            _containerName = containerName;
-            _container = blobClient.GetContainerReference(containerName);
-        }
-
-        public void AddContainer()
-        {
-            _container.Create(BlobContainerPublicAccessType.Off);
-        }
-
-        public virtual void GetFileStream(string keyName, Stream target)
-        {
-            _container.GetBlockBlobReference(keyName).DownloadToStream(target);
-        }
-
-        public virtual async Task AddFileStream(string keyName, Stream source, CancellationToken cancelToken)
-        {
-            await _container.GetBlockBlobReference(keyName).UploadFromStreamAsync(source, cancelToken);
-        }
-
-        public void DeleteObject(string keyName)
-        {
-            _container.GetBlockBlobReference(keyName).DeleteIfExists();
-        }
-
-        public virtual List<IFileEntry> ListContainerEntries()
-        {
-            var listBlobItems = _container.ListBlobs(blobListingDetails: BlobListingDetails.Metadata);
-            try
-            {
-                return listBlobItems.Select(x =>
-                {
-                    var absolutePath = x.StorageUri.PrimaryUri.AbsolutePath;
-                    var containerSegment = string.Concat("/", _containerName, "/");
-                    var blobName = absolutePath.Substring(absolutePath.IndexOf(
-                        containerSegment, System.StringComparison.Ordinal) + containerSegment.Length);
-
-                    try
-                    {
-                        if (x is CloudBlockBlob cb)
-                        {
-                            var lastModified = new System.DateTime();
-                            if (cb.Properties.LastModified != null)
-                                lastModified = new System.DateTime(cb.Properties.LastModified.Value.Ticks, System.DateTimeKind.Utc);
-                            return new FileEntry(Uri.UrlDecode(blobName.Replace("+", "%2B")), cb.Properties.Length, lastModified, lastModified);
-                        }
-                    }
-                    catch
-                    {
-                        // If the metadata fails to parse, return the basic entry
-                    }
-
-                    return new FileEntry(Uri.UrlDecode(blobName.Replace("+", "%2B")));
-                })
-                .Cast<IFileEntry>()
-                .ToList();
-            }
-            catch (StorageException ex)
-            {
-                if (ex.RequestInformation.HttpStatusCode == 404)
-                {
-                    throw new FolderMissingException(ex);
-                }
-                throw;
-            }
-        }
-    }
-}
->>>>>>> 27ff8cd2
+#region Disclaimer / License
+// Copyright (C) 2015, The Duplicati Team
+// http://www.duplicati.com, info@duplicati.com
+// 
+// This library is free software; you can redistribute it and/or
+// modify it under the terms of the GNU Lesser General Public
+// License as published by the Free Software Foundation; either
+// version 2.1 of the License, or (at your option) any later version.
+// 
+// This library is distributed in the hope that it will be useful,
+// but WITHOUT ANY WARRANTY; without even the implied warranty of
+// MERCHANTABILITY or FITNESS FOR A PARTICULAR PURPOSE.  See the GNU
+// Lesser General Public License for more details.
+// 
+// You should have received a copy of the GNU Lesser General Public
+// License along with this library; if not, write to the Free Software
+// Foundation, Inc., 51 Franklin Street, Fifth Floor, Boston, MA  02110-1301  USA
+// 
+#endregion
+
+using System.Collections.Generic;
+using System.IO;
+using System.Linq;
+using System.Threading;
+using System.Threading.Tasks;
+using Duplicati.Library.Common.IO;
+using Duplicati.Library.Interface;
+using Duplicati.Library.Utility;
+using Microsoft.WindowsAzure.Storage;
+using Microsoft.WindowsAzure.Storage.Blob;
+
+namespace Duplicati.Library.Backend.AzureBlob
+{
+    /// <summary>
+    /// Azure blob storage facade.
+    /// </summary>
+    public class AzureBlobWrapper
+    {
+        private readonly string _containerName;
+        private readonly CloudBlobContainer _container;
+
+        public string[] DnsNames
+        {
+            get
+            {
+                var lst = new List<string>();
+                if (_container != null)
+                {
+                    if (_container.Uri != null)
+                        lst.Add(_container.Uri.Host);
+
+                    if (_container.StorageUri != null)
+                    {
+                        if (_container.StorageUri.PrimaryUri != null)
+                            lst.Add(_container.StorageUri.PrimaryUri.Host);
+                        if (_container.StorageUri.SecondaryUri != null)
+                            lst.Add(_container.StorageUri.SecondaryUri.Host);
+                    }
+                }
+
+                return lst.ToArray();
+            }
+        }
+
+        public AzureBlobWrapper(string accountName, string accessKey, string sasToken, string containerName)
+        {
+            //TODO-DNC Missing UserAgent property in DNC
+            //OperationContext.GlobalSendingRequest += (sender, args) =>
+            //{
+            //    args.Request.UserAgent = string.Format(
+            //        "APN/1.0 Duplicati/{0} AzureBlob/2.0 {1}",
+            //        System.Reflection.Assembly.GetExecutingAssembly().GetName().Version,
+            //        Microsoft.WindowsAzure.Storage.Shared.Protocol.Constants.HeaderConstants.UserAgent
+            //    );
+            //};
+
+            string connectionString;
+            if (sasToken != null)
+            {
+                connectionString = string.Format("DefaultEndpointsProtocol=https;AccountName={0};SharedAccessSignature={1}",
+                    accountName, sasToken);
+            }
+            else
+            {
+                connectionString = string.Format("DefaultEndpointsProtocol=https;AccountName={0};AccountKey={1}",
+                            accountName, accessKey);
+            }
+
+            var storageAccount = CloudStorageAccount.Parse(connectionString);
+            var blobClient = storageAccount.CreateCloudBlobClient();
+
+            _containerName = containerName;
+            _container = blobClient.GetContainerReference(containerName);
+        }
+
+        public void AddContainer()
+        {
+            _container.CreateAsync().GetAwaiter().GetResult();
+            _container.SetPermissionsAsync(new BlobContainerPermissions { PublicAccess = BlobContainerPublicAccessType.Off });
+        }
+
+        public virtual void GetFileStream(string keyName, Stream target)
+        {
+            _container.GetBlockBlobReference(keyName).DownloadToStreamAsync(target).GetAwaiter().GetResult();
+        }
+
+        public virtual async Task AddFileStream(string keyName, Stream source, CancellationToken cancelToken)
+        {
+            await _container.GetBlockBlobReference(keyName).UploadFromStreamAsync(source, source.Length, default(AccessCondition), default(BlobRequestOptions), new OperationContext(), cancelToken);
+        }
+
+        public void DeleteObject(string keyName)
+        {
+            _container.GetBlockBlobReference(keyName).DeleteIfExistsAsync().GetAwaiter().GetResult();
+        }
+
+        private async Task<List<IListBlobItem>> ListContainerEntriesAsync()
+        {
+            var segment = await _container.ListBlobsSegmentedAsync(null);
+            var list = new List<IListBlobItem>();
+
+            list.AddRange(segment.Results);
+
+            while (segment.ContinuationToken != null)
+            {
+                // TODO-DNC do we need BlobListingDetails.Metadata ???
+                segment = await _container.ListBlobsSegmentedAsync(segment.ContinuationToken);
+                list.AddRange(segment.Results);
+            }
+
+            return list;
+        }
+
+        public virtual List<IFileEntry> ListContainerEntries()
+        {
+            var listBlobItems = ListContainerEntriesAsync().GetAwaiter().GetResult();
+            try
+            {
+                return listBlobItems.Select(x =>
+                {
+                    var absolutePath = x.StorageUri.PrimaryUri.AbsolutePath;
+                    var containerSegment = string.Concat("/", _containerName, "/");
+                    var blobName = absolutePath.Substring(absolutePath.IndexOf(
+                        containerSegment, System.StringComparison.Ordinal) + containerSegment.Length);
+
+                    try
+                    {
+                        if (x is CloudBlockBlob cb)
+                        {
+                            var lastModified = new System.DateTime();
+                            if (cb.Properties.LastModified != null)
+                                lastModified = new System.DateTime(cb.Properties.LastModified.Value.Ticks, System.DateTimeKind.Utc);
+                            return new FileEntry(Uri.UrlDecode(blobName.Replace("+", "%2B")), cb.Properties.Length, lastModified, lastModified);
+                        }
+                    }
+                    catch
+                    {
+                        // If the metadata fails to parse, return the basic entry
+                    }
+
+                    return new FileEntry(Uri.UrlDecode(blobName.Replace("+", "%2B")));
+                })
+                .Cast<IFileEntry>()
+                .ToList();
+            }
+            catch (StorageException ex)
+            {
+                if (ex.RequestInformation.HttpStatusCode == 404)
+                {
+                    throw new FolderMissingException(ex);
+                }
+                throw;
+            }
+        }
+    }
+}