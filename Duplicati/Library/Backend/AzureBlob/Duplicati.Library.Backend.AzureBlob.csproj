--- conflicted
+++ resolved
@@ -1,42 +1,10 @@
 ﻿<Project Sdk="Microsoft.NET.Sdk">
 
   <PropertyGroup>
-<<<<<<< HEAD
     <TargetFramework>net8.0</TargetFramework>
     <OutputType>Library</OutputType>
-=======
-    <TargetFramework>netstandard2.0</TargetFramework>    
-    <Copyright>LGPL, Copyright © Duplicati Team 2021</Copyright>
-    <Description>An Azure blob storage backend for Duplicati</Description>
   </PropertyGroup>
-
-  <PropertyGroup>
-    <WarningsAsErrors />
->>>>>>> 4f577c65
-  </PropertyGroup>
-  
   <ItemGroup>
-<<<<<<< HEAD
-=======
-    <PackageReference Include="Microsoft.Azure.KeyVault.Core" Version="3.0.4" />
-    <PackageReference Include="Microsoft.Data.Edm" Version="5.8.4" />
-    <PackageReference Include="Microsoft.Data.OData" Version="5.8.4" />
-    <PackageReference Include="Microsoft.Data.Services.Client" Version="5.8.4" />
-    <PackageReference Include="Newtonsoft.Json" Version="13.0.2" />
-    <PackageReference Include="System.Diagnostics.Tracing" Version="4.3.0" />
-    <PackageReference Include="System.Spatial" Version="5.8.4" />
-    <PackageReference Include="WindowsAzure.Storage" Version="9.3.3" />
-  </ItemGroup>
-
-  <ItemGroup>
->>>>>>> 4f577c65
-    <ProjectReference Include="..\..\Interface\Duplicati.Library.Interface.csproj" />
-    <ProjectReference Include="..\..\Localization\Duplicati.Library.Localization.csproj" />
-    <ProjectReference Include="..\..\Utility\Duplicati.Library.Utility.csproj" />
-  </ItemGroup>
-  
-  <ItemGroup>
-<<<<<<< HEAD
     <PackageReference Include="Microsoft.Azure.KeyVault.Core" Version="3.0.4" />
     <PackageReference Include="Microsoft.Azure.KeyVault.WebKey" Version="3.0.4" />
     <PackageReference Include="Microsoft.Azure.Storage.Blob" Version="11.0.1" />
@@ -48,12 +16,19 @@
     <PackageReference Include="System.Spatial" Version="5.8.4" />
     <PackageReference Include="WindowsAzure.Storage" Version="9.3.3" />
     <PackageReference Include="Newtonsoft.Json" Version="13.0.3" />
-=======
+  </ItemGroup>
+
+  <ItemGroup>
+    <ProjectReference Include="..\..\Interface\Duplicati.Library.Interface.csproj" />
+    <ProjectReference Include="..\..\Localization\Duplicati.Library.Localization.csproj" />
+    <ProjectReference Include="..\..\Utility\Duplicati.Library.Utility.csproj" />
+  </ItemGroup>
+  
+  <ItemGroup>
     <PackageReference Include="Microsoft.DotNet.Analyzers.Compatibility" Version="0.2.12-alpha">
       <PrivateAssets>all</PrivateAssets>
       <IncludeAssets>runtime; build; native; contentfiles; analyzers; buildtransitive</IncludeAssets>
     </PackageReference>
->>>>>>> 4f577c65
   </ItemGroup>
 
 </Project>