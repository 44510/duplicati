--- conflicted
+++ resolved
@@ -54,30 +54,20 @@
                 storageAccountName = options["auth-username"];
             if (options.ContainsKey("auth-password"))
                 accessKey = options["auth-password"];
-<<<<<<< HEAD
-
-            if (options.ContainsKey("azure_account_name"))
-                storageAccountName = options["azure_account_name"];
-            else if (options.ContainsKey("azure-account-name"))
-                storageAccountName = options["azure-account-name"];
-
-            if (options.ContainsKey("azure_access_key"))
-                accessKey = options["azure_access_key"];
-            else if (options.ContainsKey("azure-access-key"))
-                accessKey = options["azure-access-key"];
-
-            if (options.ContainsKey("azure-access-sas-token"))
-                sasToken = options["azure-access-sas-token"];
-=======
+
             if (options.ContainsKey("azure_account_name"))
                 storageAccountName = options["azure_account_name"];
             if (options.ContainsKey("azure-account-name"))
                 storageAccountName = options["azure-account-name"];
+
             if (options.ContainsKey("azure_access_key"))
                 accessKey = options["azure_access_key"];
             if (options.ContainsKey("azure-access-key"))
                 accessKey = options["azure-access-key"];
->>>>>>> 2bcb0f51
+
+            if (options.ContainsKey("azure-access-sas-token"))
+                sasToken = options["azure-access-sas-token"];
+
             if (!string.IsNullOrEmpty(uri.Username))
                 storageAccountName = uri.Username;
             if (!string.IsNullOrEmpty(uri.Password))
