﻿//  Copyright (C) 2015, The Duplicati Team
//  http://www.duplicati.com, info@duplicati.com
//
//  This library is free software; you can redistribute it and/or modify
//  it under the terms of the GNU Lesser General Public License as
//  published by the Free Software Foundation; either version 2.1 of the
//  License, or (at your option) any later version.
//
//  This library is distributed in the hope that it will be useful, but
//  WITHOUT ANY WARRANTY; without even the implied warranty of
//  MERCHANTABILITY or FITNESS FOR A PARTICULAR PURPOSE. See the GNU
//  Lesser General Public License for more details.
//
//  You should have received a copy of the GNU Lesser General Public
//  License along with this library; if not, write to the Free Software
//  Foundation, Inc., 59 Temple Place, Suite 330, Boston, MA 02111-1307 USA
using System;
using Duplicati.Library.Interface;
using System.Collections.Generic;
using System.Linq;

namespace Duplicati.Library.Backend.GoogleServices
{
    public class GCSConfig : IWebModule
    {
        private const ConfigType DEFAULT_CONFIG_TYPE = ConfigType.Locations;
        private static readonly string DEFAULT_CONFIG_TYPE_STR = Enum.GetName(typeof(ConfigType), DEFAULT_CONFIG_TYPE);
        private const string KEY_CONFIGTYPE = "gcs-config";

        public enum ConfigType
        {
            Locations,
            StorageClasses
        }
        public GCSConfig()
        {
        }

        #region IWebModule implementation

        public System.Collections.Generic.IDictionary<string, string> Execute(System.Collections.Generic.IDictionary<string, string> options)
        {
            string k;
            options.TryGetValue(KEY_CONFIGTYPE, out k);
            if (string.IsNullOrWhiteSpace(k))
                k = DEFAULT_CONFIG_TYPE_STR;

            ConfigType ct;
            if (!Enum.TryParse<ConfigType>(k, true, out ct))
                ct = DEFAULT_CONFIG_TYPE;

            switch (ct)
            {
                case ConfigType.StorageClasses:
<<<<<<< HEAD
                    return WebApi.GoogleCloudStorage.KNOWN_GCS_STORAGE_CLASSES.ToDictionary((x) => x.Key, (y) => y.Value);
                default:
                    return WebApi.GoogleCloudStorage.KNOWN_GCS_LOCATIONS.ToDictionary((x) => x.Key, (y) => y.Value);
=======
                    return GoogleCloudStorage.GoogleCloudStorage.KNOWN_GCS_STORAGE_CLASSES.ToDictionary((x) => x.Key, (y) => y.Value);
                default:
                    return GoogleCloudStorage.GoogleCloudStorage.KNOWN_GCS_LOCATIONS.ToDictionary((x) => x.Key, (y) => y.Value);
>>>>>>> 6691d67b
            }
        }

        public string Key { get { return "gcs-getconfig"; } }

        public string DisplayName { get { return "Google Cloud Storage configuration module"; } }

        public string Description { get { return "Exposes Google Cloud Storage configuration as a web module"; } }


        public System.Collections.Generic.IList<ICommandLineArgument> SupportedCommands
        {
            get
            {
                return new List<ICommandLineArgument>(new ICommandLineArgument[] {
                    new CommandLineArgument(KEY_CONFIGTYPE, CommandLineArgument.ArgumentType.Enumeration, "The config to get", "Provides different config values", DEFAULT_CONFIG_TYPE_STR, Enum.GetNames(typeof(ConfigType)))

                });
            }
        }

        #endregion
    }
}

<|MERGE_RESOLUTION|>--- conflicted
+++ resolved
@@ -1,88 +1,81 @@
-﻿//  Copyright (C) 2015, The Duplicati Team
-//  http://www.duplicati.com, info@duplicati.com
-//
-//  This library is free software; you can redistribute it and/or modify
-//  it under the terms of the GNU Lesser General Public License as
-//  published by the Free Software Foundation; either version 2.1 of the
-//  License, or (at your option) any later version.
-//
-//  This library is distributed in the hope that it will be useful, but
-//  WITHOUT ANY WARRANTY; without even the implied warranty of
-//  MERCHANTABILITY or FITNESS FOR A PARTICULAR PURPOSE. See the GNU
-//  Lesser General Public License for more details.
-//
-//  You should have received a copy of the GNU Lesser General Public
-//  License along with this library; if not, write to the Free Software
-//  Foundation, Inc., 59 Temple Place, Suite 330, Boston, MA 02111-1307 USA
-using System;
-using Duplicati.Library.Interface;
-using System.Collections.Generic;
-using System.Linq;
-
-namespace Duplicati.Library.Backend.GoogleServices
-{
-    public class GCSConfig : IWebModule
-    {
-        private const ConfigType DEFAULT_CONFIG_TYPE = ConfigType.Locations;
-        private static readonly string DEFAULT_CONFIG_TYPE_STR = Enum.GetName(typeof(ConfigType), DEFAULT_CONFIG_TYPE);
-        private const string KEY_CONFIGTYPE = "gcs-config";
-
-        public enum ConfigType
-        {
-            Locations,
-            StorageClasses
-        }
-        public GCSConfig()
-        {
-        }
-
-        #region IWebModule implementation
-
-        public System.Collections.Generic.IDictionary<string, string> Execute(System.Collections.Generic.IDictionary<string, string> options)
-        {
-            string k;
-            options.TryGetValue(KEY_CONFIGTYPE, out k);
-            if (string.IsNullOrWhiteSpace(k))
-                k = DEFAULT_CONFIG_TYPE_STR;
-
-            ConfigType ct;
-            if (!Enum.TryParse<ConfigType>(k, true, out ct))
-                ct = DEFAULT_CONFIG_TYPE;
-
-            switch (ct)
-            {
-                case ConfigType.StorageClasses:
-<<<<<<< HEAD
-                    return WebApi.GoogleCloudStorage.KNOWN_GCS_STORAGE_CLASSES.ToDictionary((x) => x.Key, (y) => y.Value);
-                default:
-                    return WebApi.GoogleCloudStorage.KNOWN_GCS_LOCATIONS.ToDictionary((x) => x.Key, (y) => y.Value);
-=======
-                    return GoogleCloudStorage.GoogleCloudStorage.KNOWN_GCS_STORAGE_CLASSES.ToDictionary((x) => x.Key, (y) => y.Value);
-                default:
-                    return GoogleCloudStorage.GoogleCloudStorage.KNOWN_GCS_LOCATIONS.ToDictionary((x) => x.Key, (y) => y.Value);
->>>>>>> 6691d67b
-            }
-        }
-
-        public string Key { get { return "gcs-getconfig"; } }
-
-        public string DisplayName { get { return "Google Cloud Storage configuration module"; } }
-
-        public string Description { get { return "Exposes Google Cloud Storage configuration as a web module"; } }
-
-
-        public System.Collections.Generic.IList<ICommandLineArgument> SupportedCommands
-        {
-            get
-            {
-                return new List<ICommandLineArgument>(new ICommandLineArgument[] {
-                    new CommandLineArgument(KEY_CONFIGTYPE, CommandLineArgument.ArgumentType.Enumeration, "The config to get", "Provides different config values", DEFAULT_CONFIG_TYPE_STR, Enum.GetNames(typeof(ConfigType)))
-
-                });
-            }
-        }
-
-        #endregion
-    }
-}
-
+﻿//  Copyright (C) 2015, The Duplicati Team
+//  http://www.duplicati.com, info@duplicati.com
+//
+//  This library is free software; you can redistribute it and/or modify
+//  it under the terms of the GNU Lesser General Public License as
+//  published by the Free Software Foundation; either version 2.1 of the
+//  License, or (at your option) any later version.
+//
+//  This library is distributed in the hope that it will be useful, but
+//  WITHOUT ANY WARRANTY; without even the implied warranty of
+//  MERCHANTABILITY or FITNESS FOR A PARTICULAR PURPOSE. See the GNU
+//  Lesser General Public License for more details.
+//
+//  You should have received a copy of the GNU Lesser General Public
+//  License along with this library; if not, write to the Free Software
+//  Foundation, Inc., 59 Temple Place, Suite 330, Boston, MA 02111-1307 USA
+using System;
+using Duplicati.Library.Interface;
+using System.Collections.Generic;
+using System.Linq;
+
+namespace Duplicati.Library.Backend.GoogleServices
+{
+    public class GCSConfig : IWebModule
+    {
+        private const ConfigType DEFAULT_CONFIG_TYPE = ConfigType.Locations;
+        private static readonly string DEFAULT_CONFIG_TYPE_STR = Enum.GetName(typeof(ConfigType), DEFAULT_CONFIG_TYPE);
+        private const string KEY_CONFIGTYPE = "gcs-config";
+
+        public enum ConfigType
+        {
+            Locations,
+            StorageClasses
+        }
+        public GCSConfig()
+        {
+        }
+
+        #region IWebModule implementation
+
+        public System.Collections.Generic.IDictionary<string, string> Execute(System.Collections.Generic.IDictionary<string, string> options)
+        {
+            string k;
+            options.TryGetValue(KEY_CONFIGTYPE, out k);
+            if (string.IsNullOrWhiteSpace(k))
+                k = DEFAULT_CONFIG_TYPE_STR;
+
+            ConfigType ct;
+            if (!Enum.TryParse<ConfigType>(k, true, out ct))
+                ct = DEFAULT_CONFIG_TYPE;
+
+            switch (ct)
+            {
+                case ConfigType.StorageClasses:
+                    return WebApi.GoogleCloudStorage.KNOWN_GCS_STORAGE_CLASSES.ToDictionary((x) => x.Key, (y) => y.Value);
+                default:
+                    return WebApi.GoogleCloudStorage.KNOWN_GCS_LOCATIONS.ToDictionary((x) => x.Key, (y) => y.Value);
+            }
+        }
+
+        public string Key { get { return "gcs-getconfig"; } }
+
+        public string DisplayName { get { return "Google Cloud Storage configuration module"; } }
+
+        public string Description { get { return "Exposes Google Cloud Storage configuration as a web module"; } }
+
+
+        public System.Collections.Generic.IList<ICommandLineArgument> SupportedCommands
+        {
+            get
+            {
+                return new List<ICommandLineArgument>(new ICommandLineArgument[] {
+                    new CommandLineArgument(KEY_CONFIGTYPE, CommandLineArgument.ArgumentType.Enumeration, "The config to get", "Provides different config values", DEFAULT_CONFIG_TYPE_STR, Enum.GetNames(typeof(ConfigType)))
+
+                });
+            }
+        }
+
+        #endregion
+    }
+}