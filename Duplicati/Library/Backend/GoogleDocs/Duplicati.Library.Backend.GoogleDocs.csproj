--- conflicted
+++ resolved
@@ -1,135 +1,118 @@
-<?xml version="1.0" encoding="utf-8"?>
-<Project ToolsVersion="4.0" DefaultTargets="Build" xmlns="http://schemas.microsoft.com/developer/msbuild/2003">
-  <PropertyGroup>
-    <Configuration Condition=" '$(Configuration)' == '' ">Debug</Configuration>
-    <Platform Condition=" '$(Platform)' == '' ">AnyCPU</Platform>
-    <ProductVersion>9.0.30729</ProductVersion>
-    <SchemaVersion>2.0</SchemaVersion>
-    <ProjectGuid>{42C91180-11EB-4590-82EA-80FE9D4DEBEC}</ProjectGuid>
-    <OutputType>Library</OutputType>
-    <AppDesignerFolder>Properties</AppDesignerFolder>
-    <RootNamespace>Duplicati.Library.Backend</RootNamespace>
-    <AssemblyName>Duplicati.Library.Backend.GoogleDocs</AssemblyName>
-    <SignAssembly>True</SignAssembly>
-    <AssemblyOriginatorKeyFile>Duplicati.snk</AssemblyOriginatorKeyFile>
-    <FileAlignment>512</FileAlignment>
-    <FileUpgradeFlags>
-    </FileUpgradeFlags>
-    <OldToolsVersion>3.5</OldToolsVersion>
-    <UpgradeBackupLocation />
-  </PropertyGroup>
-  <PropertyGroup Condition=" '$(Configuration)|$(Platform)' == 'Debug|AnyCPU' ">
-    <DebugSymbols>True</DebugSymbols>
-    <DebugType>full</DebugType>
-    <Optimize>False</Optimize>
-    <OutputPath>bin\Debug\</OutputPath>
-    <DefineConstants>DEBUG;TRACE</DefineConstants>
-    <ErrorReport>prompt</ErrorReport>
-    <WarningLevel>4</WarningLevel>
-  </PropertyGroup>
-  <PropertyGroup Condition=" '$(Configuration)|$(Platform)' == 'Release|AnyCPU' ">
-    <DebugType>pdbonly</DebugType>
-    <Optimize>True</Optimize>
-    <OutputPath>bin\Release\</OutputPath>
-    <DefineConstants>TRACE</DefineConstants>
-    <ErrorReport>prompt</ErrorReport>
-    <WarningLevel>4</WarningLevel>
-  </PropertyGroup>
-<<<<<<< HEAD
-  <PropertyGroup Condition=" '$(Configuration)|$(Platform)' == 'Debug|x86' ">
-    <DebugType>none</DebugType>
-    <Optimize>False</Optimize>
-    <OutputPath>bin\x86\Debug</OutputPath>
-    <WarningLevel>4</WarningLevel>
-    <PlatformTarget>x86</PlatformTarget>
-  </PropertyGroup>
-  <PropertyGroup Condition=" '$(Configuration)|$(Platform)' == 'Release|x86' ">
-    <DebugType>none</DebugType>
-    <Optimize>True</Optimize>
-    <OutputPath>bin\x86\Release</OutputPath>
-    <WarningLevel>4</WarningLevel>
-    <PlatformTarget>x86</PlatformTarget>
-  </PropertyGroup>
-=======
->>>>>>> 1c0a21bc
-  <ItemGroup>
-    <None Include="Duplicati.snk" />
-  </ItemGroup>
-  <ItemGroup>
-    <Reference Include="Accessibility" />
-    <Reference Include="System" />
-    <Reference Include="System.Data" />
-    <Reference Include="System.Drawing" />
-    <Reference Include="System.Web" />
-    <Reference Include="System.Windows.Forms" />
-    <Reference Include="System.Xml" />
-    <Reference Include="Google.GData.AccessControl">
-      <HintPath>..\..\..\..\thirdparty\gdata\Google.GData.AccessControl.DLL</HintPath>
-    </Reference>
-    <Reference Include="Google.GData.Client">
-      <HintPath>..\..\..\..\thirdparty\gdata\Google.GData.Client.dll</HintPath>
-    </Reference>
-    <Reference Include="Google.GData.Documents">
-      <HintPath>..\..\..\..\thirdparty\gdata\Google.GData.Documents.dll</HintPath>
-    </Reference>
-    <Reference Include="Google.GData.Extensions">
-      <HintPath>..\..\..\..\thirdparty\gdata\Google.GData.Extensions.dll</HintPath>
-    </Reference>
-  </ItemGroup>
-  <ItemGroup>
-    <Compile Include="GoogleDocs.cs" />
-    <Compile Include="Properties\AssemblyInfo.cs" />
-    <Compile Include="GoogleDocsUI.cs">
-      <SubType>UserControl</SubType>
-    </Compile>
-    <Compile Include="GoogleDocsUI.Designer.cs">
-      <DependentUpon>GoogleDocsUI.cs</DependentUpon>
-    </Compile>
-    <Compile Include="Strings\GoogleDocs.Designer.cs">
-      <AutoGen>True</AutoGen>
-      <DesignTime>True</DesignTime>
-      <DependentUpon>GoogleDocs.resx</DependentUpon>
-    </Compile>
-    <Compile Include="Strings\GoogleDocsUI.Designer.cs">
-      <AutoGen>True</AutoGen>
-      <DesignTime>True</DesignTime>
-      <DependentUpon>GoogleDocsUI.resx</DependentUpon>
-    </Compile>
-    <Compile Include="TaggedFileEntry.cs" />
-  </ItemGroup>
-  <ItemGroup>
-    <EmbeddedResource Include="GoogleDocsUI.resx">
-      <DependentUpon>GoogleDocsUI.cs</DependentUpon>
-    </EmbeddedResource>
-    <EmbeddedResource Include="Strings\GoogleDocs.resx">
-      <Generator>ResXFileCodeGenerator</Generator>
-      <LastGenOutput>GoogleDocs.Designer.cs</LastGenOutput>
-    </EmbeddedResource>
-    <EmbeddedResource Include="Strings\GoogleDocsUI.resx">
-      <Generator>ResXFileCodeGenerator</Generator>
-      <LastGenOutput>GoogleDocsUI.Designer.cs</LastGenOutput>
-    </EmbeddedResource>
-  </ItemGroup>
-  <ItemGroup>
-    <ProjectReference Include="..\..\..\Winforms\Controls\Duplicati.Winforms.Controls.csproj">
-      <Project>{7886BA79-A38A-4288-8B8A-9F29D0E15AC0}</Project>
-      <Name>Duplicati.Winforms.Controls</Name>
-    </ProjectReference>
-    <ProjectReference Include="..\..\Interface\Duplicati.Library.Interface.csproj">
-      <Project>{C5899F45-B0FF-483C-9D38-24A9FCAAB237}</Project>
-      <Name>Duplicati.Library.Interface</Name>
-    </ProjectReference>
-    <ProjectReference Include="..\..\Utility\Duplicati.Library.Utility.csproj">
-      <Project>{DE3E5D4C-51AB-4E5E-BEE8-E636CEBFBA65}</Project>
-      <Name>Duplicati.Library.Utility</Name>
-    </ProjectReference>
-  </ItemGroup>
-  <Import Project="$(MSBuildToolsPath)\Microsoft.CSharp.targets" />
-  <!-- To modify your build process, add your task inside one of the targets below and uncomment it. 
-       Other similar extension points exist, see Microsoft.Common.targets.
-  <Target Name="BeforeBuild">
-  </Target>
-  <Target Name="AfterBuild">
-  </Target>
-  -->
-</Project>
+<?xml version="1.0" encoding="utf-8"?>
+<Project ToolsVersion="4.0" DefaultTargets="Build" xmlns="http://schemas.microsoft.com/developer/msbuild/2003">
+  <PropertyGroup>
+    <Configuration Condition=" '$(Configuration)' == '' ">Debug</Configuration>
+    <Platform Condition=" '$(Platform)' == '' ">AnyCPU</Platform>
+    <ProductVersion>9.0.30729</ProductVersion>
+    <SchemaVersion>2.0</SchemaVersion>
+    <ProjectGuid>{42C91180-11EB-4590-82EA-80FE9D4DEBEC}</ProjectGuid>
+    <OutputType>Library</OutputType>
+    <AppDesignerFolder>Properties</AppDesignerFolder>
+    <RootNamespace>Duplicati.Library.Backend</RootNamespace>
+    <AssemblyName>Duplicati.Library.Backend.GoogleDocs</AssemblyName>
+    <SignAssembly>true</SignAssembly>
+    <AssemblyOriginatorKeyFile>Duplicati.snk</AssemblyOriginatorKeyFile>
+    <FileAlignment>512</FileAlignment>
+    <FileUpgradeFlags>
+    </FileUpgradeFlags>
+    <OldToolsVersion>3.5</OldToolsVersion>
+    <UpgradeBackupLocation />
+  </PropertyGroup>
+  <PropertyGroup Condition=" '$(Configuration)|$(Platform)' == 'Debug|AnyCPU' ">
+    <DebugSymbols>true</DebugSymbols>
+    <DebugType>full</DebugType>
+    <Optimize>false</Optimize>
+    <OutputPath>bin\Debug\</OutputPath>
+    <DefineConstants>DEBUG;TRACE</DefineConstants>
+    <ErrorReport>prompt</ErrorReport>
+    <WarningLevel>4</WarningLevel>
+  </PropertyGroup>
+  <PropertyGroup Condition=" '$(Configuration)|$(Platform)' == 'Release|AnyCPU' ">
+    <DebugType>pdbonly</DebugType>
+    <Optimize>true</Optimize>
+    <OutputPath>bin\Release\</OutputPath>
+    <DefineConstants>TRACE</DefineConstants>
+    <ErrorReport>prompt</ErrorReport>
+    <WarningLevel>4</WarningLevel>
+  </PropertyGroup>
+  <ItemGroup>
+    <None Include="Duplicati.snk" />
+  </ItemGroup>
+  <ItemGroup>
+    <Reference Include="Accessibility" />
+    <Reference Include="System" />
+    <Reference Include="System.Data" />
+    <Reference Include="System.Drawing" />
+    <Reference Include="System.Web" />
+    <Reference Include="System.Windows.Forms" />
+    <Reference Include="System.Xml" />
+    <Reference Include="Google.GData.AccessControl">
+      <HintPath>..\..\..\..\thirdparty\gdata\Google.GData.AccessControl.DLL</HintPath>
+    </Reference>
+    <Reference Include="Google.GData.Client">
+      <HintPath>..\..\..\..\thirdparty\gdata\Google.GData.Client.dll</HintPath>
+    </Reference>
+    <Reference Include="Google.GData.Documents">
+      <HintPath>..\..\..\..\thirdparty\gdata\Google.GData.Documents.dll</HintPath>
+    </Reference>
+    <Reference Include="Google.GData.Extensions">
+      <HintPath>..\..\..\..\thirdparty\gdata\Google.GData.Extensions.dll</HintPath>
+    </Reference>
+  </ItemGroup>
+  <ItemGroup>
+    <Compile Include="GoogleDocs.cs" />
+    <Compile Include="Properties\AssemblyInfo.cs" />
+    <Compile Include="GoogleDocsUI.cs">
+      <SubType>UserControl</SubType>
+    </Compile>
+    <Compile Include="GoogleDocsUI.Designer.cs">
+      <DependentUpon>GoogleDocsUI.cs</DependentUpon>
+    </Compile>
+    <Compile Include="Strings\GoogleDocs.Designer.cs">
+      <AutoGen>True</AutoGen>
+      <DesignTime>True</DesignTime>
+      <DependentUpon>GoogleDocs.resx</DependentUpon>
+    </Compile>
+    <Compile Include="Strings\GoogleDocsUI.Designer.cs">
+      <AutoGen>True</AutoGen>
+      <DesignTime>True</DesignTime>
+      <DependentUpon>GoogleDocsUI.resx</DependentUpon>
+    </Compile>
+    <Compile Include="TaggedFileEntry.cs" />
+  </ItemGroup>
+  <ItemGroup>
+    <EmbeddedResource Include="GoogleDocsUI.resx">
+      <DependentUpon>GoogleDocsUI.cs</DependentUpon>
+    </EmbeddedResource>
+    <EmbeddedResource Include="Strings\GoogleDocs.resx">
+      <Generator>ResXFileCodeGenerator</Generator>
+      <LastGenOutput>GoogleDocs.Designer.cs</LastGenOutput>
+    </EmbeddedResource>
+    <EmbeddedResource Include="Strings\GoogleDocsUI.resx">
+      <Generator>ResXFileCodeGenerator</Generator>
+      <LastGenOutput>GoogleDocsUI.Designer.cs</LastGenOutput>
+    </EmbeddedResource>
+  </ItemGroup>
+  <ItemGroup>
+    <ProjectReference Include="..\..\..\Winforms\Controls\Duplicati.Winforms.Controls.csproj">
+      <Project>{7886BA79-A38A-4288-8B8A-9F29D0E15AC0}</Project>
+      <Name>Duplicati.Winforms.Controls</Name>
+    </ProjectReference>
+    <ProjectReference Include="..\..\Interface\Duplicati.Library.Interface.csproj">
+      <Project>{C5899F45-B0FF-483C-9D38-24A9FCAAB237}</Project>
+      <Name>Duplicati.Library.Interface</Name>
+    </ProjectReference>
+    <ProjectReference Include="..\..\Utility\Duplicati.Library.Utility.csproj">
+      <Project>{DE3E5D4C-51AB-4E5E-BEE8-E636CEBFBA65}</Project>
+      <Name>Duplicati.Library.Utility</Name>
+    </ProjectReference>
+  </ItemGroup>
+  <Import Project="$(MSBuildToolsPath)\Microsoft.CSharp.targets" />
+  <!-- To modify your build process, add your task inside one of the targets below and uncomment it. 
+       Other similar extension points exist, see Microsoft.Common.targets.
+  <Target Name="BeforeBuild">
+  </Target>
+  <Target Name="AfterBuild">
+  </Target>
+  -->
+</Project>