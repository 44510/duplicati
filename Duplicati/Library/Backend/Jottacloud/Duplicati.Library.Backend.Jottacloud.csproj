--- conflicted
+++ resolved
@@ -1,5 +1,4 @@
 ﻿<Project Sdk="Microsoft.NET.Sdk">
-<<<<<<< HEAD
 
   <PropertyGroup>
     <TargetFramework>netstandard2.0</TargetFramework>    
@@ -12,34 +11,13 @@
     <ProjectReference Include="..\..\Localization\Duplicati.Library.Localization.csproj" />
     <ProjectReference Include="..\..\Utility\Duplicati.Library.Utility.csproj" />
     <ProjectReference Include="..\..\Modules\Builtin\Duplicati.Library.Modules.Builtin.csproj" />
-=======
-  <PropertyGroup>
-    <TargetFramework>net471</TargetFramework>
-    <OutputType>Library</OutputType>
-    <RootNamespace>Duplicati.Library.Backend</RootNamespace>
-    <AssemblyOriginatorKeyFile>Duplicati.snk</AssemblyOriginatorKeyFile>
-    <UseMSBuildEngine>false</UseMSBuildEngine>
-    <GenerateAssemblyInfo>false</GenerateAssemblyInfo>
-  </PropertyGroup>
-  <ItemGroup>
-    <ProjectReference Include="..\..\Modules\Builtin\Duplicati.Library.Modules.Builtin.csproj" />
-    <ProjectReference Include="..\..\Utility\Duplicati.Library.Utility.csproj" />
-    <ProjectReference Include="..\..\Interface\Duplicati.Library.Interface.csproj" />
-    <ProjectReference Include="..\..\Localization\Duplicati.Library.Localization.csproj" />
-    <ProjectReference Include="..\..\Common\Duplicati.Library.Common.csproj" />
-    <ProjectReference Include="..\OAuthHelper\Duplicati.Library.OAuthHelper.csproj" />
->>>>>>> 72e47e41
   </ItemGroup>
 
   <ItemGroup>
-<<<<<<< HEAD
     <PackageReference Include="Microsoft.DotNet.Analyzers.Compatibility" Version="0.2.12-alpha">
       <PrivateAssets>all</PrivateAssets>
       <IncludeAssets>runtime; build; native; contentfiles; analyzers; buildtransitive</IncludeAssets>
     </PackageReference>
-    <PackageReference Include="Newtonsoft.Json" Version="12.0.3" />
-=======
     <PackageReference Include="Newtonsoft.Json" Version="13.0.2" />
->>>>>>> 72e47e41
   </ItemGroup>
 </Project>