--- conflicted
+++ resolved
@@ -149,15 +149,10 @@
         public static string DeletedfilesShort { get { return LC.L(@"List of deleted files"); } }
         public static string FilehashlookupsizeLong { get { return LC.L(@"A fragment of memory is used to reduce database lookups. You should not change this value unless you get warnings in the log."); } }
         public static string FilehashlookupsizeShort { get { return LC.L(@"Memory used by the file hash"); } }
-<<<<<<< HEAD
-		public static string UseblockcacheShort { get { return LC.L(@"This option can be used to increase speed in exchange for extra memory use."); } }
-		public static string UseblockcacheLong { get { return LC.L(@"Store an in-memory block cache"); } }
-=======
         public static string DisablefilepathcacheLong { get { return LC.L(@"This option can be used to reduce the memory footprint by not keeping paths and modification timestamps in memory"); } }
         public static string DisablefilepathcacheShort { get { return LC.L(@"Reduce memory footprint by disabling in-memory lookups"); } }
-	public static string UseblockcacheShort { get { return LC.L(@"This option can be used to increase speed in exchange for extra memory use."); } }
-	public static string UseblockcacheLong { get { return LC.L(@"Store an in-memory block cache"); } }
->>>>>>> c1b0611e
+	      public static string UseblockcacheShort { get { return LC.L(@"This option can be used to increase speed in exchange for extra memory use."); } }
+	      public static string UseblockcacheLong { get { return LC.L(@"Store an in-memory block cache"); } }
         public static string MetadatahashlookupsizeLong { get { return LC.L(@"A fragment of memory is used to reduce database lookups. You should not change this value unless you get warnings in the log."); } }
         public static string MetadatahashlookupsizeShort { get { return LC.L(@"Memory used by the metadata hash"); } }
         public static string NobackendverificationLong { get { return LC.L(@"If this flag is set, the local database is not compared to the remote filelist on startup. The intended usage for this option is to work correctly in cases where the filelisting is broken or unavailable."); } }
@@ -292,4 +287,4 @@
         public static string SnapshotFailedError(string message) { return LC.L(@"Failed to create a snapshot: {0}", message); }
     }
 
-}
+}