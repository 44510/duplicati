// Copyright (C) 2025, The Duplicati Team
// https://duplicati.com, hello@duplicati.com
//
// Permission is hereby granted, free of charge, to any person obtaining a
// copy of this software and associated documentation files (the "Software"),
// to deal in the Software without restriction, including without limitation
// the rights to use, copy, modify, merge, publish, distribute, sublicense,
// and/or sell copies of the Software, and to permit persons to whom the
// Software is furnished to do so, subject to the following conditions:
//
// The above copyright notice and this permission notice shall be included in
// all copies or substantial portions of the Software.
//
// THE SOFTWARE IS PROVIDED "AS IS", WITHOUT WARRANTY OF ANY KIND, EXPRESS
// OR IMPLIED, INCLUDING BUT NOT LIMITED TO THE WARRANTIES OF MERCHANTABILITY,
// FITNESS FOR A PARTICULAR PURPOSE AND NONINFRINGEMENT. IN NO EVENT SHALL THE
// AUTHORS OR COPYRIGHT HOLDERS BE LIABLE FOR ANY CLAIM, DAMAGES OR OTHER
// LIABILITY, WHETHER IN AN ACTION OF CONTRACT, TORT OR OTHERWISE, ARISING
// FROM, OUT OF OR IN CONNECTION WITH THE SOFTWARE OR THE USE OR OTHER
// DEALINGS IN THE SOFTWARE.

using System;
using System.Linq;
using System.Collections.Generic;
using Duplicati.Library.Interface;
using Duplicati.Library.Utility;
using System.Globalization;
using System.Threading;
using Duplicati.Library.Utility.Options;
using Duplicati.Library.SQLiteHelper;

namespace Duplicati.Library.Main
{
    /// <summary>
    /// A class for keeping all Duplicati options in one place,
    /// and provide typesafe access to the options
    /// </summary>
    public class Options
    {
        /// <summary>
        /// The default block hash algorithm
        /// </summary>
        private const string DEFAULT_BLOCK_HASH_ALGORITHM = "SHA256";
        /// <summary>
        /// The default file hash algorithm
        /// </summary>
        private const string DEFAULT_FILE_HASH_ALGORITHM = "SHA256";

        /// <summary>
        /// The default block size, chose to minimize hash numbers but allow smaller upload sizes.
        /// </summary>
        private const string DEFAULT_BLOCKSIZE = "1mb";

        /// <summary>
        /// The default threshold value
        /// </summary>
        private const long DEFAULT_THRESHOLD = 25;

        /// <summary>
        /// The default value for maximum number of small files
        /// </summary>
        private const long DEFAULT_SMALL_FILE_MAX_COUNT = 20;

        /// <summary>
        /// Default size of volumes
        /// </summary>
        private const string DEFAULT_VOLUME_SIZE = "50mb";

        /// <summary>
        /// Default value for keep-versions
        /// </summary>
        private const int DEFAULT_KEEP_VERSIONS = 0;

        /// <summary>
        /// The default threshold for purging log data
        /// </summary>
        private const string DEFAULT_LOG_RETENTION = "30D";

        /// <summary>
        /// The default activity timeout
        /// </summary>
        private const string DEFAULT_READ_WRITE_TIMEOUT = "30s";

        /// <summary>
        /// The default number of compressor instances
        /// </summary>
        private static readonly int DEFAULT_COMPRESSORS = Math.Max(1, Environment.ProcessorCount / 2);

        /// <summary>
        /// The default number of file processors instances
        /// </summary>
        private static readonly int DEFAULT_FILE_PROCESSORS = Math.Max(1, Environment.ProcessorCount / 2);

        /// <summary>
        /// The default number of hasher instances
        /// </summary>
        private static readonly int DEFAULT_BLOCK_HASHERS = Math.Max(1, Environment.ProcessorCount / 2);

        /// <summary>
        /// The default threshold for warning about coming close to quota
        /// </summary>
        private const int DEFAULT_QUOTA_WARNING_THRESHOLD = 10;

        /// <summary>
        /// The default value for the maximum size of the restore cache
        /// </summary>
        private const string DEFAULT_RESTORE_CACHE_MAX = "4gb";

        /// <summary>
        /// The default value for the percentage of the restore cache to evict when full
        /// </summary>
        private const int DEFAULT_RESTORE_CACHE_EVICT = 50;

        /// <summary>
        /// The default value for the number of file processors during restore
        /// </summary>
        private static readonly int DEFAULT_RESTORE_FILE_PROCESSORS = Math.Max(1, Environment.ProcessorCount / 2);

        /// <summary>
        /// The default value for the number of volume decryptors during restore
        /// </summary>
        private static readonly int DEFAULT_RESTORE_VOLUME_DECRYPTORS = Math.Max(1, Environment.ProcessorCount / 2);

        /// <summary>
        /// The default value for the number of volume decompressors during restore
        /// </summary>
        private static readonly int DEFAULT_RESTORE_VOLUME_DECOMPRESSORS = Math.Max(1, Environment.ProcessorCount / 2);

        /// <summary>
        /// The default value for the number of volume downloaders during restore
        /// </summary>
        private static readonly int DEFAULT_RESTORE_VOLUME_DOWNLOADERS = Math.Max(1, Environment.ProcessorCount / 2);

        /// <summary>
        /// The default value for the size of the channel buffers during restore
        /// </summary>
        private static readonly int DEFAULT_RESTORE_CHANNEL_BUFFER_SIZE = Environment.ProcessorCount;

        /// <summary>
        /// The default value for the size of the SQLite page cache
        /// </summary>
        private static readonly string DEFAULT_SQLITE_PAGE_CACHE_SIZE = MemoryInfo.GetTotalMemoryString(0.01, SQLiteLoader.MINIMUM_SQLITE_PAGE_CACHE_SIZE); // 1% of the total memory

        /// <summary>
        /// An enumeration that describes the supported strategies for an optimization
        /// </summary>
        public enum OptimizationStrategy
        {
            /// <summary>
            /// The optimization feature is created if possible, but silently ignored if it fails
            /// </summary>
            Auto,
            /// <summary>
            /// The optimization feature is created if possible, but an error is logged if it fails
            /// </summary>
            On,
            /// <summary>
            /// The optimization feature is deactivated
            /// </summary>
            Off,
            /// <summary>
            /// The optimization feature is created, and the backup is aborted if it fails
            /// </summary>
            Required
        }

        /// <summary>
        /// The possible settings for the symlink strategy
        /// </summary>
        public enum SymlinkStrategy
        {
            /// <summary>
            /// Store information about the symlink
            /// </summary>
            Store,

            /// <summary>
            /// Treat symlinks as normal files or folders
            /// </summary>
            Follow,

            /// <summary>
            /// Ignore all symlinks
            /// </summary>
            Ignore
        }

        /// <summary>
        /// The possible settings for the remote test strategy
        /// </summary>
        public enum RemoteTestStrategy
        {
            /// <summary>
            /// test the remote volumes
            /// </summary>
            True,

            /// <summary>
            /// do not test the remote volumes
            /// </summary>
            False,

            /// <summary>
            /// test only the list and index volumes
            /// </summary>
            ListAndIndexes
        }

        /// <summary>
        /// The possible settings for the hardlink strategy
        /// </summary>
        public enum HardlinkStrategy
        {
            /// <summary>
            /// Process only the first hardlink
            /// </summary>
            First,

            /// <summary>
            /// Process all hardlinks
            /// </summary>
            All,

            /// <summary>
            /// Ignore all hardlinks
            /// </summary>
            None
        }

        /// <summary>
        /// The possible settings for index file usage
        /// </summary>
        public enum IndexFileStrategy
        {
            /// <summary>
            /// Disables usage of index files
            /// </summary>
            None,

            /// <summary>
            /// Stores only block lookup information in the index files
            /// </summary>
            Lookup,

            /// <summary>
            /// Stores both block lookup and block lists in the index files
            /// </summary>
            Full

        }

        private static readonly string DEFAULT_COMPRESSED_EXTENSION_FILE = System.IO.Path.Combine(Duplicati.Library.AutoUpdater.UpdaterManager.INSTALLATIONDIR, "default_compressed_extensions.txt");

        /// <summary>
        /// Lock that protects the options collection
        /// </summary>
        protected readonly object m_lock = new object();

        protected readonly Dictionary<string, string> m_options;

        protected readonly List<KeyValuePair<bool, Library.Interface.IGenericModule>> m_loadedModules = new List<KeyValuePair<bool, IGenericModule>>();

        /// <summary>
        /// Lookup table for compression hints
        /// </summary>
        private Dictionary<string, CompressionHint> m_compressionHints;

        public Options(Dictionary<string, string> options)
        {
            m_options = options;
        }

        public Dictionary<string, string> RawOptions { get { return m_options; } }

        /// <summary>
        /// Returns a list of strings that are not supported on the commandline as options, but used internally
        /// </summary>
        public static string[] InternalOptions
        {
            get
            {
                return new string[] {
                    "main-action"
                };
            }
        }

        /// <summary>
        /// Returns a list of options that are intentionally duplicate
        /// </summary>
        public static readonly IReadOnlySet<string> KnownDuplicates =
            AuthOptionsHelper.GetOptions().Select(x => x.Name)
            .Concat(SslOptionsHelper.GetOptions().Select(x => x.Name))
            .Concat(TimeoutOptionsHelper.GetOptions().Select(x => x.Name))
            .ToHashSet(StringComparer.OrdinalIgnoreCase);

        /// <summary>
        /// A default backup name
        /// </summary>
        public static string DefaultBackupName
        {
            get
            {
                return System.IO.Path.GetFileNameWithoutExtension(Library.Utility.Utility.getEntryAssembly().Location);
            }
        }

        /// <summary>
        /// Gets all supported commands
        /// </summary>
        public IList<ICommandLineArgument> SupportedCommands =>
        [
            new CommandLineArgument("dblock-size", CommandLineArgument.ArgumentType.Size, Strings.Options.DblocksizeShort, Strings.Options.DblocksizeLong, DEFAULT_VOLUME_SIZE),
            new CommandLineArgument("auto-cleanup", CommandLineArgument.ArgumentType.Boolean, Strings.Options.AutocleanupShort, Strings.Options.AutocleanupLong, "false"),
            new CommandLineArgument("unittest-mode", CommandLineArgument.ArgumentType.Boolean, Strings.Options.UnittestmodeShort, Strings.Options.UnittestmodeLong, "false"),

            new CommandLineArgument("control-files", CommandLineArgument.ArgumentType.Path, Strings.Options.ControlfilesShort, Strings.Options.ControlfilesLong),
            new CommandLineArgument("skip-file-hash-checks", CommandLineArgument.ArgumentType.Boolean, Strings.Options.SkipfilehashchecksShort, Strings.Options.SkipfilehashchecksLong, "false"),
            new CommandLineArgument("dont-read-manifests", CommandLineArgument.ArgumentType.Boolean, Strings.Options.DontreadmanifestsShort, Strings.Options.DontreadmanifestsLong, "false"),
            new CommandLineArgument("restore-path", CommandLineArgument.ArgumentType.String, Strings.Options.RestorepathShort, Strings.Options.RestorepathLong),
            new CommandLineArgument("time", CommandLineArgument.ArgumentType.DateTime, Strings.Options.TimeShort, Strings.Options.TimeLong, "now"),
            new CommandLineArgument("version", CommandLineArgument.ArgumentType.String, Strings.Options.VersionShort, Strings.Options.VersionLong, ""),
            new CommandLineArgument("all-versions", CommandLineArgument.ArgumentType.Boolean, Strings.Options.AllversionsShort, Strings.Options.AllversionsLong, "false"),
            new CommandLineArgument("list-prefix-only", CommandLineArgument.ArgumentType.Boolean, Strings.Options.ListprefixonlyShort, Strings.Options.ListprefixonlyLong, "false"),
            new CommandLineArgument("list-folder-contents", CommandLineArgument.ArgumentType.Boolean, Strings.Options.ListfoldercontentsShort, Strings.Options.ListfoldercontentsLong, "false"),
            new CommandLineArgument("list-sets-only", CommandLineArgument.ArgumentType.Boolean, Strings.Options.ListsetsonlyShort, Strings.Options.ListsetsonlyLong, "false"),
            new CommandLineArgument("disable-autocreate-folder", CommandLineArgument.ArgumentType.Boolean, Strings.Options.DisableautocreatefolderShort, Strings.Options.DisableautocreatefolderLong, "false"),
            new CommandLineArgument("allow-missing-source", CommandLineArgument.ArgumentType.Boolean, Strings.Options.AllowmissingsourceShort, Strings.Options.AllowmissingsourceLong, "false"),

            new CommandLineArgument("disable-filetime-check", CommandLineArgument.ArgumentType.Boolean, Strings.Options.DisablefiletimecheckShort, Strings.Options.DisablefiletimecheckLong, "false"),
            new CommandLineArgument("check-filetime-only", CommandLineArgument.ArgumentType.Boolean, Strings.Options.CheckfiletimeonlyShort, Strings.Options.CheckfiletimeonlyLong, "false"),
            new CommandLineArgument("disable-time-tolerance", CommandLineArgument.ArgumentType.Boolean, Strings.Options.DisabletimetoleranceShort, Strings.Options.DisabletimetoleranceLong, "false"),

            new CommandLineArgument("tempdir", CommandLineArgument.ArgumentType.Path, Strings.Options.TempdirShort, Strings.Options.TempdirLong, System.IO.Path.GetTempPath()),
            new CommandLineArgument("thread-priority", CommandLineArgument.ArgumentType.Enumeration, Strings.Options.ThreadpriorityShort, Strings.Options.ThreadpriorityLong, "normal", null, new string[] {"highest", "high", "abovenormal", "normal", "belownormal", "low", "lowest", "idle" }, Strings.Options.ThreadpriorityDeprecated),

            new CommandLineArgument("prefix", CommandLineArgument.ArgumentType.String, Strings.Options.PrefixShort, Strings.Options.PrefixLong, "duplicati"),

            new CommandLineArgument("passphrase", CommandLineArgument.ArgumentType.Password, Strings.Options.PassphraseShort, Strings.Options.PassphraseLong),
            new CommandLineArgument("no-encryption", CommandLineArgument.ArgumentType.Boolean, Strings.Options.NoencryptionShort, Strings.Options.NoencryptionLong, "false"),

            new CommandLineArgument("number-of-retries", CommandLineArgument.ArgumentType.Integer, Strings.Options.NumberofretriesShort, Strings.Options.NumberofretriesLong, "5"),
            new CommandLineArgument("retry-delay", CommandLineArgument.ArgumentType.Timespan, Strings.Options.RetrydelayShort, Strings.Options.RetrydelayLong, "10s"),
            new CommandLineArgument("retry-with-exponential-backoff", CommandLineArgument.ArgumentType.Boolean, Strings.Options.RetrywithexponentialbackoffShort, Strings.Options.RetrywithexponentialbackoffLong, "false"),

            new CommandLineArgument("synchronous-upload", CommandLineArgument.ArgumentType.Boolean, Strings.Options.SynchronousuploadShort, Strings.Options.SynchronousuploadLong, "false"),
            new CommandLineArgument("asynchronous-upload-limit", CommandLineArgument.ArgumentType.Integer, Strings.Options.AsynchronousuploadlimitShort, Strings.Options.AsynchronousuploadlimitLong, "4"),
            new CommandLineArgument("asynchronous-concurrent-upload-limit", CommandLineArgument.ArgumentType.Integer, Strings.Options.AsynchronousconcurrentuploadlimitShort, Strings.Options.AsynchronousconcurrentuploadlimitLong, "4"),
            new CommandLineArgument("asynchronous-upload-folder", CommandLineArgument.ArgumentType.Path, Strings.Options.AsynchronousuploadfolderShort, Strings.Options.AsynchronousuploadfolderLong, System.IO.Path.GetTempPath()),

            new CommandLineArgument("disable-streaming-transfers", CommandLineArgument.ArgumentType.Boolean, Strings.Options.DisableStreamingShort, Strings.Options.DisableStreamingLong, "false"),

            new CommandLineArgument("throttle-upload", CommandLineArgument.ArgumentType.Size, Strings.Options.ThrottleuploadShort, Strings.Options.ThrottleuploadLong, "0kb"),
            new CommandLineArgument("throttle-download", CommandLineArgument.ArgumentType.Size, Strings.Options.ThrottledownloadShort, Strings.Options.ThrottledownloadLong, "0kb"),
            new CommandLineArgument("skip-files-larger-than", CommandLineArgument.ArgumentType.Size, Strings.Options.SkipfileslargerthanShort, Strings.Options.SkipfileslargerthanLong),

            new CommandLineArgument("upload-unchanged-backups", CommandLineArgument.ArgumentType.Boolean, Strings.Options.UploadUnchangedBackupsShort, Strings.Options.UploadUnchangedBackupsLong, "false"),

            new CommandLineArgument("snapshot-policy", CommandLineArgument.ArgumentType.Enumeration, Strings.Options.SnapshotpolicyShort, Strings.Options.SnapshotpolicyLong, "off", null, Enum.GetNames(typeof(OptimizationStrategy))),
            new CommandLineArgument("snapshot-provider", CommandLineArgument.ArgumentType.Enumeration, Strings.Options.SnapshotproviderShort, Strings.Options.SnapshotproviderLong, OperatingSystem.IsWindows() ? Snapshots.SnapshotProvider.AlphaVSS.ToString() : Snapshots.SnapshotProvider.LVM.ToString(), null, (OperatingSystem.IsWindows() ? [Snapshots.SnapshotProvider.AlphaVSS, Snapshots.SnapshotProvider.Wmic] : new [] { Snapshots.SnapshotProvider.LVM }).Select(x => x.ToString()).ToArray()),
            new CommandLineArgument("vss-exclude-writers", CommandLineArgument.ArgumentType.String, Strings.Options.VssexcludewritersShort, Strings.Options.VssexcludewritersLong, "{e8132975-6f93-4464-a53e-1050253ae220}"),
            new CommandLineArgument("vss-use-mapping", CommandLineArgument.ArgumentType.Boolean, Strings.Options.VssusemappingShort, Strings.Options.VssusemappingLong, "false"),
            new CommandLineArgument("usn-policy", CommandLineArgument.ArgumentType.Enumeration, Strings.Options.UsnpolicyShort, Strings.Options.UsnpolicyLong, "off", null, Enum.GetNames(typeof(OptimizationStrategy))),
            new CommandLineArgument("ignore-advisory-locking", CommandLineArgument.ArgumentType.Boolean, Strings.Options.IgnoreadvisorylockingShort, Strings.Options.IgnoreadvisorylockingLong, "false"),

            new CommandLineArgument("encryption-module", CommandLineArgument.ArgumentType.String, Strings.Options.EncryptionmoduleShort, Strings.Options.EncryptionmoduleLong, "aes"),
            new CommandLineArgument("compression-module", CommandLineArgument.ArgumentType.String, Strings.Options.CompressionmoduleShort, Strings.Options.CompressionmoduleLong, "zip"),

            new CommandLineArgument("enable-module", CommandLineArgument.ArgumentType.String, Strings.Options.EnablemoduleShort, Strings.Options.EnablemoduleLong),
            new CommandLineArgument("disable-module", CommandLineArgument.ArgumentType.String, Strings.Options.DisablemoduleShort, Strings.Options.DisablemoduleLong),

            new CommandLineArgument("debug-output", CommandLineArgument.ArgumentType.Boolean, Strings.Options.DebugoutputShort, Strings.Options.DebugoutputLong, "false"),
            new CommandLineArgument("debug-retry-errors", CommandLineArgument.ArgumentType.Boolean, Strings.Options.DebugretryerrorsShort, Strings.Options.DebugretryerrorsLong, "false"),

            new CommandLineArgument("log-file", CommandLineArgument.ArgumentType.Path, Strings.Options.LogfileShort, Strings.Options.LogfileLong),
            new CommandLineArgument("log-file-log-level", CommandLineArgument.ArgumentType.Enumeration, Strings.Options.LogfileloglevelShort, Strings.Options.LogfileloglevelLong, "Warning", null, Enum.GetNames(typeof(Duplicati.Library.Logging.LogMessageType))),
            new CommandLineArgument("log-file-log-filter", CommandLineArgument.ArgumentType.String, Strings.Options.LogfilelogfiltersShort, Strings.Options.LogfilelogfiltersLong(System.IO.Path.PathSeparator.ToString()), null),

            new CommandLineArgument("console-log-level", CommandLineArgument.ArgumentType.Enumeration, Strings.Options.ConsoleloglevelShort, Strings.Options.ConsoleloglevelLong, "Warning", null, Enum.GetNames(typeof(Duplicati.Library.Logging.LogMessageType))),
            new CommandLineArgument("console-log-filter", CommandLineArgument.ArgumentType.String, Strings.Options.ConsolelogfiltersShort, Strings.Options.ConsolelogfiltersLong(System.IO.Path.PathSeparator.ToString()), null),

            new CommandLineArgument("log-level", CommandLineArgument.ArgumentType.Enumeration, Strings.Options.LoglevelShort, Strings.Options.LoglevelLong, "Warning", null, Enum.GetNames(typeof(Duplicati.Library.Logging.LogMessageType)), Strings.Options.LogLevelDeprecated("log-file-log-level", "console-log-level")),

            new CommandLineArgument("profile-all-database-queries", CommandLineArgument.ArgumentType.Boolean, Strings.Options.ProfilealldatabasequeriesShort, Strings.Options.ProfilealldatabasequeriesLong, "false"),

            new CommandLineArgument("list-verify-uploads", CommandLineArgument.ArgumentType.Boolean, Strings.Options.ListverifyuploadsShort, Strings.Options.ListverifyuploadsLong, "false"),
            new CommandLineArgument("allow-sleep", CommandLineArgument.ArgumentType.Boolean, Strings.Options.AllowsleepShort, Strings.Options.AllowsleepLong, "false"),
            new CommandLineArgument("use-background-io-priority", CommandLineArgument.ArgumentType.Boolean, Strings.Options.UsebackgroundiopriorityShort, Strings.Options.UsebackgroundiopriorityLong, "false"),
            new CommandLineArgument("no-connection-reuse", CommandLineArgument.ArgumentType.Boolean, Strings.Options.NoconnectionreuseShort, Strings.Options.NoconnectionreuseLong, "false"),

            new CommandLineArgument("quota-size", CommandLineArgument.ArgumentType.Size, Strings.Options.QuotasizeShort, Strings.Options.QuotasizeLong),
            new CommandLineArgument("quota-warning-threshold", CommandLineArgument.ArgumentType.Integer, Strings.Options.QuotaWarningThresholdShort, Strings.Options.QuotaWarningThresholdLong, DEFAULT_QUOTA_WARNING_THRESHOLD.ToString()),
            new CommandLineArgument("quota-disable", CommandLineArgument.ArgumentType.Boolean, Strings.Options.QuotaDisableShort, Strings.Options.QuotaDisableLong("quota-size"), "false"),

            new CommandLineArgument("symlink-policy", CommandLineArgument.ArgumentType.Enumeration, Strings.Options.SymlinkpolicyShort, Strings.Options.SymlinkpolicyLong("store", "ignore", "follow"), Enum.GetName(typeof(SymlinkStrategy), SymlinkStrategy.Store), null, Enum.GetNames(typeof(SymlinkStrategy))),
            new CommandLineArgument("hardlink-policy", CommandLineArgument.ArgumentType.Enumeration, Strings.Options.HardlinkpolicyShort, Strings.Options.HardlinkpolicyLong("first", "all", "none"), Enum.GetName(typeof(HardlinkStrategy), HardlinkStrategy.All), null, Enum.GetNames(typeof(HardlinkStrategy))),
            new CommandLineArgument("exclude-files-attributes", CommandLineArgument.ArgumentType.String, Strings.Options.ExcludefilesattributesShort, Strings.Options.ExcludefilesattributesLong(Enum.GetNames(typeof(System.IO.FileAttributes)))),
            new CommandLineArgument("compression-extension-file", CommandLineArgument.ArgumentType.Path, Strings.Options.CompressionextensionfileShort, Strings.Options.CompressionextensionfileLong(DEFAULT_COMPRESSED_EXTENSION_FILE), DEFAULT_COMPRESSED_EXTENSION_FILE),

            new CommandLineArgument("machine-id", CommandLineArgument.ArgumentType.String, Strings.Options.MachineidShort, Strings.Options.MachineidLong, Library.AutoUpdater.DataFolderManager.InstallID),
            new CommandLineArgument("machine-name", CommandLineArgument.ArgumentType.String, Strings.Options.MachinenameShort, Strings.Options.MachinenameLong, Library.AutoUpdater.DataFolderManager.MachineName),
            new CommandLineArgument("backup-id", CommandLineArgument.ArgumentType.String, Strings.Options.BackupidShort, Strings.Options.BackupidLong, ""),
            new CommandLineArgument("backup-name", CommandLineArgument.ArgumentType.String, Strings.Options.BackupnameShort, Strings.Options.BackupnameLong, DefaultBackupName),
            new CommandLineArgument("next-scheduled-run", CommandLineArgument.ArgumentType.String, Strings.Options.NextscheduledrunShort, Strings.Options.NextscheduledrunLong),

            new CommandLineArgument("verbose", CommandLineArgument.ArgumentType.Boolean, Strings.Options.VerboseShort, Strings.Options.VerboseLong, "false", null, null, Strings.Options.VerboseDeprecated),
            new CommandLineArgument("full-result", CommandLineArgument.ArgumentType.Boolean, Strings.Options.FullresultShort, Strings.Options.FullresultLong, "false"),

            new CommandLineArgument("overwrite", CommandLineArgument.ArgumentType.Boolean, Strings.Options.OverwriteShort, Strings.Options.OverwriteLong, "false"),

            new CommandLineArgument("dbpath", CommandLineArgument.ArgumentType.Path, Strings.Options.DbpathShort, Strings.Options.DbpathLong),
            new CommandLineArgument("blocksize", CommandLineArgument.ArgumentType.Size, Strings.Options.BlocksizeShort, Strings.Options.BlocksizeLong, DEFAULT_BLOCKSIZE),
            new CommandLineArgument("file-read-buffer-size", CommandLineArgument.ArgumentType.Size, Strings.Options.FilereadbuffersizeShort, Strings.Options.FilereadbuffersizeLong, "0kb", null, null, Strings.Options.FilereadbuffersizeDeprecated),
            new CommandLineArgument("skip-metadata", CommandLineArgument.ArgumentType.Boolean, Strings.Options.SkipmetadataShort, Strings.Options.SkipmetadataLong, "false"),
            new CommandLineArgument("restore-permissions", CommandLineArgument.ArgumentType.Boolean, Strings.Options.RestorepermissionsShort, Strings.Options.RestorepermissionsLong, "false"),
            new CommandLineArgument("skip-restore-verification", CommandLineArgument.ArgumentType.Boolean, Strings.Options.SkiprestoreverificationShort, Strings.Options.SkiprestoreverificationLong, "false"),
            new CommandLineArgument("disable-filepath-cache", CommandLineArgument.ArgumentType.Boolean, Strings.Options.DisablefilepathcacheShort, Strings.Options.DisablefilepathcacheLong, "true", null, null, Strings.Options.DisablefilepathcacheDeprecated),
            new CommandLineArgument("changed-files", CommandLineArgument.ArgumentType.Path, Strings.Options.ChangedfilesShort, Strings.Options.ChangedfilesLong),
            new CommandLineArgument("deleted-files", CommandLineArgument.ArgumentType.Path, Strings.Options.DeletedfilesShort, Strings.Options.DeletedfilesLong("changed-files")),
            new CommandLineArgument("disable-synthetic-filelist", CommandLineArgument.ArgumentType.Boolean, Strings.Options.DisablesyntheticfilelistShort, Strings.Options.DisablesyntehticfilelistLong, "false"),

            new CommandLineArgument("threshold", CommandLineArgument.ArgumentType.Integer, Strings.Options.ThresholdShort, Strings.Options.ThresholdLong, DEFAULT_THRESHOLD.ToString()),
            new CommandLineArgument("index-file-policy", CommandLineArgument.ArgumentType.Enumeration, Strings.Options.IndexfilepolicyShort, Strings.Options.IndexfilepolicyLong, IndexFileStrategy.Full.ToString(), null, Enum.GetNames(typeof(IndexFileStrategy))),
            new CommandLineArgument("no-backend-verification", CommandLineArgument.ArgumentType.Boolean, Strings.Options.NobackendverificationShort, Strings.Options.NobackendverificationLong, "false"),
            new CommandLineArgument("backup-test-samples", CommandLineArgument.ArgumentType.Integer, Strings.Options.BackendtestsamplesShort, Strings.Options.BackendtestsamplesLong("no-backend-verification"), "1"),
            new CommandLineArgument("backup-test-percentage", CommandLineArgument.ArgumentType.Decimal, Strings.Options.BackendtestpercentageShort, Strings.Options.BackendtestpercentageLong, "0.1"),
            new CommandLineArgument("full-remote-verification", CommandLineArgument.ArgumentType.Enumeration, Strings.Options.FullremoteverificationShort, Strings.Options.FullremoteverificationLong("no-backend-verification"), Enum.GetName(typeof(RemoteTestStrategy), RemoteTestStrategy.False), null, Enum.GetNames(typeof(RemoteTestStrategy))),

            new CommandLineArgument("dry-run", CommandLineArgument.ArgumentType.Boolean, Strings.Options.DryrunShort, Strings.Options.DryrunLong, "false", new string[] { "dryrun" }),

            new CommandLineArgument("block-hash-algorithm", CommandLineArgument.ArgumentType.Enumeration, Strings.Options.BlockhashalgorithmShort, Strings.Options.BlockhashalgorithmLong, DEFAULT_BLOCK_HASH_ALGORITHM, null, HashFactory.GetSupportedHashes()),
            new CommandLineArgument("file-hash-algorithm", CommandLineArgument.ArgumentType.Enumeration, Strings.Options.FilehashalgorithmShort, Strings.Options.FilehashalgorithmLong, DEFAULT_FILE_HASH_ALGORITHM, null, HashFactory.GetSupportedHashes()),

            new CommandLineArgument("no-auto-compact", CommandLineArgument.ArgumentType.Boolean, Strings.Options.NoautocompactShort, Strings.Options.NoautocompactLong, "false"),
            new CommandLineArgument("small-file-size", CommandLineArgument.ArgumentType.Size, Strings.Options.SmallfilesizeShort, Strings.Options.SmallfilesizeLong),
            new CommandLineArgument("small-file-max-count", CommandLineArgument.ArgumentType.Integer, Strings.Options.SmallfilemaxcountShort, Strings.Options.SmallfilemaxcountLong, DEFAULT_SMALL_FILE_MAX_COUNT.ToString()),

            new CommandLineArgument("patch-with-local-blocks", CommandLineArgument.ArgumentType.Boolean, Strings.Options.PatchwithlocalblocksShort, Strings.Options.PatchwithlocalblocksLong, "false", null, null, Strings.Options.PatchwithlocalblocksDeprecated("restore-with-local-blocks")),
            new CommandLineArgument("no-local-db", CommandLineArgument.ArgumentType.Boolean, Strings.Options.NolocaldbShort, Strings.Options.NolocaldbLong, "false"),
            new CommandLineArgument("dont-compress-restore-paths", CommandLineArgument.ArgumentType.Boolean, Strings.Options.DontcompressrestorepathsShort, Strings.Options.DontcompressrestorepathsLong, "false"),

            new CommandLineArgument("keep-versions", CommandLineArgument.ArgumentType.Integer, Strings.Options.KeepversionsShort, Strings.Options.KeepversionsLong, DEFAULT_KEEP_VERSIONS.ToString()),
            new CommandLineArgument("keep-time", CommandLineArgument.ArgumentType.Timespan, Strings.Options.KeeptimeShort, Strings.Options.KeeptimeLong),
            new CommandLineArgument("retention-policy", CommandLineArgument.ArgumentType.String, Strings.Options.RetentionPolicyShort, Strings.Options.RetentionPolicyLong),
            new CommandLineArgument("upload-verification-file", CommandLineArgument.ArgumentType.Boolean, Strings.Options.UploadverificationfileShort, Strings.Options.UploadverificationfileLong, "false"),
            new CommandLineArgument("allow-passphrase-change", CommandLineArgument.ArgumentType.Boolean, Strings.Options.AllowpassphrasechangeShort, Strings.Options.AllowpassphrasechangeLong, "false"),
            new CommandLineArgument("no-local-blocks", CommandLineArgument.ArgumentType.Boolean, Strings.Options.NolocalblocksShort, Strings.Options.NolocalblocksLong, "false", null, null, Strings.Options.NolocalblocksDeprecated("restore-with-local-blocks")),
            new CommandLineArgument("restore-with-local-blocks", CommandLineArgument.ArgumentType.Boolean, Strings.Options.RestorewithlocalblocksShort, Strings.Options.RestorewithlocalblocksLong, "false"),
            new CommandLineArgument("full-block-verification", CommandLineArgument.ArgumentType.Boolean, Strings.Options.FullblockverificationShort, Strings.Options.FullblockverificationLong, "false"),
            new CommandLineArgument("allow-full-removal", CommandLineArgument.ArgumentType.Boolean, Strings.Options.AllowfullremovalShort, Strings.Options.AllowfullremovalLong, "false"),

            new CommandLineArgument("log-retention", CommandLineArgument.ArgumentType.Timespan, Strings.Options.LogretentionShort, Strings.Options.LogretentionLong, DEFAULT_LOG_RETENTION),

            new CommandLineArgument("repair-only-paths", CommandLineArgument.ArgumentType.Boolean, Strings.Options.RepaironlypathsShort, Strings.Options.RepaironlypathsLong, "false"),
            new CommandLineArgument("repair-force-block-use", CommandLineArgument.ArgumentType.Boolean, Strings.Options.RepaironlypathsShort, Strings.Options.RepaironlypathsLong, "false"),
            new CommandLineArgument("repair-ignore-outdated-database", CommandLineArgument.ArgumentType.Boolean, Strings.Options.RepairignoreoutdateddatabaseShort, Strings.Options.RepairignoreoutdateddatabaseLong, "false"),
            new CommandLineArgument("force-locale", CommandLineArgument.ArgumentType.String, Strings.Options.ForcelocaleShort, Strings.Options.ForcelocaleLong),
            new CommandLineArgument("force-actual-date", CommandLineArgument.ArgumentType.Boolean, Strings.Options.ForceActualDateShort, Strings.Options.ForceActualDateLong, "false"),

            new CommandLineArgument("concurrency-max-threads", CommandLineArgument.ArgumentType.Integer, Strings.Options.ConcurrencymaxthreadsShort, Strings.Options.ConcurrencymaxthreadsLong, "0"),
            new CommandLineArgument("concurrency-block-hashers", CommandLineArgument.ArgumentType.Integer, Strings.Options.ConcurrencyblockhashersShort, Strings.Options.ConcurrencyblockhashersLong, DEFAULT_BLOCK_HASHERS.ToString()),
            new CommandLineArgument("concurrency-compressors", CommandLineArgument.ArgumentType.Integer, Strings.Options.ConcurrencycompressorsShort, Strings.Options.ConcurrencycompressorsLong, DEFAULT_COMPRESSORS.ToString()),
            new CommandLineArgument("concurrency-fileprocessors", CommandLineArgument.ArgumentType.Integer, Strings.Options.ConcurrencyfileprocessorsShort, Strings.Options.ConcurrencyfileprocessorsLong, DEFAULT_FILE_PROCESSORS.ToString()),

            new CommandLineArgument("auto-vacuum", CommandLineArgument.ArgumentType.Boolean, Strings.Options.AutoVacuumShort, Strings.Options.AutoVacuumLong, "false"),
            new CommandLineArgument("disable-file-scanner", CommandLineArgument.ArgumentType.Boolean, Strings.Options.DisablefilescannerShort, Strings.Options.DisablefilescannerLong, "false"),
            new CommandLineArgument("disable-filelist-consistency-checks", CommandLineArgument.ArgumentType.Boolean, Strings.Options.DisablefilelistconsistencychecksShort, Strings.Options.DisablefilelistconsistencychecksLong, "false"),
            new CommandLineArgument("disable-on-battery", CommandLineArgument.ArgumentType.Boolean, Strings.Options.DisableOnBatteryShort, Strings.Options.DisableOnBatteryLong, "false"),

            new CommandLineArgument("exclude-empty-folders", CommandLineArgument.ArgumentType.Boolean, Strings.Options.ExcludeemptyfoldersShort, Strings.Options.ExcludeemptyfoldersLong, "false"),
            new CommandLineArgument("ignore-filenames", CommandLineArgument.ArgumentType.Path, Strings.Options.IgnorefilenamesShort, Strings.Options.IgnorefilenamesLong),
            new CommandLineArgument("restore-symlink-metadata", CommandLineArgument.ArgumentType.Boolean, Strings.Options.RestoresymlinkmetadataShort, Strings.Options.RestoresymlinkmetadataLong, "false"),
            new CommandLineArgument("rebuild-missing-dblock-files", CommandLineArgument.ArgumentType.Boolean, Strings.Options.RebuildmissingdblockfilesShort, Strings.Options.RebuildmissingdblockfilesLong, "false"),

            new CommandLineArgument("auto-compact-interval", CommandLineArgument.ArgumentType.Timespan, Strings.Options.AutoCompactIntervalShort, Strings.Options.AutoCompactIntervalLong, "0m"),
            new CommandLineArgument("auto-vacuum-interval", CommandLineArgument.ArgumentType.Timespan, Strings.Options.AutoVacuumIntervalShort, Strings.Options.AutoVacuumIntervalLong, "0m"),

            new CommandLineArgument("secret-provider", CommandLineArgument.ArgumentType.String, Strings.Options.SecretProviderShort, Strings.Options.SecretProviderLong(Library.AutoUpdater.PackageHelper.GetExecutableName(AutoUpdater.PackageHelper.NamedExecutable.SecretTool))),
            new CommandLineArgument("secret-provider-pattern", CommandLineArgument.ArgumentType.String, Strings.Options.SecretProviderPatternShort, Strings.Options.SecretProviderPatternLong, SecretProviderHelper.DEFAULT_PATTERN),
            new CommandLineArgument("secret-provider-cache", CommandLineArgument.ArgumentType.Enumeration, Strings.Options.SecretProviderCacheShort, Strings.Options.SecretProviderCacheLong, Enum.GetName(SecretProviderHelper.CachingLevel.None), null, Enum.GetNames(typeof(SecretProviderHelper.CachingLevel))),
            new CommandLineArgument("cpu-intensity", CommandLineArgument.ArgumentType.Integer, Strings.Options.CPUIntensityShort, Strings.Options.CPUIntensityLong, "10", null, ["1", "2", "3", "4", "5", "6", "7", "8", "9", "10"]),

            new CommandLineArgument("restore-cache-max", CommandLineArgument.ArgumentType.Size, Strings.Options.RestoreCacheMaxShort, Strings.Options.RestoreCacheMaxLong, DEFAULT_RESTORE_CACHE_MAX),
            new CommandLineArgument("restore-cache-evict", CommandLineArgument.ArgumentType.Integer, Strings.Options.RestoreCacheEvictShort, Strings.Options.RestoreCacheEvictLong, DEFAULT_RESTORE_CACHE_EVICT.ToString()),
            new CommandLineArgument("restore-file-processors", CommandLineArgument.ArgumentType.Integer, Strings.Options.RestoreFileprocessorsShort, Strings.Options.RestoreFileprocessorsLong, DEFAULT_RESTORE_FILE_PROCESSORS.ToString()),
            new CommandLineArgument("restore-legacy", CommandLineArgument.ArgumentType.Boolean, Strings.Options.RestoreLegacyShort, Strings.Options.RestoreLegacyLong, "false"),
            new CommandLineArgument("restore-preallocate-size", CommandLineArgument.ArgumentType.Boolean, Strings.Options.RestorePreallocateSizeShort, Strings.Options.RestorePreallocateSizeLong, "false"),
            new CommandLineArgument("restore-volume-decompressors", CommandLineArgument.ArgumentType.Integer, Strings.Options.RestoreVolumeDecompressorsShort, Strings.Options.RestoreVolumeDecompressorsLong, DEFAULT_RESTORE_VOLUME_DECOMPRESSORS.ToString()),
            new CommandLineArgument("restore-volume-decryptors", CommandLineArgument.ArgumentType.Integer, Strings.Options.RestoreVolumeDecryptorsShort, Strings.Options.RestoreVolumeDecryptorsLong, DEFAULT_RESTORE_VOLUME_DECRYPTORS.ToString()),
            new CommandLineArgument("restore-volume-downloaders", CommandLineArgument.ArgumentType.Integer, Strings.Options.RestoreVolumeDownloadersShort, Strings.Options.RestoreVolumeDownloadersLong, DEFAULT_RESTORE_VOLUME_DOWNLOADERS.ToString()),
            new CommandLineArgument("restore-channel-buffer-size", CommandLineArgument.ArgumentType.Integer, Strings.Options.RestoreChannelBufferSizeShort, Strings.Options.RestoreChannelBufferSizeLong, DEFAULT_RESTORE_CHANNEL_BUFFER_SIZE.ToString()),
            new CommandLineArgument("internal-profiling", CommandLineArgument.ArgumentType.Boolean, Strings.Options.InternalProfilingShort, Strings.Options.InternalProfilingLong, "false"),
<<<<<<< HEAD

            new CommandLineArgument("sqlite-page-cache", CommandLineArgument.ArgumentType.Size, Strings.Options.SqlitePageCacheShort, Strings.Options.SqlitePageCacheLong(SQLiteLoader.MINIMUM_SQLITE_PAGE_CACHE_SIZE), DEFAULT_SQLITE_PAGE_CACHE_SIZE),
=======
            new CommandLineArgument("ignore-update-if-version-exists", CommandLineArgument.ArgumentType.Boolean, Strings.Options.IgnoreUpdateIfVersionExistsShort, Strings.Options.IgnoreUpdateIfVersionExistsLong, "false"),
>>>>>>> 32025984
        ];

        /// <summary>
        /// Gets or sets the current main action of the instance
        /// </summary>
        public OperationMode MainAction
        {
            get { return (OperationMode)Enum.Parse(typeof(OperationMode), m_options["main-action"]); }
            set { m_options["main-action"] = value.ToString(); }
        }

        /// <summary>
        /// Gets the size of each volume in bytes
        /// </summary>
        public long VolumeSize
        {
            get
            {
                string volsize;
                m_options.TryGetValue("dblock-size", out volsize);
                if (string.IsNullOrEmpty(volsize))
                    volsize = DEFAULT_VOLUME_SIZE;

#if DEBUG
                return Math.Max(1024 * 10, Library.Utility.Sizeparser.ParseSize(volsize, "mb"));
#else
                return Math.Max(1024 * 1024, Library.Utility.Sizeparser.ParseSize(volsize, "mb"));
#endif
            }
        }

        /// <summary>
        /// Gets the maximum size of a single file
        /// </summary>
        public long SkipFilesLargerThan
        {
            get
            {
                if (!m_options.ContainsKey("skip-files-larger-than") || string.IsNullOrEmpty(m_options["skip-files-larger-than"]))
                    return long.MaxValue;
                else
                    return Library.Utility.Sizeparser.ParseSize(m_options["skip-files-larger-than"], "mb");
            }
        }

        /// <summary>
        /// A value indicating if orphan files are deleted automatically
        /// </summary>
        public bool AutoCleanup { get { return GetBool("auto-cleanup"); } }

        /// <summary>
        /// A value indicating if we are running in unittest mode
        /// </summary>
        public bool UnittestMode { get { return GetBool("unittest-mode"); } }


        /// <summary>
        /// Gets a list of files to add to the signature volumes
        /// </summary>
        public string ControlFiles
        {
            get
            {
                string v;
                m_options.TryGetValue("control-files", out v);
                return v;
            }
        }

        /// <summary>
        /// A value indicating if file hash checks are skipped
        /// </summary>
        public bool SkipFileHashChecks { get { return GetBool("skip-file-hash-checks"); } }

        /// <summary>
        /// A value indicating if the manifest files are not read
        /// </summary>
        public bool DontReadManifests { get { return GetBool("dont-read-manifests"); } }

        /// <summary>
        /// Gets the backup that should be restored
        /// </summary>
        public DateTime Time
        {
            get
            {
                if (!m_options.ContainsKey("time") || string.IsNullOrEmpty(m_options["time"]))
                    return new DateTime(0, DateTimeKind.Utc);
                else
                    return Library.Utility.Timeparser.ParseTimeInterval(m_options["time"], DateTime.Now);
            }
        }

        /// <summary>
        /// Gets the versions the restore or list operation is limited to
        /// </summary>
        public long[] Version
        {
            get
            {
                string v;
                m_options.TryGetValue("version", out v);
                if (string.IsNullOrEmpty(v))
                    return null;

                var versions = v.Split(new char[] { ',' }, StringSplitOptions.RemoveEmptyEntries);
                if (v.Length == 0)
                    return null;

                var res = new List<long>();
                foreach (var n in versions)
                    if (n.Contains('-'))
                    {
                        //TODO: Throw errors if too many entries?
                        var parts = n.Split(new char[] { '-' }, StringSplitOptions.RemoveEmptyEntries).Select(x => Convert.ToInt64(x.Trim())).ToArray();
                        for (var i = Math.Min(parts[0], parts[1]); i <= Math.Max(parts[0], parts[1]); i++)
                            res.Add(i);
                    }
                    else
                        res.Add(Convert.ToInt64(n));

                return res.ToArray();
            }
        }

        /// <summary>
        /// A value indicating if all versions are listed
        /// </summary>
        public bool AllVersions { get { return GetBool("all-versions"); } }

        /// <summary>
        /// A value indicating if only the largest common prefix is returned
        /// </summary>
        public bool ListPrefixOnly { get { return GetBool("list-prefix-only"); } }

        /// <summary>
        /// A value indicating if only folder contents are returned
        /// </summary>
        public bool ListFolderContents { get { return GetBool("list-folder-contents"); } }

        /// <summary>
        /// A value indicating that only filesets are returned
        /// </summary>
        public bool ListSetsOnly { get { return GetBool("list-sets-only"); } }

        /// <summary>
        /// A value indicating if file time checks are skipped
        /// </summary>
        public bool DisableFiletimeCheck { get { return GetBool("disable-filetime-check"); } }

        /// <summary>
        /// A value indicating if file time checks are skipped
        /// </summary>
        public bool CheckFiletimeOnly { get { return GetBool("check-filetime-only"); } }

        /// <summary>
        /// A value indicating if USN numbers are used to get list of changed files
        /// </summary>
        //public bool DisableUSNDiffCheck { get { return GetBool("disable-usn-diff-check"); } }

        /// <summary>
        /// A value indicating if time tolerance is disabled
        /// </summary>
        public bool DisableTimeTolerance { get { return GetBool("disable-time-tolerance"); } }

        /// <summary>
        /// Gets a value indicating whether a temporary folder has been specified
        /// </summary>
        public bool HasTempDir { get { return m_options.ContainsKey("tempdir") && !string.IsNullOrEmpty(m_options["tempdir"]); } }

        /// <summary>
        /// Gets the folder where temporary files are stored
        /// </summary>
        public string TempDir
        {
            get
            {
                if (!m_options.ContainsKey("tempdir") || string.IsNullOrEmpty(m_options["tempdir"]))
                {
                    return Duplicati.Library.Utility.TempFolder.SystemTempPath;
                }

                return m_options["tempdir"];
            }
        }

        /// <summary>
        /// Gets a value indicating whether the user has forced the locale
        /// </summary>
        public bool HasForcedLocale { get { return m_options.ContainsKey("force-locale"); } }

        /// <summary>
        /// Gets the forced locale for the current user
        /// </summary>
        public CultureInfo ForcedLocale
        {
            get
            {
                if (!m_options.ContainsKey("force-locale"))
                    return CultureInfo.CurrentCulture;

                var localestring = m_options["force-locale"];
                if (string.IsNullOrWhiteSpace(localestring))
                    return CultureInfo.InvariantCulture;

                return new CultureInfo(localestring);
            }
        }

        /// <summary>
        /// A value indicating if missing folders should be created automatically
        /// </summary>
        public bool AutocreateFolders { get { return !GetBool("disable-autocreate-folder"); } }

        /// <summary>
        /// Gets the backup prefix
        /// </summary>
        public string Prefix
        {
            get
            {
                string v;
                m_options.TryGetValue("prefix", out v);
                if (!string.IsNullOrEmpty(v))
                    return v;

                return "duplicati";
            }
        }

        /// <summary>
        /// Gets the number of old backups to keep
        /// </summary>
        public int KeepVersions
        {
            get
            {
                string v;
                m_options.TryGetValue("keep-versions", out v);
                if (string.IsNullOrEmpty(v))
                    return DEFAULT_KEEP_VERSIONS;

                return Math.Max(0, int.Parse(v));
            }
        }

        /// <summary>
        /// Gets the timelimit for removal
        /// </summary>
        public DateTime KeepTime
        {
            get
            {
                string v;
                m_options.TryGetValue("keep-time", out v);

                if (string.IsNullOrEmpty(v))
                    return new DateTime(0);

                TimeSpan tolerance =
                    this.DisableTimeTolerance ?
                    TimeSpan.FromSeconds(0) :
                    TimeSpan.FromSeconds(Math.Min(Library.Utility.Timeparser.ParseTimeSpan(v).TotalSeconds / 100, 60.0 * 60.0));

                return Library.Utility.Timeparser.ParseTimeInterval(v, DateTime.Now, true) - tolerance;
            }
        }

        /// <summary>
        /// Gets the time frames and intervals for the retention policy
        /// </summary>
        public List<RetentionPolicyValue> RetentionPolicy
        {
            get
            {
                var retentionPolicyConfig = new List<RetentionPolicyValue>();

                string v;
                m_options.TryGetValue("retention-policy", out v);
                if (string.IsNullOrEmpty(v))
                {
                    return retentionPolicyConfig;
                }

                var periodIntervalStrings = v.Split(new char[] { ',' }, StringSplitOptions.RemoveEmptyEntries);

                foreach (var periodIntervalString in periodIntervalStrings)
                {
                    retentionPolicyConfig.Add(RetentionPolicyValue.CreateFromString(periodIntervalString));
                }

                return retentionPolicyConfig;
            }
        }

        /// <summary>
        /// Gets the encryption passphrase
        /// </summary>
        public string Passphrase
        {
            get
            {
                if (!m_options.ContainsKey("passphrase") || string.IsNullOrEmpty(m_options["passphrase"]))
                    return null;
                else
                    return m_options["passphrase"];
            }
        }

        /// <summary>
        /// A value indicating if backups are not encrypted
        /// </summary>
        public bool NoEncryption { get { return GetBool("no-encryption"); } }

        /// <summary>
        /// Gets the module used for encryption
        /// </summary>
        public string EncryptionModule
        {
            get
            {
                //Disabled?
                if (NoEncryption)
                    return null;

                //Specified?
                if (m_options.ContainsKey("encryption-module"))
                    return m_options["encryption-module"];

                return "aes";
            }
        }

        /// <summary>
        /// Gets the module used for compression
        /// </summary>
        public string CompressionModule
        {
            get
            {
                if (m_options.ContainsKey("compression-module"))
                    return m_options["compression-module"];
                else
                    return "zip";
            }
        }


        /// <summary>
        /// Gets the number of time to retry transmission if it fails
        /// </summary>
        public int NumberOfRetries
        {
            get
            {
                if (!m_options.ContainsKey("number-of-retries") || string.IsNullOrEmpty(m_options["number-of-retries"]))
                    return 5;
                else
                {
                    int x = int.Parse(m_options["number-of-retries"]);
                    if (x < 0)
                        throw new UserInformationException("Invalid count for number-of-retries", "NumberOfRetriesInvalid");

                    return x;
                }
            }
        }

        /// <summary>
        /// A value indicating if backups are transmitted on a separate thread
        /// </summary>
        public bool SynchronousUpload { get { return Library.Utility.Utility.ParseBoolOption(m_options, "synchronous-upload"); } }

        /// <summary>
        /// A value indicating if system is allowed to enter sleep power states during backup/restore
        /// </summary>
        public bool AllowSleep { get { return GetBool("allow-sleep"); } }

        /// <summary>
        /// A value indicating if system should use the low-priority IO during backup/restore
        /// </summary>
        public bool UseBackgroundIOPriority { get { return GetBool("use-background-io-priority"); } }

        /// <summary>
        /// A value indicating if use of the streaming interface is disallowed
        /// </summary>
        public bool DisableStreamingTransfers { get { return GetBool("disable-streaming-transfers"); } }

        /// <summary>
        /// The maximum time to allow inactivity before a connection is closed.
        /// Returns <c>Timeout.Infinite</c> if disabled.
        /// </summary>
        public int ReadWriteTimeout
        {
            get
            {
                var v = m_options.GetValueOrDefault("read-write-timeout");
                if (string.IsNullOrWhiteSpace(v))
                    v = DEFAULT_READ_WRITE_TIMEOUT;

                var res = Library.Utility.Timeparser.ParseTimeSpan(v);
                if (res.Ticks <= 0)
                    return Timeout.Infinite;

                return (int)res.TotalMilliseconds;
            }
        }

        /// <summary>
        /// Gets the delay period to retry uploads
        /// </summary>
        public TimeSpan RetryDelay
        {
            get
            {
                if (!m_options.ContainsKey("retry-delay") || string.IsNullOrEmpty(m_options["retry-delay"]))
                    return new TimeSpan(TimeSpan.TicksPerSecond * 10);
                else
                    return Library.Utility.Timeparser.ParseTimeSpan(m_options["retry-delay"]);
            }
        }

        /// <summary>
        /// Gets whether exponential backoff is enabled
        /// </summary>
        public Boolean RetryWithExponentialBackoff
        {
            get { return Library.Utility.Utility.ParseBoolOption(m_options, "retry-with-exponential-backoff"); }
        }

        /// <summary>
        /// Gets the max upload speed in bytes pr. second
        /// </summary>
        public long MaxUploadPrSecond
        {
            get
            {
                lock (m_lock)
                {
                    string v;
                    m_options.TryGetValue("throttle-upload", out v);
                    if (string.IsNullOrEmpty(v))
                        return 0;
                    else
                        return Library.Utility.Sizeparser.ParseSize(v, "kb");
                }
            }
            set
            {
                lock (m_lock)
                    if (value <= 0)
                        m_options["throttle-upload"] = "";
                    else
                        m_options["throttle-upload"] = value.ToString() + "b";
            }
        }

        /// <summary>
        /// Gets or sets the max download speed in bytes pr. second
        /// </summary>
        public long MaxDownloadPrSecond
        {
            get
            {
                lock (m_lock)
                {
                    string v;
                    m_options.TryGetValue("throttle-download", out v);
                    if (string.IsNullOrEmpty(v))
                        return 0;
                    else
                        return Library.Utility.Sizeparser.ParseSize(v, "kb");
                }
            }
            set
            {
                lock (m_lock)
                    if (value <= 0)
                        m_options["throttle-download"] = "";
                    else
                        m_options["throttle-download"] = value.ToString() + "b";
            }
        }

        /// <summary>
        /// A value indicating if the backup is a full backup
        /// </summary>
        public bool AllowFullRemoval { get { return GetBool("allow-full-removal"); } }

        /// <summary>
        /// A value indicating if debug output is enabled
        /// </summary>
        public bool DebugOutput { get { return GetBool("debug-output"); } }

        /// <summary>
        /// A value indicating if unchanged backups are uploaded
        /// </summary>
        public bool UploadUnchangedBackups { get { return GetBool("upload-unchanged-backups"); } }

        /// <summary>
        /// Gets a list of modules that should be loaded
        /// </summary>
        public string[] EnableModules
        {
            get
            {
                if (m_options.ContainsKey("enable-module"))
                    return m_options["enable-module"].Trim().ToLower(CultureInfo.InvariantCulture).Split(',');
                else
                    return new string[0];
            }
        }

        /// <summary>
        /// Gets a list of modules that should not be loaded
        /// </summary>
        public string[] DisableModules
        {
            get
            {
                if (m_options.ContainsKey("disable-module"))
                    return m_options["disable-module"].Trim().ToLower(CultureInfo.InvariantCulture).Split(',');
                else
                    return new string[0];
            }
        }

        /// <summary>
        /// Gets the snapshot strategy to use
        /// </summary>
        public OptimizationStrategy SnapShotStrategy
        {
            get
            {
                string strategy;
                if (!m_options.TryGetValue("snapshot-policy", out strategy))
                    strategy = "";

                OptimizationStrategy r;
                if (!Enum.TryParse(strategy, true, out r))
                    r = OptimizationStrategy.Off;

                return r;
            }
        }

        /// <summary>
        /// Gets the snapshot strategy to use
        /// </summary>
        public Snapshots.SnapshotProvider SnapShotProvider
        {
            get
            {
                if (!m_options.TryGetValue("snapshot-provider", out var provider))
                    provider = "";

                Snapshots.SnapshotProvider r;
                if (!Enum.TryParse(provider, true, out r))
                    r = OperatingSystem.IsWindows() ? Snapshots.SnapshotProvider.AlphaVSS : Snapshots.SnapshotProvider.LVM;

                return r;
            }
        }

        /// <summary>
        /// Gets a flag indicating if advisory locking should be ignored
        /// </summary>
        public bool IgnoreAdvisoryLocking => GetBool("ignore-advisory-locking");

        /// <summary>
        /// Gets the symlink strategy to use
        /// </summary>
        public SymlinkStrategy SymlinkPolicy
        {
            get
            {
                string policy;
                if (!m_options.TryGetValue("symlink-policy", out policy))
                    policy = "";

                SymlinkStrategy r;
                if (!Enum.TryParse(policy, true, out r))
                    r = SymlinkStrategy.Store;

                return r;
            }
        }

        /// <summary>
        /// Gets the hardlink strategy to use
        /// </summary>
        public HardlinkStrategy HardlinkPolicy
        {
            get
            {
                string policy;
                if (!m_options.TryGetValue("hardlink-policy", out policy))
                    policy = "";

                HardlinkStrategy r;
                if (!Enum.TryParse(policy, true, out r))
                    r = HardlinkStrategy.All;

                return r;
            }
        }
        /// <summary>
        /// Gets the update sequence number (USN) strategy to use
        /// </summary>
        public OptimizationStrategy UsnStrategy
        {
            get
            {
                string strategy;
                if (!m_options.TryGetValue("usn-policy", out strategy))
                    strategy = "";

                OptimizationStrategy r;
                if (!Enum.TryParse(strategy, true, out r))
                    r = OptimizationStrategy.Off;

                return r;
            }
        }

        /// <summary>
        /// Gets the number of concurrent volume uploads allowed. Zero for unlimited.
        /// </summary>
        public int AsynchronousConcurrentUploadLimit
        {
            get
            {
                if (!m_options.TryGetValue("asynchronous-concurrent-upload-limit", out var value))
                    value = null;

                if (string.IsNullOrEmpty(value))
                    return 4;
                else
                    return int.Parse(value);
            }
        }

        /// <summary>
        /// Gets the number of volumes to create ahead of time when using async transfers,
        /// a value of zero indicates no limit
        /// </summary>
        public long AsynchronousUploadLimit
        {
            get
            {
                string value;
                if (!m_options.TryGetValue("asynchronous-upload-limit", out value))
                    value = null;

                if (string.IsNullOrEmpty(value))
                    return 4;
                else
                    return long.Parse(value);
            }
        }

        /// <summary>
        /// Gets the temporary folder to use for asynchronous transfers
        /// </summary>
        public string AsynchronousUploadFolder
        {
            get
            {
                string value;
                if (!m_options.TryGetValue("asynchronous-upload-folder", out value))
                    value = null;

                if (string.IsNullOrEmpty(value))
                    return this.TempDir;
                else
                    return value;
            }
        }

        /// <summary>
        /// Gets the logfile filename
        /// </summary>
        public string Logfile
        {
            get
            {
                string value;
                if (!m_options.TryGetValue("log-file", out value))
                    value = null;
                return value;
            }
        }

        /// <summary>
        /// Gets the log-file detail level
        /// </summary>
        public Duplicati.Library.Logging.LogMessageType LogFileLoglevel
        {
            get
            {
                string value;
                if (!m_options.TryGetValue("log-file-log-level", out value))
                    value = null;

                if (string.IsNullOrWhiteSpace(value))
                    if (!m_options.TryGetValue("log-level", out value))
                        value = null;

                foreach (string s in Enum.GetNames(typeof(Duplicati.Library.Logging.LogMessageType)))
                    if (s.Equals(value, StringComparison.OrdinalIgnoreCase))
                        return (Duplicati.Library.Logging.LogMessageType)Enum.Parse(typeof(Duplicati.Library.Logging.LogMessageType), s);

                if (Dryrun)
                    return Duplicati.Library.Logging.LogMessageType.DryRun;
                else
                    return Duplicati.Library.Logging.LogMessageType.Warning;
            }
        }

        /// <summary>
        /// Gets the filter used for log-file messages.
        /// </summary>
        /// <value>The log file filter.</value>
        public IFilter LogFileLogFilter
        {
            get
            {
                m_options.TryGetValue("log-file-log-filter", out var value);
                return Library.Utility.FilterExpression.ParseLogFilter(value);
            }
        }

        /// <summary>
        /// Gets the filter used for console messages.
        /// </summary>
        /// <value>The log file filter.</value>
        public IFilter ConsoleLogFilter
        {
            get
            {
                m_options.TryGetValue("console-log-filter", out var value);
                return Library.Utility.FilterExpression.ParseLogFilter(value);
            }
        }

        /// <summary>
        /// Gets the console log detail level
        /// </summary>
        public Duplicati.Library.Logging.LogMessageType ConsoleLoglevel
        {
            get
            {
                string value;
                if (!m_options.TryGetValue("console-log-level", out value))
                    value = null;

                if (string.IsNullOrWhiteSpace(value))
                    if (!m_options.TryGetValue("log-level", out value))
                        value = null;

                foreach (string s in Enum.GetNames(typeof(Duplicati.Library.Logging.LogMessageType)))
                    if (s.Equals(value, StringComparison.OrdinalIgnoreCase))
                        return (Duplicati.Library.Logging.LogMessageType)Enum.Parse(typeof(Duplicati.Library.Logging.LogMessageType), s);

                if (Dryrun)
                    return Duplicati.Library.Logging.LogMessageType.DryRun;
                else
                    return Duplicati.Library.Logging.LogMessageType.Warning;
            }
        }

        /// <summary>
        /// A value indicating if all database queries should be logged
        /// </summary>
        public bool ProfileAllDatabaseQueries { get { return GetBool("profile-all-database-queries"); } }

        /// <summary>
        /// Gets the attribute filter used to exclude files and folders.
        /// </summary>
        public System.IO.FileAttributes FileAttributeFilter
        {
            get
            {
                System.IO.FileAttributes res = default(System.IO.FileAttributes);
                string v;
                if (!m_options.TryGetValue("exclude-files-attributes", out v))
                    return res;

                foreach (string s in v.Split(new string[] { "," }, StringSplitOptions.RemoveEmptyEntries))
                {
                    System.IO.FileAttributes f;
                    if (Enum.TryParse(s.Trim(), true, out f))
                        res |= f;
                }

                return res;
            }
        }

        /// <summary>
        /// A value indicating if server uploads are verified by listing the folder contents
        /// </summary>
        public bool ListVerifyUploads { get { return GetBool("list-verify-uploads"); } }

        /// <summary>
        /// A value indicating if connections cannot be re-used
        /// </summary>
        public bool NoConnectionReuse { get { return GetBool("no-connection-reuse"); } }

        /// <summary>
        /// A value indicating if the returned value should not be truncated
        /// </summary>
        public bool FullResult { get { return GetBool("full-result"); } }

        /// <summary>
        /// A value indicating restored files overwrite existing ones
        /// </summary>
        public bool Overwrite { get { return GetBool("overwrite"); } }

        /// <summary>
        /// Gets the total size in bytes that the backup should use, returns -1 if there is no upper limit
        /// </summary>
        public long QuotaSize
        {
            get
            {
                if (!m_options.ContainsKey("quota-size") || string.IsNullOrEmpty(m_options["quota-size"]))
                    return -1;
                else
                    return Library.Utility.Sizeparser.ParseSize(m_options["quota-size"], "mb");
            }
        }

        /// <summary>
        /// Gets the threshold at which a quota warning should be generated.
        /// </summary>
        /// <remarks>
        /// This is treated as a percentage, where a warning is given when the amount of free space is less than this percentage of the backup size.
        /// </remarks>
        public int QuotaWarningThreshold
        {
            get
            {
                string tmp;
                m_options.TryGetValue("quota-warning-threshold", out tmp);
                if (string.IsNullOrEmpty(tmp))
                {
                    return DEFAULT_QUOTA_WARNING_THRESHOLD;
                }
                else
                {
                    return int.Parse(tmp);
                }
            }
        }

        /// <summary>
        /// Gets a flag indicating that backup quota reported by the backend should be ignored
        /// </summary>
        /// This is necessary because in some cases the backend might report a wrong quota (especially with some Linux mounts).
        public bool QuotaDisable
        {
            get { return Library.Utility.Utility.ParseBoolOption(m_options, "quota-disable"); }
        }

        /// <summary>
        /// Gets the display name of the backup
        /// </summary>
        public string BackupName
        {
            get
            {
                string tmp;
                m_options.TryGetValue("backup-name", out tmp);
                if (string.IsNullOrEmpty(tmp))
                    return DefaultBackupName;
                else
                    return tmp;
            }
            set
            {
                m_options["backup-name"] = value;
            }
        }

        /// <summary>
        /// Gets the ID of the backup
        /// </summary>
        public string BackupId
        {
            get
            {
                m_options.TryGetValue("backup-id", out var tmp);
                return tmp;
            }
        }

        /// <summary>
        /// Gets the ID of the machine
        /// </summary>
        public string MachineId
        {
            get
            {
                if (m_options.TryGetValue("machine-id", out var tmp))
                    return tmp;
                return Library.AutoUpdater.DataFolderManager.InstallID;
            }
        }
        /// <summary>
        /// Gets the path to the database
        /// </summary>
        public string Dbpath
        {
            get
            {
                string tmp;
                m_options.TryGetValue("dbpath", out tmp);
                return tmp;
            }
            set
            {
                m_options["dbpath"] = value;
            }
        }

        /// <summary>
        /// Gets a value indicating whether a blocksize has been specified
        /// </summary>
        public bool HasBlocksize { get { return m_options.ContainsKey("blocksize") && !string.IsNullOrEmpty(m_options["blocksize"]); } }

        /// <summary>
        /// Gets the size of file-blocks
        /// </summary>
        public int Blocksize
        {
            get
            {
                string tmp;
                if (!m_options.TryGetValue("blocksize", out tmp))
                    tmp = DEFAULT_BLOCKSIZE;

                long blocksize = Library.Utility.Sizeparser.ParseSize(tmp, "kb");
                if (blocksize > int.MaxValue || blocksize < 1024)
                    throw new ArgumentOutOfRangeException(nameof(blocksize), string.Format("The blocksize cannot be less than {0}, nor larger than {1}", 1024, int.MaxValue));

                return (int)blocksize;
            }
        }

        /// <summary>
        /// Cache for the block hash size value, to avoid creating new hash instances just to get the size
        /// </summary>
        private KeyValuePair<string, int> m_cachedBlockHashSize;

        /// <summary>
        /// Gets the size of the blockhash in bytes.
        /// </summary>
        /// <value>The size of the blockhash.</value>
        public int BlockhashSize
        {
            get
            {
                if (m_cachedBlockHashSize.Key != BlockHashAlgorithm)
                    m_cachedBlockHashSize = new KeyValuePair<string, int>(BlockHashAlgorithm, HashFactory.HashSizeBytes(BlockHashAlgorithm));

                return m_cachedBlockHashSize.Value;
            }
        }

        /// <summary>
        /// Gets a flag indicating if metadata for files and folders should be ignored
        /// </summary>
        public bool SkipMetadata
        {
            get { return Library.Utility.Utility.ParseBoolOption(m_options, "skip-metadata"); }
        }

        /// <summary>
        /// Gets a flag indicating if empty folders should be ignored
        /// </summary>
        public bool ExcludeEmptyFolders
        {
            get { return Library.Utility.Utility.ParseBoolOption(m_options, "exclude-empty-folders"); }
        }

        /// <summary>
        /// Gets a flag indicating if during restores metadata should be applied to the symlink target.
        /// Setting this to true can result in errors if the target no longer exists.
        /// </summary>
        public bool RestoreSymlinkMetadata
        {
            get { return Library.Utility.Utility.ParseBoolOption(m_options, "restore-symlink-metadata"); }
        }

        /// <summary>
        /// Gets a flag indicating if permissions should be restored
        /// </summary>
        public bool RestorePermissions
        {
            get { return Library.Utility.Utility.ParseBoolOption(m_options, "restore-permissions"); }
        }


        /// <summary>
        /// Gets a flag indicating if file hashes are checked after a restore
        /// </summary>
        public bool PerformRestoredFileVerification
        {
            get { return !Library.Utility.Utility.ParseBoolOption(m_options, "skip-restore-verification"); }
        }

        /// <summary>
        /// Gets a flag indicating if synthetic filelist generation is disabled
        /// </summary>
        public bool DisableSyntheticFilelist
        {
            get { return Library.Utility.Utility.ParseBoolOption(m_options, "disable-synthetic-filelist"); }
        }

        /// <summary>
        /// Gets the compact threshold
        /// </summary>
        public long Threshold
        {
            get
            {
                string v;
                m_options.TryGetValue("threshold", out v);
                if (string.IsNullOrEmpty(v))
                    return DEFAULT_THRESHOLD;

                return Convert.ToInt64(v);
            }
        }

        /// <summary>
        /// Gets the size of small volumes
        /// </summary>
        public long SmallFileSize
        {
            get
            {
                string v;
                m_options.TryGetValue("small-file-size", out v);
                if (string.IsNullOrEmpty(v))
                    return this.VolumeSize / 5;

                return Library.Utility.Sizeparser.ParseSize(v, "mb");
            }
        }

        /// <summary>
        /// Gets the maximum number of small volumes
        /// </summary>
        public long SmallFileMaxCount
        {
            get
            {
                string v;
                m_options.TryGetValue("small-file-max-count", out v);
                if (string.IsNullOrEmpty(v))
                    return DEFAULT_SMALL_FILE_MAX_COUNT;

                return Convert.ToInt64(v);
            }
        }

        /// <summary>
        /// List of files to check for changes
        /// </summary>
        public string[] ChangedFilelist
        {
            get
            {
                string v;
                m_options.TryGetValue("changed-files", out v);
                if (string.IsNullOrEmpty(v))
                    return null;

                return v.Split(new char[] { System.IO.Path.PathSeparator }, StringSplitOptions.RemoveEmptyEntries);
            }
        }

        /// <summary>
        /// List of files to mark as deleted
        /// </summary>
        public string[] DeletedFilelist
        {
            get
            {
                string v;
                m_options.TryGetValue("deleted-files", out v);
                if (string.IsNullOrEmpty(v))
                    return null;

                return v.Split(new char[] { System.IO.Path.PathSeparator }, StringSplitOptions.RemoveEmptyEntries);
            }
        }

        /// <summary>
        /// List of filenames that are used to exclude a folder
        /// </summary>
        public string[] IgnoreFilenames
        {
            get
            {
                string v;
                m_options.TryGetValue("ignore-filenames", out v);
                if (string.IsNullOrEmpty(v))
                    return null;

                return v.Split(new char[] { System.IO.Path.PathSeparator }, StringSplitOptions.RemoveEmptyEntries);
            }
        }
        /// <summary>
        /// Alternate restore path
        /// </summary>
        public string Restorepath
        {
            get
            {
                string v;
                m_options.TryGetValue("restore-path", out v);
                return v;
            }
        }

        /// <summary>
        /// Gets the index file usage method
        /// </summary>
        public IndexFileStrategy IndexfilePolicy
        {
            get
            {
                string strategy;
                if (!m_options.TryGetValue("index-file-policy", out strategy))
                    strategy = "";

                IndexFileStrategy res;
                if (!Enum.TryParse(strategy, true, out res))
                    res = IndexFileStrategy.Full;

                return res;
            }
        }

        /// <summary>
        /// Gets a flag indicating if the check for files on the remote storage should be omitted
        /// </summary>
        public bool NoBackendverification
        {
            get { return Library.Utility.Utility.ParseBoolOption(m_options, "no-backend-verification"); }
        }

        /// <summary>
        /// Gets the percentage of samples to test during a backup operation
        /// </summary>
        public decimal BackupTestPercentage
        {
            get
            {
                m_options.TryGetValue("backup-test-percentage", out string s);
                if (string.IsNullOrEmpty(s))
                {
                    return 0.1m;
                }

                decimal percentage;
                try
                {
                    percentage = decimal.Parse(s, CultureInfo.InvariantCulture);
                }
                catch (Exception ex)
                {
                    throw new ArgumentException("The value provided for the backup-test-percentage option must lie between 0 and 100.", ex);
                }

                if ((percentage < 0) || (percentage > 100))
                {
                    throw new ArgumentOutOfRangeException(nameof(percentage), "The value provided for the backup-test-percentage option must lie between 0 and 100.");
                }

                return percentage;
            }
        }

        /// <summary>
        /// Gets the number of samples to test during a backup operation
        /// </summary>
        public long BackupTestSampleCount
        {
            get
            {
                string s;
                m_options.TryGetValue("backup-test-samples", out s);
                if (string.IsNullOrEmpty(s))
                    return 1;

                return long.Parse(s);
            }
        }

        /// <summary>
        /// Gets a flag indicating if compacting should not be done automatically
        /// </summary>
        public bool NoAutoCompact
        {
            get { return Library.Utility.Utility.ParseBoolOption(m_options, "no-auto-compact"); }
        }

        /// <summary>
        /// Gets the minimum time that must elapse after last compaction before running next automatic compaction
        /// </summary>
        public TimeSpan AutoCompactInterval
        {
            get
            {
                if (!m_options.ContainsKey("auto-compact-interval") || string.IsNullOrEmpty(m_options["auto-compact-interval"]))
                    return TimeSpan.Zero;
                else
                    return Library.Utility.Timeparser.ParseTimeSpan(m_options["auto-compact-interval"]);
            }
        }

        /// <summary>
        /// Gets a flag indicating if missing source elements should be ignored
        /// </summary>
        public bool AllowMissingSource
        {
            get { return Library.Utility.Utility.ParseBoolOption(m_options, "allow-missing-source"); }
        }

        /// <summary>
        /// Gets a value indicating if a verification file should be uploaded after changing the remote store
        /// </summary>
        public bool UploadVerificationFile
        {
            get { return Library.Utility.Utility.ParseBoolOption(m_options, "upload-verification-file"); }
        }

        /// <summary>
        /// Gets a value indicating if a passphrase change is allowed
        /// </summary>
        public bool AllowPassphraseChange
        {
            get { return Library.Utility.Utility.ParseBoolOption(m_options, "allow-passphrase-change"); }
        }

        /// <summary>
        /// Gets a flag indicating if the current operation should merely output the changes
        /// </summary>
        public bool Dryrun
        {
            get
            {
                if (m_options.ContainsKey("dry-run"))
                    return Library.Utility.Utility.ParseBoolOption(m_options, "dry-run");
                else
                    return Library.Utility.Utility.ParseBoolOption(m_options, "dryrun");
            }
        }

        /// <summary>
        /// Gets a value indicating if the remote verification is deep
        /// </summary>
        public RemoteTestStrategy FullRemoteVerification
        {
            get
            {
                string policy;
                if (!m_options.TryGetValue("full-remote-verification", out policy))
                    policy = "False";

                RemoteTestStrategy r;
                if (!Enum.TryParse(policy, true, out r))
                    r = RemoteTestStrategy.True;

                return r;
            }
        }

        /// <summary>
        /// The block hash algorithm to use
        /// </summary>
        public string BlockHashAlgorithm
        {
            get
            {
                string v;
                m_options.TryGetValue("block-hash-algorithm", out v);
                if (string.IsNullOrEmpty(v))
                    return DEFAULT_BLOCK_HASH_ALGORITHM;

                return v;
            }
        }

        /// <summary>
        /// The file hash algorithm to use
        /// </summary>
        public string FileHashAlgorithm
        {
            get
            {
                string v;
                m_options.TryGetValue("file-hash-algorithm", out v);
                if (string.IsNullOrEmpty(v))
                    return DEFAULT_FILE_HASH_ALGORITHM;

                return v;
            }
        }

        /// <summary>
        /// Gets a value indicating whether local blocks usage should be used for restore.
        /// </summary>
        /// <value><c>true</c> if no local blocks; otherwise, <c>false</c>.</value>
        public bool UseLocalBlocks
        {
            get { return Library.Utility.Utility.ParseBoolOption(m_options, "restore-with-local-blocks"); }
        }

        /// <summary>
        /// Gets a flag indicating if the local database should not be used
        /// </summary>
        /// <value><c>true</c> if no local db is used; otherwise, <c>false</c>.</value>
        public bool NoLocalDb
        {
            get { return Library.Utility.Utility.ParseBoolOption(m_options, "no-local-db"); }
        }

        /// <summary>
        /// Gets a flag indicating if the local database should not be used
        /// </summary>
        /// <value><c>true</c> if no local db is used; otherwise, <c>false</c>.</value>
        public bool DontCompressRestorePaths
        {
            get { return Library.Utility.Utility.ParseBoolOption(m_options, "dont-compress-restore-paths"); }
        }

        /// <summary>
        /// Gets a flag indicating if block hashes are checked before being applied
        /// </summary>
        /// <value><c>true</c> if block hashes are checked; otherwise, <c>false</c>.</value>
        public bool FullBlockVerification
        {
            get { return Library.Utility.Utility.ParseBoolOption(m_options, "full-block-verification"); }
        }

        /// <summary>
        /// Gets a flag indicating if the repair process will only restore paths
        /// </summary>
        /// <value><c>true</c> if only paths are restored; otherwise, <c>false</c>.</value>
        public bool RepairOnlyPaths
        {
            get { return Library.Utility.Utility.ParseBoolOption(m_options, "repair-only-paths"); }
        }

        /// <summary>
        /// Gets a flag indicating if the repair process will ignore outdated database
        /// </summary>
        /// <value><c>true</c> if repair process will ignore outdated database; otherwise, <c>false</c>.</value>
        public bool RepairIgnoreOutdatedDatabase
        {
            get { return Library.Utility.Utility.ParseBoolOption(m_options, "repair-ignore-outdated-database"); }
        }

        /// <summary>
        /// Gets a flag indicating if the repair process will always use blocks
        /// </summary>
        /// <value><c>true</c> if repair process always use blocks; otherwise, <c>false</c>.</value>
        public bool RepairForceBlockUse
        {
            get { return Library.Utility.Utility.ParseBoolOption(m_options, "repair-force-block-use"); }
        }

        /// <summary>
        /// Gets a flag indicating whether the VACUUM operation should ever be run automatically.
        /// </summary>
        public bool AutoVacuum
        {
            get { return GetBool("auto-vacuum"); }
        }

        /// <summary>
        /// Gets the minimum time that must elapse after last vacuum before running next automatic vacuum
        /// </summary>
        public TimeSpan AutoVacuumInterval
        {
            get
            {
                if (!m_options.ContainsKey("auto-vacuum-interval") || string.IsNullOrEmpty(m_options["auto-vacuum-interval"]))
                    return TimeSpan.Zero;
                else
                    return Library.Utility.Timeparser.ParseTimeSpan(m_options["auto-vacuum-interval"]);
            }
        }

        /// <summary>
        /// Gets a flag indicating if the local filescanner should be disabled
        /// </summary>
        /// <value><c>true</c> if the filescanner should be disabled; otherwise, <c>false</c>.</value>
        public bool DisableFileScanner
        {
            get { return Library.Utility.Utility.ParseBoolOption(m_options, "disable-file-scanner"); }
        }

        /// <summary>
        /// Gets a flag indicating if the filelist consistency checks should be disabled
        /// </summary>
        /// <value><c>true</c> if the filelist consistency checks should be disabled; otherwise, <c>false</c>.</value>
        public bool DisableFilelistConsistencyChecks
        {
            get { return Library.Utility.Utility.ParseBoolOption(m_options, "disable-filelist-consistency-checks"); }
        }

        /// <summary>
        /// Gets a flag indicating whether the backup should be disabled when on battery power.
        /// </summary>
        /// <value><c>true</c> if the backup should be disabled when on battery power; otherwise, <c>false</c>.</value>
        public bool DisableOnBattery
        {
            get { return Library.Utility.Utility.ParseBoolOption(m_options, "disable-on-battery"); }
        }

        /// <summary>
        /// Gets a value indicating if missing dblock files are attempted created
        /// </summary>
        public bool RebuildMissingDblockFiles
        {
            get { return GetBool("rebuild-missing-dblock-files"); }
        }

        /// <summary>
        /// Gets the threshold for when log data should be cleaned
        /// </summary>
        public DateTime LogRetention
        {
            get
            {
                string pts;
                if (!m_options.TryGetValue("log-retention", out pts))
                    pts = DEFAULT_LOG_RETENTION;

                return Library.Utility.Timeparser.ParseTimeInterval(pts, DateTime.Now, true);
            }
        }


        /// <summary>
        /// Gets the number of concurrent threads
        /// </summary>
        public int ConcurrencyMaxThreads
        {
            get
            {
                string value;
                if (!m_options.TryGetValue("concurrency-max-threads", out value))
                    value = null;

                if (string.IsNullOrEmpty(value))
                    return 0;
                else
                    return int.Parse(value);
            }
        }

        /// <summary>
        /// Gets the number of concurrent block hashers
        /// </summary>
        public int ConcurrencyBlockHashers
        {
            get
            {
                string value;
                if (!m_options.TryGetValue("concurrency-block-hashers", out value))
                    value = null;

                if (string.IsNullOrEmpty(value))
                    return DEFAULT_BLOCK_HASHERS;
                else
                    return Math.Max(1, int.Parse(value));
            }
        }

        /// <summary>
        /// Gets the number of concurrent block hashers
        /// </summary>
        public int ConcurrencyCompressors
        {
            get
            {
                string value;
                if (!m_options.TryGetValue("concurrency-compressors", out value))
                    value = null;

                if (string.IsNullOrEmpty(value))
                    return DEFAULT_COMPRESSORS;
                else
                    return Math.Max(1, int.Parse(value));
            }
        }

        /// <summary>
        /// Gets the number of concurrent file processors
        /// </summary>
        public int ConcurrencyFileprocessors
        {
            get
            {
                string value;
                if (!m_options.TryGetValue("concurrency-fileprocessors", out value))
                    value = null;

                if (string.IsNullOrEmpty(value))
                    return DEFAULT_FILE_PROCESSORS;
                else
                    return Math.Max(1, int.Parse(value));
            }
        }

        /// <summary>
        /// Gets a lookup table with compression hints, the key is the file extension with the leading period
        /// </summary>
        public IDictionary<string, CompressionHint> CompressionHints
        {
            get
            {
                if (m_compressionHints == null)
                {
                    var hints = new Dictionary<string, CompressionHint>(StringComparer.OrdinalIgnoreCase); // Ignore file system case sensitivity, since file extensions case rarely indicates type

                    string file;
                    if (!m_options.TryGetValue("compression-extension-file", out file))
                        file = DEFAULT_COMPRESSED_EXTENSION_FILE;

                    if (!string.IsNullOrEmpty(file) && System.IO.File.Exists(file))
                        foreach (var _line in Library.Utility.Utility.ReadFileWithDefaultEncoding(file).Split('\n'))
                        {
                            var line = _line.Trim();
                            var lix = line.IndexOf(' ');
                            if (lix > 0)
                                line = line.Substring(0, lix);
                            if (line.Length >= 2 && line[0] == '.')
                                hints[line] = CompressionHint.Noncompressible;
                        }

                    //Don't try again, if the file does not exist
                    m_compressionHints = hints;
                }

                return m_compressionHints;
            }
        }

        /// <summary>
        /// Gets the CPU intensity level indicating target CPU utilization. 1 is the lowest, 10 is the highest. Default is 10.
        /// </summary>
        public int CPUIntensity
        {
            get
            {
                string value;
                if (!m_options.TryGetValue("cpu-intensity", out value))
                    value = null;

                if (string.IsNullOrEmpty(value))
                    return 10;
                else
                    return Math.Max(1, Math.Min(10, int.Parse(value)));
            }
        }

        /// <summary>
        /// Gets a compression hint from a filename
        /// </summary>
        /// <param name="filename">The filename to get the hint for</param>
        /// <returns>The compression hint</returns>
        public CompressionHint GetCompressionHintFromFilename(string filename)
        {
            CompressionHint h;
            if (!CompressionHints.TryGetValue(System.IO.Path.GetExtension(filename), out h))
                return CompressionHint.Default;
            return h;
        }

        /// <summary>
        /// Gets a list of modules, the key indicates if they are loaded
        /// </summary>
        public List<KeyValuePair<bool, Library.Interface.IGenericModule>> LoadedModules { get { return m_loadedModules; } }

        /// <summary>
        /// Helper method to extract boolean values.
        /// If the option is not present, it it's value is false.
        /// If the option is present it's value is true, unless the option's value is false, off or 0
        /// </summary>
        /// <param name="name">The name of the option to read</param>
        /// <returns>The interpreted value of the option</returns>
        private bool GetBool(string name)
        {
            return Library.Utility.Utility.ParseBoolOption(m_options, name);
        }

        /// <summary>
        /// Gets the maximum number of data blocks to keep in the cache. If set to 0, the cache is effictively disabled, but some is still kept for bookkeeping.
        /// </summary>
        public long RestoreCacheMax
        {
            get
            {
                if (!m_options.TryGetValue("restore-cache-max", out string v))
                    v = DEFAULT_RESTORE_CACHE_MAX;

                long max_cache = Sizeparser.ParseSize(v, "mb");

                if (max_cache > 0 && max_cache < Blocksize)
                    throw new ArgumentOutOfRangeException(nameof(max_cache), string.Format("The maximum cache size cannot be less than the blocksize if not explicitly 0: {0} < {1}", max_cache, Blocksize));

                return max_cache / Blocksize;
            }
        }

        /// <summary>
        /// Gets the ratio of cache entries to evict when the cache is full
        /// </summary>
        public float RestoreCacheEvict
        {
            get
            {
                m_options.TryGetValue("restore-cache-evict", out string s);
                if (string.IsNullOrEmpty(s))
                {
                    return DEFAULT_RESTORE_CACHE_EVICT / 100f;
                }

                int percentage;
                try
                {
                    percentage = int.Parse(s, CultureInfo.InvariantCulture);
                }
                catch (Exception ex)
                {
                    throw new ArgumentException("The value provided for the restore-cache-evict option must lie between 0 and 100", ex);
                }

                if ((percentage < 0) || (percentage > 100))
                {
                    throw new ArgumentOutOfRangeException(nameof(percentage), "The value provided for the restore-cache-evict option must lie between 0 and 100");
                }

                return percentage / 100f;
            }
        }

        /// <summary>
        /// Gets the number of file processors to use in the restore process
        /// </summary>
        public int RestoreFileProcessors
        {
            get
            {
                if (!m_options.TryGetValue("restore-file-processors", out string v))
                    v = null;

                if (string.IsNullOrEmpty(v))
                    return DEFAULT_RESTORE_FILE_PROCESSORS;
                else
                    return int.Parse(v);
            }
        }

        /// <summary>
        /// Gets whether to use the legacy restore method
        /// </summary>
        public bool RestoreLegacy
        {
            get { return Library.Utility.Utility.ParseBoolOption(m_options, "restore-legacy"); }
        }

        /// <summary>
        /// Gets whether to preallocate files during restore
        /// </summary>
        public bool RestorePreAllocate
        {
            get { return Library.Utility.Utility.ParseBoolOption(m_options, "restore-pre-allocate"); }
        }

        /// <summary>
        /// Gets the number of volume decryptors to use in the restore process
        /// </summary>
        public int RestoreVolumeDecryptors
        {
            get
            {
                if (!m_options.TryGetValue("restore-volume-decryptors", out string v))
                    v = null;

                if (string.IsNullOrEmpty(v))
                    return DEFAULT_RESTORE_VOLUME_DECRYPTORS;
                else
                    return int.Parse(v);
            }
        }

        /// <summary>
        /// Gets the number of volume decompressors to use in the restore process
        /// </summary>
        public int RestoreVolumeDecompressors
        {
            get
            {
                if (!m_options.TryGetValue("restore-volume-decompressors", out string v))
                    v = null;

                if (string.IsNullOrEmpty(v))
                    return DEFAULT_RESTORE_VOLUME_DECOMPRESSORS;
                else
                    return int.Parse(v);
            }
        }

        /// <summary>
        /// Gets the number of volume downloaders to use in the restore process
        /// </summary>
        public int RestoreVolumeDownloaders
        {
            get
            {
                if (!m_options.TryGetValue("restore-volume-downloaders", out string v))
                    v = null;

                if (string.IsNullOrEmpty(v))
                    return DEFAULT_RESTORE_VOLUME_DOWNLOADERS;
                else
                    return int.Parse(v);
            }
        }

        public int RestoreChannelBufferSize
        {
            get
            {
                if (!m_options.TryGetValue("restore-channel-buffer-size", out string v))
                    v = null;

                if (string.IsNullOrEmpty(v))
                    return DEFAULT_RESTORE_CHANNEL_BUFFER_SIZE;
                else
                    return int.Parse(v);
            }
        }

        /// <summary>
        /// Toggles whether internal profiling is enabled and should be logged.
        /// </summary>
        public bool InternalProfiling
        {
            get { return Library.Utility.Utility.ParseBoolOption(m_options, "internal-profiling"); }
        }

        /// <summary>
<<<<<<< HEAD
        /// Gets the size of file-blocks
        /// </summary>
        public long SqlitePageCache
        {
            get
            {
                if (!m_options.TryGetValue("sqlite-page-cache", out var tmp))
                    tmp = DEFAULT_SQLITE_PAGE_CACHE_SIZE;

                var pagesize = Sizeparser.ParseSize(tmp, "kb");
                if (pagesize <= SQLiteLoader.MINIMUM_SQLITE_PAGE_CACHE_SIZE)
                    return 0;

                return pagesize;
            }
        }
=======
        /// Ignores the update if the version already exists in the database.
        /// </summary>
        public bool IgnoreUpdateIfVersionExists
            => Library.Utility.Utility.ParseBoolOption(m_options, "ignore-update-if-version-exists");
>>>>>>> 32025984

        /// <summary>
        /// Class for handling a single RetentionPolicy timeframe-interval-pair
        /// </summary>
        public class RetentionPolicyValue
        {
            public readonly TimeSpan Timeframe;
            public readonly TimeSpan Interval;

            public RetentionPolicyValue(TimeSpan timeframe, TimeSpan interval)
            {
                if (timeframe < TimeSpan.Zero)
                {
                    throw new ArgumentOutOfRangeException(nameof(timeframe), string.Format("The timeframe cannot be negative: '{0}'", timeframe));
                }
                if (interval < TimeSpan.Zero)
                {
                    throw new ArgumentOutOfRangeException(nameof(interval), string.Format("The interval cannot be negative: '{0}'", interval));
                }

                this.Timeframe = timeframe;
                this.Interval = interval;
            }

            /// <summary>
            /// Returns whether this is an unlimited timeframe or not
            /// </summary>
            /// <returns></returns>
            public Boolean IsUnlimtedTimeframe()
            {
                // Timeframes equal or bigger than the maximum TimeSpan effectively represent an unlimited timeframe
                return Timeframe >= TimeSpan.MaxValue;
            }

            /// <summary>
            /// Returns whether all versions in this timeframe should be kept or not
            /// </summary>
            /// <returns></returns>
            public Boolean IsKeepAllVersions()
            {
                /// Intervals between two versions that are equal or smaller than zero effectivly result in
                /// all versions in that timeframe being kept.
                return Interval <= TimeSpan.Zero;
            }

            public override string ToString()
            {
                return (IsUnlimtedTimeframe() ? "Unlimited" : Timeframe.ToString()) + " / " + (IsKeepAllVersions() ? "Keep all" : Interval.ToString());
            }

            /// <summary>
            /// Parses a string representation of a timeframe-interval-pair and returns a RetentionPolicyValue object
            /// </summary>
            /// <returns></returns>
            public static RetentionPolicyValue CreateFromString(string rententionPolicyValueString)
            {
                var periodInterval = rententionPolicyValueString.Split(':');

                TimeSpan timeframe;
                // Timeframe "U" (= Unlimited) means: For unlimited time keep one version every X interval.
                // So the timeframe has to span the maximum time possible.
                if (String.Equals(periodInterval[0], "U", StringComparison.OrdinalIgnoreCase))
                {
                    timeframe = TimeSpan.MaxValue;
                }
                else
                {
                    timeframe = Library.Utility.Timeparser.ParseTimeSpan(periodInterval[0]);
                }

                TimeSpan interval;
                // Interval "U" (= Unlimited) means: For period X keep all versions.
                // So the interval between two versions has to be zero.
                if (String.Equals(periodInterval[1], "U", StringComparison.OrdinalIgnoreCase))
                {
                    interval = TimeSpan.Zero;
                }
                else
                {
                    interval = Library.Utility.Timeparser.ParseTimeSpan(periodInterval[1]);
                }

                return new RetentionPolicyValue(timeframe, interval);
            }
        }
    }
}
<|MERGE_RESOLUTION|>--- conflicted
+++ resolved
@@ -1,2370 +1,2364 @@
-// Copyright (C) 2025, The Duplicati Team
-// https://duplicati.com, hello@duplicati.com
-//
-// Permission is hereby granted, free of charge, to any person obtaining a
-// copy of this software and associated documentation files (the "Software"),
-// to deal in the Software without restriction, including without limitation
-// the rights to use, copy, modify, merge, publish, distribute, sublicense,
-// and/or sell copies of the Software, and to permit persons to whom the
-// Software is furnished to do so, subject to the following conditions:
-//
-// The above copyright notice and this permission notice shall be included in
-// all copies or substantial portions of the Software.
-//
-// THE SOFTWARE IS PROVIDED "AS IS", WITHOUT WARRANTY OF ANY KIND, EXPRESS
-// OR IMPLIED, INCLUDING BUT NOT LIMITED TO THE WARRANTIES OF MERCHANTABILITY,
-// FITNESS FOR A PARTICULAR PURPOSE AND NONINFRINGEMENT. IN NO EVENT SHALL THE
-// AUTHORS OR COPYRIGHT HOLDERS BE LIABLE FOR ANY CLAIM, DAMAGES OR OTHER
-// LIABILITY, WHETHER IN AN ACTION OF CONTRACT, TORT OR OTHERWISE, ARISING
-// FROM, OUT OF OR IN CONNECTION WITH THE SOFTWARE OR THE USE OR OTHER
-// DEALINGS IN THE SOFTWARE.
-
-using System;
-using System.Linq;
-using System.Collections.Generic;
-using Duplicati.Library.Interface;
-using Duplicati.Library.Utility;
-using System.Globalization;
-using System.Threading;
-using Duplicati.Library.Utility.Options;
-using Duplicati.Library.SQLiteHelper;
-
-namespace Duplicati.Library.Main
-{
-    /// <summary>
-    /// A class for keeping all Duplicati options in one place,
-    /// and provide typesafe access to the options
-    /// </summary>
-    public class Options
-    {
-        /// <summary>
-        /// The default block hash algorithm
-        /// </summary>
-        private const string DEFAULT_BLOCK_HASH_ALGORITHM = "SHA256";
-        /// <summary>
-        /// The default file hash algorithm
-        /// </summary>
-        private const string DEFAULT_FILE_HASH_ALGORITHM = "SHA256";
-
-        /// <summary>
-        /// The default block size, chose to minimize hash numbers but allow smaller upload sizes.
-        /// </summary>
-        private const string DEFAULT_BLOCKSIZE = "1mb";
-
-        /// <summary>
-        /// The default threshold value
-        /// </summary>
-        private const long DEFAULT_THRESHOLD = 25;
-
-        /// <summary>
-        /// The default value for maximum number of small files
-        /// </summary>
-        private const long DEFAULT_SMALL_FILE_MAX_COUNT = 20;
-
-        /// <summary>
-        /// Default size of volumes
-        /// </summary>
-        private const string DEFAULT_VOLUME_SIZE = "50mb";
-
-        /// <summary>
-        /// Default value for keep-versions
-        /// </summary>
-        private const int DEFAULT_KEEP_VERSIONS = 0;
-
-        /// <summary>
-        /// The default threshold for purging log data
-        /// </summary>
-        private const string DEFAULT_LOG_RETENTION = "30D";
-
-        /// <summary>
-        /// The default activity timeout
-        /// </summary>
-        private const string DEFAULT_READ_WRITE_TIMEOUT = "30s";
-
-        /// <summary>
-        /// The default number of compressor instances
-        /// </summary>
-        private static readonly int DEFAULT_COMPRESSORS = Math.Max(1, Environment.ProcessorCount / 2);
-
-        /// <summary>
-        /// The default number of file processors instances
-        /// </summary>
-        private static readonly int DEFAULT_FILE_PROCESSORS = Math.Max(1, Environment.ProcessorCount / 2);
-
-        /// <summary>
-        /// The default number of hasher instances
-        /// </summary>
-        private static readonly int DEFAULT_BLOCK_HASHERS = Math.Max(1, Environment.ProcessorCount / 2);
-
-        /// <summary>
-        /// The default threshold for warning about coming close to quota
-        /// </summary>
-        private const int DEFAULT_QUOTA_WARNING_THRESHOLD = 10;
-
-        /// <summary>
-        /// The default value for the maximum size of the restore cache
-        /// </summary>
-        private const string DEFAULT_RESTORE_CACHE_MAX = "4gb";
-
-        /// <summary>
-        /// The default value for the percentage of the restore cache to evict when full
-        /// </summary>
-        private const int DEFAULT_RESTORE_CACHE_EVICT = 50;
-
-        /// <summary>
-        /// The default value for the number of file processors during restore
-        /// </summary>
-        private static readonly int DEFAULT_RESTORE_FILE_PROCESSORS = Math.Max(1, Environment.ProcessorCount / 2);
-
-        /// <summary>
-        /// The default value for the number of volume decryptors during restore
-        /// </summary>
-        private static readonly int DEFAULT_RESTORE_VOLUME_DECRYPTORS = Math.Max(1, Environment.ProcessorCount / 2);
-
-        /// <summary>
-        /// The default value for the number of volume decompressors during restore
-        /// </summary>
-        private static readonly int DEFAULT_RESTORE_VOLUME_DECOMPRESSORS = Math.Max(1, Environment.ProcessorCount / 2);
-
-        /// <summary>
-        /// The default value for the number of volume downloaders during restore
-        /// </summary>
-        private static readonly int DEFAULT_RESTORE_VOLUME_DOWNLOADERS = Math.Max(1, Environment.ProcessorCount / 2);
-
-        /// <summary>
-        /// The default value for the size of the channel buffers during restore
-        /// </summary>
-        private static readonly int DEFAULT_RESTORE_CHANNEL_BUFFER_SIZE = Environment.ProcessorCount;
-
-        /// <summary>
-        /// The default value for the size of the SQLite page cache
-        /// </summary>
-        private static readonly string DEFAULT_SQLITE_PAGE_CACHE_SIZE = MemoryInfo.GetTotalMemoryString(0.01, SQLiteLoader.MINIMUM_SQLITE_PAGE_CACHE_SIZE); // 1% of the total memory
-
-        /// <summary>
-        /// An enumeration that describes the supported strategies for an optimization
-        /// </summary>
-        public enum OptimizationStrategy
-        {
-            /// <summary>
-            /// The optimization feature is created if possible, but silently ignored if it fails
-            /// </summary>
-            Auto,
-            /// <summary>
-            /// The optimization feature is created if possible, but an error is logged if it fails
-            /// </summary>
-            On,
-            /// <summary>
-            /// The optimization feature is deactivated
-            /// </summary>
-            Off,
-            /// <summary>
-            /// The optimization feature is created, and the backup is aborted if it fails
-            /// </summary>
-            Required
-        }
-
-        /// <summary>
-        /// The possible settings for the symlink strategy
-        /// </summary>
-        public enum SymlinkStrategy
-        {
-            /// <summary>
-            /// Store information about the symlink
-            /// </summary>
-            Store,
-
-            /// <summary>
-            /// Treat symlinks as normal files or folders
-            /// </summary>
-            Follow,
-
-            /// <summary>
-            /// Ignore all symlinks
-            /// </summary>
-            Ignore
-        }
-
-        /// <summary>
-        /// The possible settings for the remote test strategy
-        /// </summary>
-        public enum RemoteTestStrategy
-        {
-            /// <summary>
-            /// test the remote volumes
-            /// </summary>
-            True,
-
-            /// <summary>
-            /// do not test the remote volumes
-            /// </summary>
-            False,
-
-            /// <summary>
-            /// test only the list and index volumes
-            /// </summary>
-            ListAndIndexes
-        }
-
-        /// <summary>
-        /// The possible settings for the hardlink strategy
-        /// </summary>
-        public enum HardlinkStrategy
-        {
-            /// <summary>
-            /// Process only the first hardlink
-            /// </summary>
-            First,
-
-            /// <summary>
-            /// Process all hardlinks
-            /// </summary>
-            All,
-
-            /// <summary>
-            /// Ignore all hardlinks
-            /// </summary>
-            None
-        }
-
-        /// <summary>
-        /// The possible settings for index file usage
-        /// </summary>
-        public enum IndexFileStrategy
-        {
-            /// <summary>
-            /// Disables usage of index files
-            /// </summary>
-            None,
-
-            /// <summary>
-            /// Stores only block lookup information in the index files
-            /// </summary>
-            Lookup,
-
-            /// <summary>
-            /// Stores both block lookup and block lists in the index files
-            /// </summary>
-            Full
-
-        }
-
-        private static readonly string DEFAULT_COMPRESSED_EXTENSION_FILE = System.IO.Path.Combine(Duplicati.Library.AutoUpdater.UpdaterManager.INSTALLATIONDIR, "default_compressed_extensions.txt");
-
-        /// <summary>
-        /// Lock that protects the options collection
-        /// </summary>
-        protected readonly object m_lock = new object();
-
-        protected readonly Dictionary<string, string> m_options;
-
-        protected readonly List<KeyValuePair<bool, Library.Interface.IGenericModule>> m_loadedModules = new List<KeyValuePair<bool, IGenericModule>>();
-
-        /// <summary>
-        /// Lookup table for compression hints
-        /// </summary>
-        private Dictionary<string, CompressionHint> m_compressionHints;
-
-        public Options(Dictionary<string, string> options)
-        {
-            m_options = options;
-        }
-
-        public Dictionary<string, string> RawOptions { get { return m_options; } }
-
-        /// <summary>
-        /// Returns a list of strings that are not supported on the commandline as options, but used internally
-        /// </summary>
-        public static string[] InternalOptions
-        {
-            get
-            {
-                return new string[] {
-                    "main-action"
-                };
-            }
-        }
-
-        /// <summary>
-        /// Returns a list of options that are intentionally duplicate
-        /// </summary>
-        public static readonly IReadOnlySet<string> KnownDuplicates =
-            AuthOptionsHelper.GetOptions().Select(x => x.Name)
-            .Concat(SslOptionsHelper.GetOptions().Select(x => x.Name))
-            .Concat(TimeoutOptionsHelper.GetOptions().Select(x => x.Name))
-            .ToHashSet(StringComparer.OrdinalIgnoreCase);
-
-        /// <summary>
-        /// A default backup name
-        /// </summary>
-        public static string DefaultBackupName
-        {
-            get
-            {
-                return System.IO.Path.GetFileNameWithoutExtension(Library.Utility.Utility.getEntryAssembly().Location);
-            }
-        }
-
-        /// <summary>
-        /// Gets all supported commands
-        /// </summary>
-        public IList<ICommandLineArgument> SupportedCommands =>
-        [
-            new CommandLineArgument("dblock-size", CommandLineArgument.ArgumentType.Size, Strings.Options.DblocksizeShort, Strings.Options.DblocksizeLong, DEFAULT_VOLUME_SIZE),
-            new CommandLineArgument("auto-cleanup", CommandLineArgument.ArgumentType.Boolean, Strings.Options.AutocleanupShort, Strings.Options.AutocleanupLong, "false"),
-            new CommandLineArgument("unittest-mode", CommandLineArgument.ArgumentType.Boolean, Strings.Options.UnittestmodeShort, Strings.Options.UnittestmodeLong, "false"),
-
-            new CommandLineArgument("control-files", CommandLineArgument.ArgumentType.Path, Strings.Options.ControlfilesShort, Strings.Options.ControlfilesLong),
-            new CommandLineArgument("skip-file-hash-checks", CommandLineArgument.ArgumentType.Boolean, Strings.Options.SkipfilehashchecksShort, Strings.Options.SkipfilehashchecksLong, "false"),
-            new CommandLineArgument("dont-read-manifests", CommandLineArgument.ArgumentType.Boolean, Strings.Options.DontreadmanifestsShort, Strings.Options.DontreadmanifestsLong, "false"),
-            new CommandLineArgument("restore-path", CommandLineArgument.ArgumentType.String, Strings.Options.RestorepathShort, Strings.Options.RestorepathLong),
-            new CommandLineArgument("time", CommandLineArgument.ArgumentType.DateTime, Strings.Options.TimeShort, Strings.Options.TimeLong, "now"),
-            new CommandLineArgument("version", CommandLineArgument.ArgumentType.String, Strings.Options.VersionShort, Strings.Options.VersionLong, ""),
-            new CommandLineArgument("all-versions", CommandLineArgument.ArgumentType.Boolean, Strings.Options.AllversionsShort, Strings.Options.AllversionsLong, "false"),
-            new CommandLineArgument("list-prefix-only", CommandLineArgument.ArgumentType.Boolean, Strings.Options.ListprefixonlyShort, Strings.Options.ListprefixonlyLong, "false"),
-            new CommandLineArgument("list-folder-contents", CommandLineArgument.ArgumentType.Boolean, Strings.Options.ListfoldercontentsShort, Strings.Options.ListfoldercontentsLong, "false"),
-            new CommandLineArgument("list-sets-only", CommandLineArgument.ArgumentType.Boolean, Strings.Options.ListsetsonlyShort, Strings.Options.ListsetsonlyLong, "false"),
-            new CommandLineArgument("disable-autocreate-folder", CommandLineArgument.ArgumentType.Boolean, Strings.Options.DisableautocreatefolderShort, Strings.Options.DisableautocreatefolderLong, "false"),
-            new CommandLineArgument("allow-missing-source", CommandLineArgument.ArgumentType.Boolean, Strings.Options.AllowmissingsourceShort, Strings.Options.AllowmissingsourceLong, "false"),
-
-            new CommandLineArgument("disable-filetime-check", CommandLineArgument.ArgumentType.Boolean, Strings.Options.DisablefiletimecheckShort, Strings.Options.DisablefiletimecheckLong, "false"),
-            new CommandLineArgument("check-filetime-only", CommandLineArgument.ArgumentType.Boolean, Strings.Options.CheckfiletimeonlyShort, Strings.Options.CheckfiletimeonlyLong, "false"),
-            new CommandLineArgument("disable-time-tolerance", CommandLineArgument.ArgumentType.Boolean, Strings.Options.DisabletimetoleranceShort, Strings.Options.DisabletimetoleranceLong, "false"),
-
-            new CommandLineArgument("tempdir", CommandLineArgument.ArgumentType.Path, Strings.Options.TempdirShort, Strings.Options.TempdirLong, System.IO.Path.GetTempPath()),
-            new CommandLineArgument("thread-priority", CommandLineArgument.ArgumentType.Enumeration, Strings.Options.ThreadpriorityShort, Strings.Options.ThreadpriorityLong, "normal", null, new string[] {"highest", "high", "abovenormal", "normal", "belownormal", "low", "lowest", "idle" }, Strings.Options.ThreadpriorityDeprecated),
-
-            new CommandLineArgument("prefix", CommandLineArgument.ArgumentType.String, Strings.Options.PrefixShort, Strings.Options.PrefixLong, "duplicati"),
-
-            new CommandLineArgument("passphrase", CommandLineArgument.ArgumentType.Password, Strings.Options.PassphraseShort, Strings.Options.PassphraseLong),
-            new CommandLineArgument("no-encryption", CommandLineArgument.ArgumentType.Boolean, Strings.Options.NoencryptionShort, Strings.Options.NoencryptionLong, "false"),
-
-            new CommandLineArgument("number-of-retries", CommandLineArgument.ArgumentType.Integer, Strings.Options.NumberofretriesShort, Strings.Options.NumberofretriesLong, "5"),
-            new CommandLineArgument("retry-delay", CommandLineArgument.ArgumentType.Timespan, Strings.Options.RetrydelayShort, Strings.Options.RetrydelayLong, "10s"),
-            new CommandLineArgument("retry-with-exponential-backoff", CommandLineArgument.ArgumentType.Boolean, Strings.Options.RetrywithexponentialbackoffShort, Strings.Options.RetrywithexponentialbackoffLong, "false"),
-
-            new CommandLineArgument("synchronous-upload", CommandLineArgument.ArgumentType.Boolean, Strings.Options.SynchronousuploadShort, Strings.Options.SynchronousuploadLong, "false"),
-            new CommandLineArgument("asynchronous-upload-limit", CommandLineArgument.ArgumentType.Integer, Strings.Options.AsynchronousuploadlimitShort, Strings.Options.AsynchronousuploadlimitLong, "4"),
-            new CommandLineArgument("asynchronous-concurrent-upload-limit", CommandLineArgument.ArgumentType.Integer, Strings.Options.AsynchronousconcurrentuploadlimitShort, Strings.Options.AsynchronousconcurrentuploadlimitLong, "4"),
-            new CommandLineArgument("asynchronous-upload-folder", CommandLineArgument.ArgumentType.Path, Strings.Options.AsynchronousuploadfolderShort, Strings.Options.AsynchronousuploadfolderLong, System.IO.Path.GetTempPath()),
-
-            new CommandLineArgument("disable-streaming-transfers", CommandLineArgument.ArgumentType.Boolean, Strings.Options.DisableStreamingShort, Strings.Options.DisableStreamingLong, "false"),
-
-            new CommandLineArgument("throttle-upload", CommandLineArgument.ArgumentType.Size, Strings.Options.ThrottleuploadShort, Strings.Options.ThrottleuploadLong, "0kb"),
-            new CommandLineArgument("throttle-download", CommandLineArgument.ArgumentType.Size, Strings.Options.ThrottledownloadShort, Strings.Options.ThrottledownloadLong, "0kb"),
-            new CommandLineArgument("skip-files-larger-than", CommandLineArgument.ArgumentType.Size, Strings.Options.SkipfileslargerthanShort, Strings.Options.SkipfileslargerthanLong),
-
-            new CommandLineArgument("upload-unchanged-backups", CommandLineArgument.ArgumentType.Boolean, Strings.Options.UploadUnchangedBackupsShort, Strings.Options.UploadUnchangedBackupsLong, "false"),
-
-            new CommandLineArgument("snapshot-policy", CommandLineArgument.ArgumentType.Enumeration, Strings.Options.SnapshotpolicyShort, Strings.Options.SnapshotpolicyLong, "off", null, Enum.GetNames(typeof(OptimizationStrategy))),
-            new CommandLineArgument("snapshot-provider", CommandLineArgument.ArgumentType.Enumeration, Strings.Options.SnapshotproviderShort, Strings.Options.SnapshotproviderLong, OperatingSystem.IsWindows() ? Snapshots.SnapshotProvider.AlphaVSS.ToString() : Snapshots.SnapshotProvider.LVM.ToString(), null, (OperatingSystem.IsWindows() ? [Snapshots.SnapshotProvider.AlphaVSS, Snapshots.SnapshotProvider.Wmic] : new [] { Snapshots.SnapshotProvider.LVM }).Select(x => x.ToString()).ToArray()),
-            new CommandLineArgument("vss-exclude-writers", CommandLineArgument.ArgumentType.String, Strings.Options.VssexcludewritersShort, Strings.Options.VssexcludewritersLong, "{e8132975-6f93-4464-a53e-1050253ae220}"),
-            new CommandLineArgument("vss-use-mapping", CommandLineArgument.ArgumentType.Boolean, Strings.Options.VssusemappingShort, Strings.Options.VssusemappingLong, "false"),
-            new CommandLineArgument("usn-policy", CommandLineArgument.ArgumentType.Enumeration, Strings.Options.UsnpolicyShort, Strings.Options.UsnpolicyLong, "off", null, Enum.GetNames(typeof(OptimizationStrategy))),
-            new CommandLineArgument("ignore-advisory-locking", CommandLineArgument.ArgumentType.Boolean, Strings.Options.IgnoreadvisorylockingShort, Strings.Options.IgnoreadvisorylockingLong, "false"),
-
-            new CommandLineArgument("encryption-module", CommandLineArgument.ArgumentType.String, Strings.Options.EncryptionmoduleShort, Strings.Options.EncryptionmoduleLong, "aes"),
-            new CommandLineArgument("compression-module", CommandLineArgument.ArgumentType.String, Strings.Options.CompressionmoduleShort, Strings.Options.CompressionmoduleLong, "zip"),
-
-            new CommandLineArgument("enable-module", CommandLineArgument.ArgumentType.String, Strings.Options.EnablemoduleShort, Strings.Options.EnablemoduleLong),
-            new CommandLineArgument("disable-module", CommandLineArgument.ArgumentType.String, Strings.Options.DisablemoduleShort, Strings.Options.DisablemoduleLong),
-
-            new CommandLineArgument("debug-output", CommandLineArgument.ArgumentType.Boolean, Strings.Options.DebugoutputShort, Strings.Options.DebugoutputLong, "false"),
-            new CommandLineArgument("debug-retry-errors", CommandLineArgument.ArgumentType.Boolean, Strings.Options.DebugretryerrorsShort, Strings.Options.DebugretryerrorsLong, "false"),
-
-            new CommandLineArgument("log-file", CommandLineArgument.ArgumentType.Path, Strings.Options.LogfileShort, Strings.Options.LogfileLong),
-            new CommandLineArgument("log-file-log-level", CommandLineArgument.ArgumentType.Enumeration, Strings.Options.LogfileloglevelShort, Strings.Options.LogfileloglevelLong, "Warning", null, Enum.GetNames(typeof(Duplicati.Library.Logging.LogMessageType))),
-            new CommandLineArgument("log-file-log-filter", CommandLineArgument.ArgumentType.String, Strings.Options.LogfilelogfiltersShort, Strings.Options.LogfilelogfiltersLong(System.IO.Path.PathSeparator.ToString()), null),
-
-            new CommandLineArgument("console-log-level", CommandLineArgument.ArgumentType.Enumeration, Strings.Options.ConsoleloglevelShort, Strings.Options.ConsoleloglevelLong, "Warning", null, Enum.GetNames(typeof(Duplicati.Library.Logging.LogMessageType))),
-            new CommandLineArgument("console-log-filter", CommandLineArgument.ArgumentType.String, Strings.Options.ConsolelogfiltersShort, Strings.Options.ConsolelogfiltersLong(System.IO.Path.PathSeparator.ToString()), null),
-
-            new CommandLineArgument("log-level", CommandLineArgument.ArgumentType.Enumeration, Strings.Options.LoglevelShort, Strings.Options.LoglevelLong, "Warning", null, Enum.GetNames(typeof(Duplicati.Library.Logging.LogMessageType)), Strings.Options.LogLevelDeprecated("log-file-log-level", "console-log-level")),
-
-            new CommandLineArgument("profile-all-database-queries", CommandLineArgument.ArgumentType.Boolean, Strings.Options.ProfilealldatabasequeriesShort, Strings.Options.ProfilealldatabasequeriesLong, "false"),
-
-            new CommandLineArgument("list-verify-uploads", CommandLineArgument.ArgumentType.Boolean, Strings.Options.ListverifyuploadsShort, Strings.Options.ListverifyuploadsLong, "false"),
-            new CommandLineArgument("allow-sleep", CommandLineArgument.ArgumentType.Boolean, Strings.Options.AllowsleepShort, Strings.Options.AllowsleepLong, "false"),
-            new CommandLineArgument("use-background-io-priority", CommandLineArgument.ArgumentType.Boolean, Strings.Options.UsebackgroundiopriorityShort, Strings.Options.UsebackgroundiopriorityLong, "false"),
-            new CommandLineArgument("no-connection-reuse", CommandLineArgument.ArgumentType.Boolean, Strings.Options.NoconnectionreuseShort, Strings.Options.NoconnectionreuseLong, "false"),
-
-            new CommandLineArgument("quota-size", CommandLineArgument.ArgumentType.Size, Strings.Options.QuotasizeShort, Strings.Options.QuotasizeLong),
-            new CommandLineArgument("quota-warning-threshold", CommandLineArgument.ArgumentType.Integer, Strings.Options.QuotaWarningThresholdShort, Strings.Options.QuotaWarningThresholdLong, DEFAULT_QUOTA_WARNING_THRESHOLD.ToString()),
-            new CommandLineArgument("quota-disable", CommandLineArgument.ArgumentType.Boolean, Strings.Options.QuotaDisableShort, Strings.Options.QuotaDisableLong("quota-size"), "false"),
-
-            new CommandLineArgument("symlink-policy", CommandLineArgument.ArgumentType.Enumeration, Strings.Options.SymlinkpolicyShort, Strings.Options.SymlinkpolicyLong("store", "ignore", "follow"), Enum.GetName(typeof(SymlinkStrategy), SymlinkStrategy.Store), null, Enum.GetNames(typeof(SymlinkStrategy))),
-            new CommandLineArgument("hardlink-policy", CommandLineArgument.ArgumentType.Enumeration, Strings.Options.HardlinkpolicyShort, Strings.Options.HardlinkpolicyLong("first", "all", "none"), Enum.GetName(typeof(HardlinkStrategy), HardlinkStrategy.All), null, Enum.GetNames(typeof(HardlinkStrategy))),
-            new CommandLineArgument("exclude-files-attributes", CommandLineArgument.ArgumentType.String, Strings.Options.ExcludefilesattributesShort, Strings.Options.ExcludefilesattributesLong(Enum.GetNames(typeof(System.IO.FileAttributes)))),
-            new CommandLineArgument("compression-extension-file", CommandLineArgument.ArgumentType.Path, Strings.Options.CompressionextensionfileShort, Strings.Options.CompressionextensionfileLong(DEFAULT_COMPRESSED_EXTENSION_FILE), DEFAULT_COMPRESSED_EXTENSION_FILE),
-
-            new CommandLineArgument("machine-id", CommandLineArgument.ArgumentType.String, Strings.Options.MachineidShort, Strings.Options.MachineidLong, Library.AutoUpdater.DataFolderManager.InstallID),
-            new CommandLineArgument("machine-name", CommandLineArgument.ArgumentType.String, Strings.Options.MachinenameShort, Strings.Options.MachinenameLong, Library.AutoUpdater.DataFolderManager.MachineName),
-            new CommandLineArgument("backup-id", CommandLineArgument.ArgumentType.String, Strings.Options.BackupidShort, Strings.Options.BackupidLong, ""),
-            new CommandLineArgument("backup-name", CommandLineArgument.ArgumentType.String, Strings.Options.BackupnameShort, Strings.Options.BackupnameLong, DefaultBackupName),
-            new CommandLineArgument("next-scheduled-run", CommandLineArgument.ArgumentType.String, Strings.Options.NextscheduledrunShort, Strings.Options.NextscheduledrunLong),
-
-            new CommandLineArgument("verbose", CommandLineArgument.ArgumentType.Boolean, Strings.Options.VerboseShort, Strings.Options.VerboseLong, "false", null, null, Strings.Options.VerboseDeprecated),
-            new CommandLineArgument("full-result", CommandLineArgument.ArgumentType.Boolean, Strings.Options.FullresultShort, Strings.Options.FullresultLong, "false"),
-
-            new CommandLineArgument("overwrite", CommandLineArgument.ArgumentType.Boolean, Strings.Options.OverwriteShort, Strings.Options.OverwriteLong, "false"),
-
-            new CommandLineArgument("dbpath", CommandLineArgument.ArgumentType.Path, Strings.Options.DbpathShort, Strings.Options.DbpathLong),
-            new CommandLineArgument("blocksize", CommandLineArgument.ArgumentType.Size, Strings.Options.BlocksizeShort, Strings.Options.BlocksizeLong, DEFAULT_BLOCKSIZE),
-            new CommandLineArgument("file-read-buffer-size", CommandLineArgument.ArgumentType.Size, Strings.Options.FilereadbuffersizeShort, Strings.Options.FilereadbuffersizeLong, "0kb", null, null, Strings.Options.FilereadbuffersizeDeprecated),
-            new CommandLineArgument("skip-metadata", CommandLineArgument.ArgumentType.Boolean, Strings.Options.SkipmetadataShort, Strings.Options.SkipmetadataLong, "false"),
-            new CommandLineArgument("restore-permissions", CommandLineArgument.ArgumentType.Boolean, Strings.Options.RestorepermissionsShort, Strings.Options.RestorepermissionsLong, "false"),
-            new CommandLineArgument("skip-restore-verification", CommandLineArgument.ArgumentType.Boolean, Strings.Options.SkiprestoreverificationShort, Strings.Options.SkiprestoreverificationLong, "false"),
-            new CommandLineArgument("disable-filepath-cache", CommandLineArgument.ArgumentType.Boolean, Strings.Options.DisablefilepathcacheShort, Strings.Options.DisablefilepathcacheLong, "true", null, null, Strings.Options.DisablefilepathcacheDeprecated),
-            new CommandLineArgument("changed-files", CommandLineArgument.ArgumentType.Path, Strings.Options.ChangedfilesShort, Strings.Options.ChangedfilesLong),
-            new CommandLineArgument("deleted-files", CommandLineArgument.ArgumentType.Path, Strings.Options.DeletedfilesShort, Strings.Options.DeletedfilesLong("changed-files")),
-            new CommandLineArgument("disable-synthetic-filelist", CommandLineArgument.ArgumentType.Boolean, Strings.Options.DisablesyntheticfilelistShort, Strings.Options.DisablesyntehticfilelistLong, "false"),
-
-            new CommandLineArgument("threshold", CommandLineArgument.ArgumentType.Integer, Strings.Options.ThresholdShort, Strings.Options.ThresholdLong, DEFAULT_THRESHOLD.ToString()),
-            new CommandLineArgument("index-file-policy", CommandLineArgument.ArgumentType.Enumeration, Strings.Options.IndexfilepolicyShort, Strings.Options.IndexfilepolicyLong, IndexFileStrategy.Full.ToString(), null, Enum.GetNames(typeof(IndexFileStrategy))),
-            new CommandLineArgument("no-backend-verification", CommandLineArgument.ArgumentType.Boolean, Strings.Options.NobackendverificationShort, Strings.Options.NobackendverificationLong, "false"),
-            new CommandLineArgument("backup-test-samples", CommandLineArgument.ArgumentType.Integer, Strings.Options.BackendtestsamplesShort, Strings.Options.BackendtestsamplesLong("no-backend-verification"), "1"),
-            new CommandLineArgument("backup-test-percentage", CommandLineArgument.ArgumentType.Decimal, Strings.Options.BackendtestpercentageShort, Strings.Options.BackendtestpercentageLong, "0.1"),
-            new CommandLineArgument("full-remote-verification", CommandLineArgument.ArgumentType.Enumeration, Strings.Options.FullremoteverificationShort, Strings.Options.FullremoteverificationLong("no-backend-verification"), Enum.GetName(typeof(RemoteTestStrategy), RemoteTestStrategy.False), null, Enum.GetNames(typeof(RemoteTestStrategy))),
-
-            new CommandLineArgument("dry-run", CommandLineArgument.ArgumentType.Boolean, Strings.Options.DryrunShort, Strings.Options.DryrunLong, "false", new string[] { "dryrun" }),
-
-            new CommandLineArgument("block-hash-algorithm", CommandLineArgument.ArgumentType.Enumeration, Strings.Options.BlockhashalgorithmShort, Strings.Options.BlockhashalgorithmLong, DEFAULT_BLOCK_HASH_ALGORITHM, null, HashFactory.GetSupportedHashes()),
-            new CommandLineArgument("file-hash-algorithm", CommandLineArgument.ArgumentType.Enumeration, Strings.Options.FilehashalgorithmShort, Strings.Options.FilehashalgorithmLong, DEFAULT_FILE_HASH_ALGORITHM, null, HashFactory.GetSupportedHashes()),
-
-            new CommandLineArgument("no-auto-compact", CommandLineArgument.ArgumentType.Boolean, Strings.Options.NoautocompactShort, Strings.Options.NoautocompactLong, "false"),
-            new CommandLineArgument("small-file-size", CommandLineArgument.ArgumentType.Size, Strings.Options.SmallfilesizeShort, Strings.Options.SmallfilesizeLong),
-            new CommandLineArgument("small-file-max-count", CommandLineArgument.ArgumentType.Integer, Strings.Options.SmallfilemaxcountShort, Strings.Options.SmallfilemaxcountLong, DEFAULT_SMALL_FILE_MAX_COUNT.ToString()),
-
-            new CommandLineArgument("patch-with-local-blocks", CommandLineArgument.ArgumentType.Boolean, Strings.Options.PatchwithlocalblocksShort, Strings.Options.PatchwithlocalblocksLong, "false", null, null, Strings.Options.PatchwithlocalblocksDeprecated("restore-with-local-blocks")),
-            new CommandLineArgument("no-local-db", CommandLineArgument.ArgumentType.Boolean, Strings.Options.NolocaldbShort, Strings.Options.NolocaldbLong, "false"),
-            new CommandLineArgument("dont-compress-restore-paths", CommandLineArgument.ArgumentType.Boolean, Strings.Options.DontcompressrestorepathsShort, Strings.Options.DontcompressrestorepathsLong, "false"),
-
-            new CommandLineArgument("keep-versions", CommandLineArgument.ArgumentType.Integer, Strings.Options.KeepversionsShort, Strings.Options.KeepversionsLong, DEFAULT_KEEP_VERSIONS.ToString()),
-            new CommandLineArgument("keep-time", CommandLineArgument.ArgumentType.Timespan, Strings.Options.KeeptimeShort, Strings.Options.KeeptimeLong),
-            new CommandLineArgument("retention-policy", CommandLineArgument.ArgumentType.String, Strings.Options.RetentionPolicyShort, Strings.Options.RetentionPolicyLong),
-            new CommandLineArgument("upload-verification-file", CommandLineArgument.ArgumentType.Boolean, Strings.Options.UploadverificationfileShort, Strings.Options.UploadverificationfileLong, "false"),
-            new CommandLineArgument("allow-passphrase-change", CommandLineArgument.ArgumentType.Boolean, Strings.Options.AllowpassphrasechangeShort, Strings.Options.AllowpassphrasechangeLong, "false"),
-            new CommandLineArgument("no-local-blocks", CommandLineArgument.ArgumentType.Boolean, Strings.Options.NolocalblocksShort, Strings.Options.NolocalblocksLong, "false", null, null, Strings.Options.NolocalblocksDeprecated("restore-with-local-blocks")),
-            new CommandLineArgument("restore-with-local-blocks", CommandLineArgument.ArgumentType.Boolean, Strings.Options.RestorewithlocalblocksShort, Strings.Options.RestorewithlocalblocksLong, "false"),
-            new CommandLineArgument("full-block-verification", CommandLineArgument.ArgumentType.Boolean, Strings.Options.FullblockverificationShort, Strings.Options.FullblockverificationLong, "false"),
-            new CommandLineArgument("allow-full-removal", CommandLineArgument.ArgumentType.Boolean, Strings.Options.AllowfullremovalShort, Strings.Options.AllowfullremovalLong, "false"),
-
-            new CommandLineArgument("log-retention", CommandLineArgument.ArgumentType.Timespan, Strings.Options.LogretentionShort, Strings.Options.LogretentionLong, DEFAULT_LOG_RETENTION),
-
-            new CommandLineArgument("repair-only-paths", CommandLineArgument.ArgumentType.Boolean, Strings.Options.RepaironlypathsShort, Strings.Options.RepaironlypathsLong, "false"),
-            new CommandLineArgument("repair-force-block-use", CommandLineArgument.ArgumentType.Boolean, Strings.Options.RepaironlypathsShort, Strings.Options.RepaironlypathsLong, "false"),
-            new CommandLineArgument("repair-ignore-outdated-database", CommandLineArgument.ArgumentType.Boolean, Strings.Options.RepairignoreoutdateddatabaseShort, Strings.Options.RepairignoreoutdateddatabaseLong, "false"),
-            new CommandLineArgument("force-locale", CommandLineArgument.ArgumentType.String, Strings.Options.ForcelocaleShort, Strings.Options.ForcelocaleLong),
-            new CommandLineArgument("force-actual-date", CommandLineArgument.ArgumentType.Boolean, Strings.Options.ForceActualDateShort, Strings.Options.ForceActualDateLong, "false"),
-
-            new CommandLineArgument("concurrency-max-threads", CommandLineArgument.ArgumentType.Integer, Strings.Options.ConcurrencymaxthreadsShort, Strings.Options.ConcurrencymaxthreadsLong, "0"),
-            new CommandLineArgument("concurrency-block-hashers", CommandLineArgument.ArgumentType.Integer, Strings.Options.ConcurrencyblockhashersShort, Strings.Options.ConcurrencyblockhashersLong, DEFAULT_BLOCK_HASHERS.ToString()),
-            new CommandLineArgument("concurrency-compressors", CommandLineArgument.ArgumentType.Integer, Strings.Options.ConcurrencycompressorsShort, Strings.Options.ConcurrencycompressorsLong, DEFAULT_COMPRESSORS.ToString()),
-            new CommandLineArgument("concurrency-fileprocessors", CommandLineArgument.ArgumentType.Integer, Strings.Options.ConcurrencyfileprocessorsShort, Strings.Options.ConcurrencyfileprocessorsLong, DEFAULT_FILE_PROCESSORS.ToString()),
-
-            new CommandLineArgument("auto-vacuum", CommandLineArgument.ArgumentType.Boolean, Strings.Options.AutoVacuumShort, Strings.Options.AutoVacuumLong, "false"),
-            new CommandLineArgument("disable-file-scanner", CommandLineArgument.ArgumentType.Boolean, Strings.Options.DisablefilescannerShort, Strings.Options.DisablefilescannerLong, "false"),
-            new CommandLineArgument("disable-filelist-consistency-checks", CommandLineArgument.ArgumentType.Boolean, Strings.Options.DisablefilelistconsistencychecksShort, Strings.Options.DisablefilelistconsistencychecksLong, "false"),
-            new CommandLineArgument("disable-on-battery", CommandLineArgument.ArgumentType.Boolean, Strings.Options.DisableOnBatteryShort, Strings.Options.DisableOnBatteryLong, "false"),
-
-            new CommandLineArgument("exclude-empty-folders", CommandLineArgument.ArgumentType.Boolean, Strings.Options.ExcludeemptyfoldersShort, Strings.Options.ExcludeemptyfoldersLong, "false"),
-            new CommandLineArgument("ignore-filenames", CommandLineArgument.ArgumentType.Path, Strings.Options.IgnorefilenamesShort, Strings.Options.IgnorefilenamesLong),
-            new CommandLineArgument("restore-symlink-metadata", CommandLineArgument.ArgumentType.Boolean, Strings.Options.RestoresymlinkmetadataShort, Strings.Options.RestoresymlinkmetadataLong, "false"),
-            new CommandLineArgument("rebuild-missing-dblock-files", CommandLineArgument.ArgumentType.Boolean, Strings.Options.RebuildmissingdblockfilesShort, Strings.Options.RebuildmissingdblockfilesLong, "false"),
-
-            new CommandLineArgument("auto-compact-interval", CommandLineArgument.ArgumentType.Timespan, Strings.Options.AutoCompactIntervalShort, Strings.Options.AutoCompactIntervalLong, "0m"),
-            new CommandLineArgument("auto-vacuum-interval", CommandLineArgument.ArgumentType.Timespan, Strings.Options.AutoVacuumIntervalShort, Strings.Options.AutoVacuumIntervalLong, "0m"),
-
-            new CommandLineArgument("secret-provider", CommandLineArgument.ArgumentType.String, Strings.Options.SecretProviderShort, Strings.Options.SecretProviderLong(Library.AutoUpdater.PackageHelper.GetExecutableName(AutoUpdater.PackageHelper.NamedExecutable.SecretTool))),
-            new CommandLineArgument("secret-provider-pattern", CommandLineArgument.ArgumentType.String, Strings.Options.SecretProviderPatternShort, Strings.Options.SecretProviderPatternLong, SecretProviderHelper.DEFAULT_PATTERN),
-            new CommandLineArgument("secret-provider-cache", CommandLineArgument.ArgumentType.Enumeration, Strings.Options.SecretProviderCacheShort, Strings.Options.SecretProviderCacheLong, Enum.GetName(SecretProviderHelper.CachingLevel.None), null, Enum.GetNames(typeof(SecretProviderHelper.CachingLevel))),
-            new CommandLineArgument("cpu-intensity", CommandLineArgument.ArgumentType.Integer, Strings.Options.CPUIntensityShort, Strings.Options.CPUIntensityLong, "10", null, ["1", "2", "3", "4", "5", "6", "7", "8", "9", "10"]),
-
-            new CommandLineArgument("restore-cache-max", CommandLineArgument.ArgumentType.Size, Strings.Options.RestoreCacheMaxShort, Strings.Options.RestoreCacheMaxLong, DEFAULT_RESTORE_CACHE_MAX),
-            new CommandLineArgument("restore-cache-evict", CommandLineArgument.ArgumentType.Integer, Strings.Options.RestoreCacheEvictShort, Strings.Options.RestoreCacheEvictLong, DEFAULT_RESTORE_CACHE_EVICT.ToString()),
-            new CommandLineArgument("restore-file-processors", CommandLineArgument.ArgumentType.Integer, Strings.Options.RestoreFileprocessorsShort, Strings.Options.RestoreFileprocessorsLong, DEFAULT_RESTORE_FILE_PROCESSORS.ToString()),
-            new CommandLineArgument("restore-legacy", CommandLineArgument.ArgumentType.Boolean, Strings.Options.RestoreLegacyShort, Strings.Options.RestoreLegacyLong, "false"),
-            new CommandLineArgument("restore-preallocate-size", CommandLineArgument.ArgumentType.Boolean, Strings.Options.RestorePreallocateSizeShort, Strings.Options.RestorePreallocateSizeLong, "false"),
-            new CommandLineArgument("restore-volume-decompressors", CommandLineArgument.ArgumentType.Integer, Strings.Options.RestoreVolumeDecompressorsShort, Strings.Options.RestoreVolumeDecompressorsLong, DEFAULT_RESTORE_VOLUME_DECOMPRESSORS.ToString()),
-            new CommandLineArgument("restore-volume-decryptors", CommandLineArgument.ArgumentType.Integer, Strings.Options.RestoreVolumeDecryptorsShort, Strings.Options.RestoreVolumeDecryptorsLong, DEFAULT_RESTORE_VOLUME_DECRYPTORS.ToString()),
-            new CommandLineArgument("restore-volume-downloaders", CommandLineArgument.ArgumentType.Integer, Strings.Options.RestoreVolumeDownloadersShort, Strings.Options.RestoreVolumeDownloadersLong, DEFAULT_RESTORE_VOLUME_DOWNLOADERS.ToString()),
-            new CommandLineArgument("restore-channel-buffer-size", CommandLineArgument.ArgumentType.Integer, Strings.Options.RestoreChannelBufferSizeShort, Strings.Options.RestoreChannelBufferSizeLong, DEFAULT_RESTORE_CHANNEL_BUFFER_SIZE.ToString()),
-            new CommandLineArgument("internal-profiling", CommandLineArgument.ArgumentType.Boolean, Strings.Options.InternalProfilingShort, Strings.Options.InternalProfilingLong, "false"),
-<<<<<<< HEAD
-
-            new CommandLineArgument("sqlite-page-cache", CommandLineArgument.ArgumentType.Size, Strings.Options.SqlitePageCacheShort, Strings.Options.SqlitePageCacheLong(SQLiteLoader.MINIMUM_SQLITE_PAGE_CACHE_SIZE), DEFAULT_SQLITE_PAGE_CACHE_SIZE),
-=======
-            new CommandLineArgument("ignore-update-if-version-exists", CommandLineArgument.ArgumentType.Boolean, Strings.Options.IgnoreUpdateIfVersionExistsShort, Strings.Options.IgnoreUpdateIfVersionExistsLong, "false"),
->>>>>>> 32025984
-        ];
-
-        /// <summary>
-        /// Gets or sets the current main action of the instance
-        /// </summary>
-        public OperationMode MainAction
-        {
-            get { return (OperationMode)Enum.Parse(typeof(OperationMode), m_options["main-action"]); }
-            set { m_options["main-action"] = value.ToString(); }
-        }
-
-        /// <summary>
-        /// Gets the size of each volume in bytes
-        /// </summary>
-        public long VolumeSize
-        {
-            get
-            {
-                string volsize;
-                m_options.TryGetValue("dblock-size", out volsize);
-                if (string.IsNullOrEmpty(volsize))
-                    volsize = DEFAULT_VOLUME_SIZE;
-
-#if DEBUG
-                return Math.Max(1024 * 10, Library.Utility.Sizeparser.ParseSize(volsize, "mb"));
-#else
-                return Math.Max(1024 * 1024, Library.Utility.Sizeparser.ParseSize(volsize, "mb"));
-#endif
-            }
-        }
-
-        /// <summary>
-        /// Gets the maximum size of a single file
-        /// </summary>
-        public long SkipFilesLargerThan
-        {
-            get
-            {
-                if (!m_options.ContainsKey("skip-files-larger-than") || string.IsNullOrEmpty(m_options["skip-files-larger-than"]))
-                    return long.MaxValue;
-                else
-                    return Library.Utility.Sizeparser.ParseSize(m_options["skip-files-larger-than"], "mb");
-            }
-        }
-
-        /// <summary>
-        /// A value indicating if orphan files are deleted automatically
-        /// </summary>
-        public bool AutoCleanup { get { return GetBool("auto-cleanup"); } }
-
-        /// <summary>
-        /// A value indicating if we are running in unittest mode
-        /// </summary>
-        public bool UnittestMode { get { return GetBool("unittest-mode"); } }
-
-
-        /// <summary>
-        /// Gets a list of files to add to the signature volumes
-        /// </summary>
-        public string ControlFiles
-        {
-            get
-            {
-                string v;
-                m_options.TryGetValue("control-files", out v);
-                return v;
-            }
-        }
-
-        /// <summary>
-        /// A value indicating if file hash checks are skipped
-        /// </summary>
-        public bool SkipFileHashChecks { get { return GetBool("skip-file-hash-checks"); } }
-
-        /// <summary>
-        /// A value indicating if the manifest files are not read
-        /// </summary>
-        public bool DontReadManifests { get { return GetBool("dont-read-manifests"); } }
-
-        /// <summary>
-        /// Gets the backup that should be restored
-        /// </summary>
-        public DateTime Time
-        {
-            get
-            {
-                if (!m_options.ContainsKey("time") || string.IsNullOrEmpty(m_options["time"]))
-                    return new DateTime(0, DateTimeKind.Utc);
-                else
-                    return Library.Utility.Timeparser.ParseTimeInterval(m_options["time"], DateTime.Now);
-            }
-        }
-
-        /// <summary>
-        /// Gets the versions the restore or list operation is limited to
-        /// </summary>
-        public long[] Version
-        {
-            get
-            {
-                string v;
-                m_options.TryGetValue("version", out v);
-                if (string.IsNullOrEmpty(v))
-                    return null;
-
-                var versions = v.Split(new char[] { ',' }, StringSplitOptions.RemoveEmptyEntries);
-                if (v.Length == 0)
-                    return null;
-
-                var res = new List<long>();
-                foreach (var n in versions)
-                    if (n.Contains('-'))
-                    {
-                        //TODO: Throw errors if too many entries?
-                        var parts = n.Split(new char[] { '-' }, StringSplitOptions.RemoveEmptyEntries).Select(x => Convert.ToInt64(x.Trim())).ToArray();
-                        for (var i = Math.Min(parts[0], parts[1]); i <= Math.Max(parts[0], parts[1]); i++)
-                            res.Add(i);
-                    }
-                    else
-                        res.Add(Convert.ToInt64(n));
-
-                return res.ToArray();
-            }
-        }
-
-        /// <summary>
-        /// A value indicating if all versions are listed
-        /// </summary>
-        public bool AllVersions { get { return GetBool("all-versions"); } }
-
-        /// <summary>
-        /// A value indicating if only the largest common prefix is returned
-        /// </summary>
-        public bool ListPrefixOnly { get { return GetBool("list-prefix-only"); } }
-
-        /// <summary>
-        /// A value indicating if only folder contents are returned
-        /// </summary>
-        public bool ListFolderContents { get { return GetBool("list-folder-contents"); } }
-
-        /// <summary>
-        /// A value indicating that only filesets are returned
-        /// </summary>
-        public bool ListSetsOnly { get { return GetBool("list-sets-only"); } }
-
-        /// <summary>
-        /// A value indicating if file time checks are skipped
-        /// </summary>
-        public bool DisableFiletimeCheck { get { return GetBool("disable-filetime-check"); } }
-
-        /// <summary>
-        /// A value indicating if file time checks are skipped
-        /// </summary>
-        public bool CheckFiletimeOnly { get { return GetBool("check-filetime-only"); } }
-
-        /// <summary>
-        /// A value indicating if USN numbers are used to get list of changed files
-        /// </summary>
-        //public bool DisableUSNDiffCheck { get { return GetBool("disable-usn-diff-check"); } }
-
-        /// <summary>
-        /// A value indicating if time tolerance is disabled
-        /// </summary>
-        public bool DisableTimeTolerance { get { return GetBool("disable-time-tolerance"); } }
-
-        /// <summary>
-        /// Gets a value indicating whether a temporary folder has been specified
-        /// </summary>
-        public bool HasTempDir { get { return m_options.ContainsKey("tempdir") && !string.IsNullOrEmpty(m_options["tempdir"]); } }
-
-        /// <summary>
-        /// Gets the folder where temporary files are stored
-        /// </summary>
-        public string TempDir
-        {
-            get
-            {
-                if (!m_options.ContainsKey("tempdir") || string.IsNullOrEmpty(m_options["tempdir"]))
-                {
-                    return Duplicati.Library.Utility.TempFolder.SystemTempPath;
-                }
-
-                return m_options["tempdir"];
-            }
-        }
-
-        /// <summary>
-        /// Gets a value indicating whether the user has forced the locale
-        /// </summary>
-        public bool HasForcedLocale { get { return m_options.ContainsKey("force-locale"); } }
-
-        /// <summary>
-        /// Gets the forced locale for the current user
-        /// </summary>
-        public CultureInfo ForcedLocale
-        {
-            get
-            {
-                if (!m_options.ContainsKey("force-locale"))
-                    return CultureInfo.CurrentCulture;
-
-                var localestring = m_options["force-locale"];
-                if (string.IsNullOrWhiteSpace(localestring))
-                    return CultureInfo.InvariantCulture;
-
-                return new CultureInfo(localestring);
-            }
-        }
-
-        /// <summary>
-        /// A value indicating if missing folders should be created automatically
-        /// </summary>
-        public bool AutocreateFolders { get { return !GetBool("disable-autocreate-folder"); } }
-
-        /// <summary>
-        /// Gets the backup prefix
-        /// </summary>
-        public string Prefix
-        {
-            get
-            {
-                string v;
-                m_options.TryGetValue("prefix", out v);
-                if (!string.IsNullOrEmpty(v))
-                    return v;
-
-                return "duplicati";
-            }
-        }
-
-        /// <summary>
-        /// Gets the number of old backups to keep
-        /// </summary>
-        public int KeepVersions
-        {
-            get
-            {
-                string v;
-                m_options.TryGetValue("keep-versions", out v);
-                if (string.IsNullOrEmpty(v))
-                    return DEFAULT_KEEP_VERSIONS;
-
-                return Math.Max(0, int.Parse(v));
-            }
-        }
-
-        /// <summary>
-        /// Gets the timelimit for removal
-        /// </summary>
-        public DateTime KeepTime
-        {
-            get
-            {
-                string v;
-                m_options.TryGetValue("keep-time", out v);
-
-                if (string.IsNullOrEmpty(v))
-                    return new DateTime(0);
-
-                TimeSpan tolerance =
-                    this.DisableTimeTolerance ?
-                    TimeSpan.FromSeconds(0) :
-                    TimeSpan.FromSeconds(Math.Min(Library.Utility.Timeparser.ParseTimeSpan(v).TotalSeconds / 100, 60.0 * 60.0));
-
-                return Library.Utility.Timeparser.ParseTimeInterval(v, DateTime.Now, true) - tolerance;
-            }
-        }
-
-        /// <summary>
-        /// Gets the time frames and intervals for the retention policy
-        /// </summary>
-        public List<RetentionPolicyValue> RetentionPolicy
-        {
-            get
-            {
-                var retentionPolicyConfig = new List<RetentionPolicyValue>();
-
-                string v;
-                m_options.TryGetValue("retention-policy", out v);
-                if (string.IsNullOrEmpty(v))
-                {
-                    return retentionPolicyConfig;
-                }
-
-                var periodIntervalStrings = v.Split(new char[] { ',' }, StringSplitOptions.RemoveEmptyEntries);
-
-                foreach (var periodIntervalString in periodIntervalStrings)
-                {
-                    retentionPolicyConfig.Add(RetentionPolicyValue.CreateFromString(periodIntervalString));
-                }
-
-                return retentionPolicyConfig;
-            }
-        }
-
-        /// <summary>
-        /// Gets the encryption passphrase
-        /// </summary>
-        public string Passphrase
-        {
-            get
-            {
-                if (!m_options.ContainsKey("passphrase") || string.IsNullOrEmpty(m_options["passphrase"]))
-                    return null;
-                else
-                    return m_options["passphrase"];
-            }
-        }
-
-        /// <summary>
-        /// A value indicating if backups are not encrypted
-        /// </summary>
-        public bool NoEncryption { get { return GetBool("no-encryption"); } }
-
-        /// <summary>
-        /// Gets the module used for encryption
-        /// </summary>
-        public string EncryptionModule
-        {
-            get
-            {
-                //Disabled?
-                if (NoEncryption)
-                    return null;
-
-                //Specified?
-                if (m_options.ContainsKey("encryption-module"))
-                    return m_options["encryption-module"];
-
-                return "aes";
-            }
-        }
-
-        /// <summary>
-        /// Gets the module used for compression
-        /// </summary>
-        public string CompressionModule
-        {
-            get
-            {
-                if (m_options.ContainsKey("compression-module"))
-                    return m_options["compression-module"];
-                else
-                    return "zip";
-            }
-        }
-
-
-        /// <summary>
-        /// Gets the number of time to retry transmission if it fails
-        /// </summary>
-        public int NumberOfRetries
-        {
-            get
-            {
-                if (!m_options.ContainsKey("number-of-retries") || string.IsNullOrEmpty(m_options["number-of-retries"]))
-                    return 5;
-                else
-                {
-                    int x = int.Parse(m_options["number-of-retries"]);
-                    if (x < 0)
-                        throw new UserInformationException("Invalid count for number-of-retries", "NumberOfRetriesInvalid");
-
-                    return x;
-                }
-            }
-        }
-
-        /// <summary>
-        /// A value indicating if backups are transmitted on a separate thread
-        /// </summary>
-        public bool SynchronousUpload { get { return Library.Utility.Utility.ParseBoolOption(m_options, "synchronous-upload"); } }
-
-        /// <summary>
-        /// A value indicating if system is allowed to enter sleep power states during backup/restore
-        /// </summary>
-        public bool AllowSleep { get { return GetBool("allow-sleep"); } }
-
-        /// <summary>
-        /// A value indicating if system should use the low-priority IO during backup/restore
-        /// </summary>
-        public bool UseBackgroundIOPriority { get { return GetBool("use-background-io-priority"); } }
-
-        /// <summary>
-        /// A value indicating if use of the streaming interface is disallowed
-        /// </summary>
-        public bool DisableStreamingTransfers { get { return GetBool("disable-streaming-transfers"); } }
-
-        /// <summary>
-        /// The maximum time to allow inactivity before a connection is closed.
-        /// Returns <c>Timeout.Infinite</c> if disabled.
-        /// </summary>
-        public int ReadWriteTimeout
-        {
-            get
-            {
-                var v = m_options.GetValueOrDefault("read-write-timeout");
-                if (string.IsNullOrWhiteSpace(v))
-                    v = DEFAULT_READ_WRITE_TIMEOUT;
-
-                var res = Library.Utility.Timeparser.ParseTimeSpan(v);
-                if (res.Ticks <= 0)
-                    return Timeout.Infinite;
-
-                return (int)res.TotalMilliseconds;
-            }
-        }
-
-        /// <summary>
-        /// Gets the delay period to retry uploads
-        /// </summary>
-        public TimeSpan RetryDelay
-        {
-            get
-            {
-                if (!m_options.ContainsKey("retry-delay") || string.IsNullOrEmpty(m_options["retry-delay"]))
-                    return new TimeSpan(TimeSpan.TicksPerSecond * 10);
-                else
-                    return Library.Utility.Timeparser.ParseTimeSpan(m_options["retry-delay"]);
-            }
-        }
-
-        /// <summary>
-        /// Gets whether exponential backoff is enabled
-        /// </summary>
-        public Boolean RetryWithExponentialBackoff
-        {
-            get { return Library.Utility.Utility.ParseBoolOption(m_options, "retry-with-exponential-backoff"); }
-        }
-
-        /// <summary>
-        /// Gets the max upload speed in bytes pr. second
-        /// </summary>
-        public long MaxUploadPrSecond
-        {
-            get
-            {
-                lock (m_lock)
-                {
-                    string v;
-                    m_options.TryGetValue("throttle-upload", out v);
-                    if (string.IsNullOrEmpty(v))
-                        return 0;
-                    else
-                        return Library.Utility.Sizeparser.ParseSize(v, "kb");
-                }
-            }
-            set
-            {
-                lock (m_lock)
-                    if (value <= 0)
-                        m_options["throttle-upload"] = "";
-                    else
-                        m_options["throttle-upload"] = value.ToString() + "b";
-            }
-        }
-
-        /// <summary>
-        /// Gets or sets the max download speed in bytes pr. second
-        /// </summary>
-        public long MaxDownloadPrSecond
-        {
-            get
-            {
-                lock (m_lock)
-                {
-                    string v;
-                    m_options.TryGetValue("throttle-download", out v);
-                    if (string.IsNullOrEmpty(v))
-                        return 0;
-                    else
-                        return Library.Utility.Sizeparser.ParseSize(v, "kb");
-                }
-            }
-            set
-            {
-                lock (m_lock)
-                    if (value <= 0)
-                        m_options["throttle-download"] = "";
-                    else
-                        m_options["throttle-download"] = value.ToString() + "b";
-            }
-        }
-
-        /// <summary>
-        /// A value indicating if the backup is a full backup
-        /// </summary>
-        public bool AllowFullRemoval { get { return GetBool("allow-full-removal"); } }
-
-        /// <summary>
-        /// A value indicating if debug output is enabled
-        /// </summary>
-        public bool DebugOutput { get { return GetBool("debug-output"); } }
-
-        /// <summary>
-        /// A value indicating if unchanged backups are uploaded
-        /// </summary>
-        public bool UploadUnchangedBackups { get { return GetBool("upload-unchanged-backups"); } }
-
-        /// <summary>
-        /// Gets a list of modules that should be loaded
-        /// </summary>
-        public string[] EnableModules
-        {
-            get
-            {
-                if (m_options.ContainsKey("enable-module"))
-                    return m_options["enable-module"].Trim().ToLower(CultureInfo.InvariantCulture).Split(',');
-                else
-                    return new string[0];
-            }
-        }
-
-        /// <summary>
-        /// Gets a list of modules that should not be loaded
-        /// </summary>
-        public string[] DisableModules
-        {
-            get
-            {
-                if (m_options.ContainsKey("disable-module"))
-                    return m_options["disable-module"].Trim().ToLower(CultureInfo.InvariantCulture).Split(',');
-                else
-                    return new string[0];
-            }
-        }
-
-        /// <summary>
-        /// Gets the snapshot strategy to use
-        /// </summary>
-        public OptimizationStrategy SnapShotStrategy
-        {
-            get
-            {
-                string strategy;
-                if (!m_options.TryGetValue("snapshot-policy", out strategy))
-                    strategy = "";
-
-                OptimizationStrategy r;
-                if (!Enum.TryParse(strategy, true, out r))
-                    r = OptimizationStrategy.Off;
-
-                return r;
-            }
-        }
-
-        /// <summary>
-        /// Gets the snapshot strategy to use
-        /// </summary>
-        public Snapshots.SnapshotProvider SnapShotProvider
-        {
-            get
-            {
-                if (!m_options.TryGetValue("snapshot-provider", out var provider))
-                    provider = "";
-
-                Snapshots.SnapshotProvider r;
-                if (!Enum.TryParse(provider, true, out r))
-                    r = OperatingSystem.IsWindows() ? Snapshots.SnapshotProvider.AlphaVSS : Snapshots.SnapshotProvider.LVM;
-
-                return r;
-            }
-        }
-
-        /// <summary>
-        /// Gets a flag indicating if advisory locking should be ignored
-        /// </summary>
-        public bool IgnoreAdvisoryLocking => GetBool("ignore-advisory-locking");
-
-        /// <summary>
-        /// Gets the symlink strategy to use
-        /// </summary>
-        public SymlinkStrategy SymlinkPolicy
-        {
-            get
-            {
-                string policy;
-                if (!m_options.TryGetValue("symlink-policy", out policy))
-                    policy = "";
-
-                SymlinkStrategy r;
-                if (!Enum.TryParse(policy, true, out r))
-                    r = SymlinkStrategy.Store;
-
-                return r;
-            }
-        }
-
-        /// <summary>
-        /// Gets the hardlink strategy to use
-        /// </summary>
-        public HardlinkStrategy HardlinkPolicy
-        {
-            get
-            {
-                string policy;
-                if (!m_options.TryGetValue("hardlink-policy", out policy))
-                    policy = "";
-
-                HardlinkStrategy r;
-                if (!Enum.TryParse(policy, true, out r))
-                    r = HardlinkStrategy.All;
-
-                return r;
-            }
-        }
-        /// <summary>
-        /// Gets the update sequence number (USN) strategy to use
-        /// </summary>
-        public OptimizationStrategy UsnStrategy
-        {
-            get
-            {
-                string strategy;
-                if (!m_options.TryGetValue("usn-policy", out strategy))
-                    strategy = "";
-
-                OptimizationStrategy r;
-                if (!Enum.TryParse(strategy, true, out r))
-                    r = OptimizationStrategy.Off;
-
-                return r;
-            }
-        }
-
-        /// <summary>
-        /// Gets the number of concurrent volume uploads allowed. Zero for unlimited.
-        /// </summary>
-        public int AsynchronousConcurrentUploadLimit
-        {
-            get
-            {
-                if (!m_options.TryGetValue("asynchronous-concurrent-upload-limit", out var value))
-                    value = null;
-
-                if (string.IsNullOrEmpty(value))
-                    return 4;
-                else
-                    return int.Parse(value);
-            }
-        }
-
-        /// <summary>
-        /// Gets the number of volumes to create ahead of time when using async transfers,
-        /// a value of zero indicates no limit
-        /// </summary>
-        public long AsynchronousUploadLimit
-        {
-            get
-            {
-                string value;
-                if (!m_options.TryGetValue("asynchronous-upload-limit", out value))
-                    value = null;
-
-                if (string.IsNullOrEmpty(value))
-                    return 4;
-                else
-                    return long.Parse(value);
-            }
-        }
-
-        /// <summary>
-        /// Gets the temporary folder to use for asynchronous transfers
-        /// </summary>
-        public string AsynchronousUploadFolder
-        {
-            get
-            {
-                string value;
-                if (!m_options.TryGetValue("asynchronous-upload-folder", out value))
-                    value = null;
-
-                if (string.IsNullOrEmpty(value))
-                    return this.TempDir;
-                else
-                    return value;
-            }
-        }
-
-        /// <summary>
-        /// Gets the logfile filename
-        /// </summary>
-        public string Logfile
-        {
-            get
-            {
-                string value;
-                if (!m_options.TryGetValue("log-file", out value))
-                    value = null;
-                return value;
-            }
-        }
-
-        /// <summary>
-        /// Gets the log-file detail level
-        /// </summary>
-        public Duplicati.Library.Logging.LogMessageType LogFileLoglevel
-        {
-            get
-            {
-                string value;
-                if (!m_options.TryGetValue("log-file-log-level", out value))
-                    value = null;
-
-                if (string.IsNullOrWhiteSpace(value))
-                    if (!m_options.TryGetValue("log-level", out value))
-                        value = null;
-
-                foreach (string s in Enum.GetNames(typeof(Duplicati.Library.Logging.LogMessageType)))
-                    if (s.Equals(value, StringComparison.OrdinalIgnoreCase))
-                        return (Duplicati.Library.Logging.LogMessageType)Enum.Parse(typeof(Duplicati.Library.Logging.LogMessageType), s);
-
-                if (Dryrun)
-                    return Duplicati.Library.Logging.LogMessageType.DryRun;
-                else
-                    return Duplicati.Library.Logging.LogMessageType.Warning;
-            }
-        }
-
-        /// <summary>
-        /// Gets the filter used for log-file messages.
-        /// </summary>
-        /// <value>The log file filter.</value>
-        public IFilter LogFileLogFilter
-        {
-            get
-            {
-                m_options.TryGetValue("log-file-log-filter", out var value);
-                return Library.Utility.FilterExpression.ParseLogFilter(value);
-            }
-        }
-
-        /// <summary>
-        /// Gets the filter used for console messages.
-        /// </summary>
-        /// <value>The log file filter.</value>
-        public IFilter ConsoleLogFilter
-        {
-            get
-            {
-                m_options.TryGetValue("console-log-filter", out var value);
-                return Library.Utility.FilterExpression.ParseLogFilter(value);
-            }
-        }
-
-        /// <summary>
-        /// Gets the console log detail level
-        /// </summary>
-        public Duplicati.Library.Logging.LogMessageType ConsoleLoglevel
-        {
-            get
-            {
-                string value;
-                if (!m_options.TryGetValue("console-log-level", out value))
-                    value = null;
-
-                if (string.IsNullOrWhiteSpace(value))
-                    if (!m_options.TryGetValue("log-level", out value))
-                        value = null;
-
-                foreach (string s in Enum.GetNames(typeof(Duplicati.Library.Logging.LogMessageType)))
-                    if (s.Equals(value, StringComparison.OrdinalIgnoreCase))
-                        return (Duplicati.Library.Logging.LogMessageType)Enum.Parse(typeof(Duplicati.Library.Logging.LogMessageType), s);
-
-                if (Dryrun)
-                    return Duplicati.Library.Logging.LogMessageType.DryRun;
-                else
-                    return Duplicati.Library.Logging.LogMessageType.Warning;
-            }
-        }
-
-        /// <summary>
-        /// A value indicating if all database queries should be logged
-        /// </summary>
-        public bool ProfileAllDatabaseQueries { get { return GetBool("profile-all-database-queries"); } }
-
-        /// <summary>
-        /// Gets the attribute filter used to exclude files and folders.
-        /// </summary>
-        public System.IO.FileAttributes FileAttributeFilter
-        {
-            get
-            {
-                System.IO.FileAttributes res = default(System.IO.FileAttributes);
-                string v;
-                if (!m_options.TryGetValue("exclude-files-attributes", out v))
-                    return res;
-
-                foreach (string s in v.Split(new string[] { "," }, StringSplitOptions.RemoveEmptyEntries))
-                {
-                    System.IO.FileAttributes f;
-                    if (Enum.TryParse(s.Trim(), true, out f))
-                        res |= f;
-                }
-
-                return res;
-            }
-        }
-
-        /// <summary>
-        /// A value indicating if server uploads are verified by listing the folder contents
-        /// </summary>
-        public bool ListVerifyUploads { get { return GetBool("list-verify-uploads"); } }
-
-        /// <summary>
-        /// A value indicating if connections cannot be re-used
-        /// </summary>
-        public bool NoConnectionReuse { get { return GetBool("no-connection-reuse"); } }
-
-        /// <summary>
-        /// A value indicating if the returned value should not be truncated
-        /// </summary>
-        public bool FullResult { get { return GetBool("full-result"); } }
-
-        /// <summary>
-        /// A value indicating restored files overwrite existing ones
-        /// </summary>
-        public bool Overwrite { get { return GetBool("overwrite"); } }
-
-        /// <summary>
-        /// Gets the total size in bytes that the backup should use, returns -1 if there is no upper limit
-        /// </summary>
-        public long QuotaSize
-        {
-            get
-            {
-                if (!m_options.ContainsKey("quota-size") || string.IsNullOrEmpty(m_options["quota-size"]))
-                    return -1;
-                else
-                    return Library.Utility.Sizeparser.ParseSize(m_options["quota-size"], "mb");
-            }
-        }
-
-        /// <summary>
-        /// Gets the threshold at which a quota warning should be generated.
-        /// </summary>
-        /// <remarks>
-        /// This is treated as a percentage, where a warning is given when the amount of free space is less than this percentage of the backup size.
-        /// </remarks>
-        public int QuotaWarningThreshold
-        {
-            get
-            {
-                string tmp;
-                m_options.TryGetValue("quota-warning-threshold", out tmp);
-                if (string.IsNullOrEmpty(tmp))
-                {
-                    return DEFAULT_QUOTA_WARNING_THRESHOLD;
-                }
-                else
-                {
-                    return int.Parse(tmp);
-                }
-            }
-        }
-
-        /// <summary>
-        /// Gets a flag indicating that backup quota reported by the backend should be ignored
-        /// </summary>
-        /// This is necessary because in some cases the backend might report a wrong quota (especially with some Linux mounts).
-        public bool QuotaDisable
-        {
-            get { return Library.Utility.Utility.ParseBoolOption(m_options, "quota-disable"); }
-        }
-
-        /// <summary>
-        /// Gets the display name of the backup
-        /// </summary>
-        public string BackupName
-        {
-            get
-            {
-                string tmp;
-                m_options.TryGetValue("backup-name", out tmp);
-                if (string.IsNullOrEmpty(tmp))
-                    return DefaultBackupName;
-                else
-                    return tmp;
-            }
-            set
-            {
-                m_options["backup-name"] = value;
-            }
-        }
-
-        /// <summary>
-        /// Gets the ID of the backup
-        /// </summary>
-        public string BackupId
-        {
-            get
-            {
-                m_options.TryGetValue("backup-id", out var tmp);
-                return tmp;
-            }
-        }
-
-        /// <summary>
-        /// Gets the ID of the machine
-        /// </summary>
-        public string MachineId
-        {
-            get
-            {
-                if (m_options.TryGetValue("machine-id", out var tmp))
-                    return tmp;
-                return Library.AutoUpdater.DataFolderManager.InstallID;
-            }
-        }
-        /// <summary>
-        /// Gets the path to the database
-        /// </summary>
-        public string Dbpath
-        {
-            get
-            {
-                string tmp;
-                m_options.TryGetValue("dbpath", out tmp);
-                return tmp;
-            }
-            set
-            {
-                m_options["dbpath"] = value;
-            }
-        }
-
-        /// <summary>
-        /// Gets a value indicating whether a blocksize has been specified
-        /// </summary>
-        public bool HasBlocksize { get { return m_options.ContainsKey("blocksize") && !string.IsNullOrEmpty(m_options["blocksize"]); } }
-
-        /// <summary>
-        /// Gets the size of file-blocks
-        /// </summary>
-        public int Blocksize
-        {
-            get
-            {
-                string tmp;
-                if (!m_options.TryGetValue("blocksize", out tmp))
-                    tmp = DEFAULT_BLOCKSIZE;
-
-                long blocksize = Library.Utility.Sizeparser.ParseSize(tmp, "kb");
-                if (blocksize > int.MaxValue || blocksize < 1024)
-                    throw new ArgumentOutOfRangeException(nameof(blocksize), string.Format("The blocksize cannot be less than {0}, nor larger than {1}", 1024, int.MaxValue));
-
-                return (int)blocksize;
-            }
-        }
-
-        /// <summary>
-        /// Cache for the block hash size value, to avoid creating new hash instances just to get the size
-        /// </summary>
-        private KeyValuePair<string, int> m_cachedBlockHashSize;
-
-        /// <summary>
-        /// Gets the size of the blockhash in bytes.
-        /// </summary>
-        /// <value>The size of the blockhash.</value>
-        public int BlockhashSize
-        {
-            get
-            {
-                if (m_cachedBlockHashSize.Key != BlockHashAlgorithm)
-                    m_cachedBlockHashSize = new KeyValuePair<string, int>(BlockHashAlgorithm, HashFactory.HashSizeBytes(BlockHashAlgorithm));
-
-                return m_cachedBlockHashSize.Value;
-            }
-        }
-
-        /// <summary>
-        /// Gets a flag indicating if metadata for files and folders should be ignored
-        /// </summary>
-        public bool SkipMetadata
-        {
-            get { return Library.Utility.Utility.ParseBoolOption(m_options, "skip-metadata"); }
-        }
-
-        /// <summary>
-        /// Gets a flag indicating if empty folders should be ignored
-        /// </summary>
-        public bool ExcludeEmptyFolders
-        {
-            get { return Library.Utility.Utility.ParseBoolOption(m_options, "exclude-empty-folders"); }
-        }
-
-        /// <summary>
-        /// Gets a flag indicating if during restores metadata should be applied to the symlink target.
-        /// Setting this to true can result in errors if the target no longer exists.
-        /// </summary>
-        public bool RestoreSymlinkMetadata
-        {
-            get { return Library.Utility.Utility.ParseBoolOption(m_options, "restore-symlink-metadata"); }
-        }
-
-        /// <summary>
-        /// Gets a flag indicating if permissions should be restored
-        /// </summary>
-        public bool RestorePermissions
-        {
-            get { return Library.Utility.Utility.ParseBoolOption(m_options, "restore-permissions"); }
-        }
-
-
-        /// <summary>
-        /// Gets a flag indicating if file hashes are checked after a restore
-        /// </summary>
-        public bool PerformRestoredFileVerification
-        {
-            get { return !Library.Utility.Utility.ParseBoolOption(m_options, "skip-restore-verification"); }
-        }
-
-        /// <summary>
-        /// Gets a flag indicating if synthetic filelist generation is disabled
-        /// </summary>
-        public bool DisableSyntheticFilelist
-        {
-            get { return Library.Utility.Utility.ParseBoolOption(m_options, "disable-synthetic-filelist"); }
-        }
-
-        /// <summary>
-        /// Gets the compact threshold
-        /// </summary>
-        public long Threshold
-        {
-            get
-            {
-                string v;
-                m_options.TryGetValue("threshold", out v);
-                if (string.IsNullOrEmpty(v))
-                    return DEFAULT_THRESHOLD;
-
-                return Convert.ToInt64(v);
-            }
-        }
-
-        /// <summary>
-        /// Gets the size of small volumes
-        /// </summary>
-        public long SmallFileSize
-        {
-            get
-            {
-                string v;
-                m_options.TryGetValue("small-file-size", out v);
-                if (string.IsNullOrEmpty(v))
-                    return this.VolumeSize / 5;
-
-                return Library.Utility.Sizeparser.ParseSize(v, "mb");
-            }
-        }
-
-        /// <summary>
-        /// Gets the maximum number of small volumes
-        /// </summary>
-        public long SmallFileMaxCount
-        {
-            get
-            {
-                string v;
-                m_options.TryGetValue("small-file-max-count", out v);
-                if (string.IsNullOrEmpty(v))
-                    return DEFAULT_SMALL_FILE_MAX_COUNT;
-
-                return Convert.ToInt64(v);
-            }
-        }
-
-        /// <summary>
-        /// List of files to check for changes
-        /// </summary>
-        public string[] ChangedFilelist
-        {
-            get
-            {
-                string v;
-                m_options.TryGetValue("changed-files", out v);
-                if (string.IsNullOrEmpty(v))
-                    return null;
-
-                return v.Split(new char[] { System.IO.Path.PathSeparator }, StringSplitOptions.RemoveEmptyEntries);
-            }
-        }
-
-        /// <summary>
-        /// List of files to mark as deleted
-        /// </summary>
-        public string[] DeletedFilelist
-        {
-            get
-            {
-                string v;
-                m_options.TryGetValue("deleted-files", out v);
-                if (string.IsNullOrEmpty(v))
-                    return null;
-
-                return v.Split(new char[] { System.IO.Path.PathSeparator }, StringSplitOptions.RemoveEmptyEntries);
-            }
-        }
-
-        /// <summary>
-        /// List of filenames that are used to exclude a folder
-        /// </summary>
-        public string[] IgnoreFilenames
-        {
-            get
-            {
-                string v;
-                m_options.TryGetValue("ignore-filenames", out v);
-                if (string.IsNullOrEmpty(v))
-                    return null;
-
-                return v.Split(new char[] { System.IO.Path.PathSeparator }, StringSplitOptions.RemoveEmptyEntries);
-            }
-        }
-        /// <summary>
-        /// Alternate restore path
-        /// </summary>
-        public string Restorepath
-        {
-            get
-            {
-                string v;
-                m_options.TryGetValue("restore-path", out v);
-                return v;
-            }
-        }
-
-        /// <summary>
-        /// Gets the index file usage method
-        /// </summary>
-        public IndexFileStrategy IndexfilePolicy
-        {
-            get
-            {
-                string strategy;
-                if (!m_options.TryGetValue("index-file-policy", out strategy))
-                    strategy = "";
-
-                IndexFileStrategy res;
-                if (!Enum.TryParse(strategy, true, out res))
-                    res = IndexFileStrategy.Full;
-
-                return res;
-            }
-        }
-
-        /// <summary>
-        /// Gets a flag indicating if the check for files on the remote storage should be omitted
-        /// </summary>
-        public bool NoBackendverification
-        {
-            get { return Library.Utility.Utility.ParseBoolOption(m_options, "no-backend-verification"); }
-        }
-
-        /// <summary>
-        /// Gets the percentage of samples to test during a backup operation
-        /// </summary>
-        public decimal BackupTestPercentage
-        {
-            get
-            {
-                m_options.TryGetValue("backup-test-percentage", out string s);
-                if (string.IsNullOrEmpty(s))
-                {
-                    return 0.1m;
-                }
-
-                decimal percentage;
-                try
-                {
-                    percentage = decimal.Parse(s, CultureInfo.InvariantCulture);
-                }
-                catch (Exception ex)
-                {
-                    throw new ArgumentException("The value provided for the backup-test-percentage option must lie between 0 and 100.", ex);
-                }
-
-                if ((percentage < 0) || (percentage > 100))
-                {
-                    throw new ArgumentOutOfRangeException(nameof(percentage), "The value provided for the backup-test-percentage option must lie between 0 and 100.");
-                }
-
-                return percentage;
-            }
-        }
-
-        /// <summary>
-        /// Gets the number of samples to test during a backup operation
-        /// </summary>
-        public long BackupTestSampleCount
-        {
-            get
-            {
-                string s;
-                m_options.TryGetValue("backup-test-samples", out s);
-                if (string.IsNullOrEmpty(s))
-                    return 1;
-
-                return long.Parse(s);
-            }
-        }
-
-        /// <summary>
-        /// Gets a flag indicating if compacting should not be done automatically
-        /// </summary>
-        public bool NoAutoCompact
-        {
-            get { return Library.Utility.Utility.ParseBoolOption(m_options, "no-auto-compact"); }
-        }
-
-        /// <summary>
-        /// Gets the minimum time that must elapse after last compaction before running next automatic compaction
-        /// </summary>
-        public TimeSpan AutoCompactInterval
-        {
-            get
-            {
-                if (!m_options.ContainsKey("auto-compact-interval") || string.IsNullOrEmpty(m_options["auto-compact-interval"]))
-                    return TimeSpan.Zero;
-                else
-                    return Library.Utility.Timeparser.ParseTimeSpan(m_options["auto-compact-interval"]);
-            }
-        }
-
-        /// <summary>
-        /// Gets a flag indicating if missing source elements should be ignored
-        /// </summary>
-        public bool AllowMissingSource
-        {
-            get { return Library.Utility.Utility.ParseBoolOption(m_options, "allow-missing-source"); }
-        }
-
-        /// <summary>
-        /// Gets a value indicating if a verification file should be uploaded after changing the remote store
-        /// </summary>
-        public bool UploadVerificationFile
-        {
-            get { return Library.Utility.Utility.ParseBoolOption(m_options, "upload-verification-file"); }
-        }
-
-        /// <summary>
-        /// Gets a value indicating if a passphrase change is allowed
-        /// </summary>
-        public bool AllowPassphraseChange
-        {
-            get { return Library.Utility.Utility.ParseBoolOption(m_options, "allow-passphrase-change"); }
-        }
-
-        /// <summary>
-        /// Gets a flag indicating if the current operation should merely output the changes
-        /// </summary>
-        public bool Dryrun
-        {
-            get
-            {
-                if (m_options.ContainsKey("dry-run"))
-                    return Library.Utility.Utility.ParseBoolOption(m_options, "dry-run");
-                else
-                    return Library.Utility.Utility.ParseBoolOption(m_options, "dryrun");
-            }
-        }
-
-        /// <summary>
-        /// Gets a value indicating if the remote verification is deep
-        /// </summary>
-        public RemoteTestStrategy FullRemoteVerification
-        {
-            get
-            {
-                string policy;
-                if (!m_options.TryGetValue("full-remote-verification", out policy))
-                    policy = "False";
-
-                RemoteTestStrategy r;
-                if (!Enum.TryParse(policy, true, out r))
-                    r = RemoteTestStrategy.True;
-
-                return r;
-            }
-        }
-
-        /// <summary>
-        /// The block hash algorithm to use
-        /// </summary>
-        public string BlockHashAlgorithm
-        {
-            get
-            {
-                string v;
-                m_options.TryGetValue("block-hash-algorithm", out v);
-                if (string.IsNullOrEmpty(v))
-                    return DEFAULT_BLOCK_HASH_ALGORITHM;
-
-                return v;
-            }
-        }
-
-        /// <summary>
-        /// The file hash algorithm to use
-        /// </summary>
-        public string FileHashAlgorithm
-        {
-            get
-            {
-                string v;
-                m_options.TryGetValue("file-hash-algorithm", out v);
-                if (string.IsNullOrEmpty(v))
-                    return DEFAULT_FILE_HASH_ALGORITHM;
-
-                return v;
-            }
-        }
-
-        /// <summary>
-        /// Gets a value indicating whether local blocks usage should be used for restore.
-        /// </summary>
-        /// <value><c>true</c> if no local blocks; otherwise, <c>false</c>.</value>
-        public bool UseLocalBlocks
-        {
-            get { return Library.Utility.Utility.ParseBoolOption(m_options, "restore-with-local-blocks"); }
-        }
-
-        /// <summary>
-        /// Gets a flag indicating if the local database should not be used
-        /// </summary>
-        /// <value><c>true</c> if no local db is used; otherwise, <c>false</c>.</value>
-        public bool NoLocalDb
-        {
-            get { return Library.Utility.Utility.ParseBoolOption(m_options, "no-local-db"); }
-        }
-
-        /// <summary>
-        /// Gets a flag indicating if the local database should not be used
-        /// </summary>
-        /// <value><c>true</c> if no local db is used; otherwise, <c>false</c>.</value>
-        public bool DontCompressRestorePaths
-        {
-            get { return Library.Utility.Utility.ParseBoolOption(m_options, "dont-compress-restore-paths"); }
-        }
-
-        /// <summary>
-        /// Gets a flag indicating if block hashes are checked before being applied
-        /// </summary>
-        /// <value><c>true</c> if block hashes are checked; otherwise, <c>false</c>.</value>
-        public bool FullBlockVerification
-        {
-            get { return Library.Utility.Utility.ParseBoolOption(m_options, "full-block-verification"); }
-        }
-
-        /// <summary>
-        /// Gets a flag indicating if the repair process will only restore paths
-        /// </summary>
-        /// <value><c>true</c> if only paths are restored; otherwise, <c>false</c>.</value>
-        public bool RepairOnlyPaths
-        {
-            get { return Library.Utility.Utility.ParseBoolOption(m_options, "repair-only-paths"); }
-        }
-
-        /// <summary>
-        /// Gets a flag indicating if the repair process will ignore outdated database
-        /// </summary>
-        /// <value><c>true</c> if repair process will ignore outdated database; otherwise, <c>false</c>.</value>
-        public bool RepairIgnoreOutdatedDatabase
-        {
-            get { return Library.Utility.Utility.ParseBoolOption(m_options, "repair-ignore-outdated-database"); }
-        }
-
-        /// <summary>
-        /// Gets a flag indicating if the repair process will always use blocks
-        /// </summary>
-        /// <value><c>true</c> if repair process always use blocks; otherwise, <c>false</c>.</value>
-        public bool RepairForceBlockUse
-        {
-            get { return Library.Utility.Utility.ParseBoolOption(m_options, "repair-force-block-use"); }
-        }
-
-        /// <summary>
-        /// Gets a flag indicating whether the VACUUM operation should ever be run automatically.
-        /// </summary>
-        public bool AutoVacuum
-        {
-            get { return GetBool("auto-vacuum"); }
-        }
-
-        /// <summary>
-        /// Gets the minimum time that must elapse after last vacuum before running next automatic vacuum
-        /// </summary>
-        public TimeSpan AutoVacuumInterval
-        {
-            get
-            {
-                if (!m_options.ContainsKey("auto-vacuum-interval") || string.IsNullOrEmpty(m_options["auto-vacuum-interval"]))
-                    return TimeSpan.Zero;
-                else
-                    return Library.Utility.Timeparser.ParseTimeSpan(m_options["auto-vacuum-interval"]);
-            }
-        }
-
-        /// <summary>
-        /// Gets a flag indicating if the local filescanner should be disabled
-        /// </summary>
-        /// <value><c>true</c> if the filescanner should be disabled; otherwise, <c>false</c>.</value>
-        public bool DisableFileScanner
-        {
-            get { return Library.Utility.Utility.ParseBoolOption(m_options, "disable-file-scanner"); }
-        }
-
-        /// <summary>
-        /// Gets a flag indicating if the filelist consistency checks should be disabled
-        /// </summary>
-        /// <value><c>true</c> if the filelist consistency checks should be disabled; otherwise, <c>false</c>.</value>
-        public bool DisableFilelistConsistencyChecks
-        {
-            get { return Library.Utility.Utility.ParseBoolOption(m_options, "disable-filelist-consistency-checks"); }
-        }
-
-        /// <summary>
-        /// Gets a flag indicating whether the backup should be disabled when on battery power.
-        /// </summary>
-        /// <value><c>true</c> if the backup should be disabled when on battery power; otherwise, <c>false</c>.</value>
-        public bool DisableOnBattery
-        {
-            get { return Library.Utility.Utility.ParseBoolOption(m_options, "disable-on-battery"); }
-        }
-
-        /// <summary>
-        /// Gets a value indicating if missing dblock files are attempted created
-        /// </summary>
-        public bool RebuildMissingDblockFiles
-        {
-            get { return GetBool("rebuild-missing-dblock-files"); }
-        }
-
-        /// <summary>
-        /// Gets the threshold for when log data should be cleaned
-        /// </summary>
-        public DateTime LogRetention
-        {
-            get
-            {
-                string pts;
-                if (!m_options.TryGetValue("log-retention", out pts))
-                    pts = DEFAULT_LOG_RETENTION;
-
-                return Library.Utility.Timeparser.ParseTimeInterval(pts, DateTime.Now, true);
-            }
-        }
-
-
-        /// <summary>
-        /// Gets the number of concurrent threads
-        /// </summary>
-        public int ConcurrencyMaxThreads
-        {
-            get
-            {
-                string value;
-                if (!m_options.TryGetValue("concurrency-max-threads", out value))
-                    value = null;
-
-                if (string.IsNullOrEmpty(value))
-                    return 0;
-                else
-                    return int.Parse(value);
-            }
-        }
-
-        /// <summary>
-        /// Gets the number of concurrent block hashers
-        /// </summary>
-        public int ConcurrencyBlockHashers
-        {
-            get
-            {
-                string value;
-                if (!m_options.TryGetValue("concurrency-block-hashers", out value))
-                    value = null;
-
-                if (string.IsNullOrEmpty(value))
-                    return DEFAULT_BLOCK_HASHERS;
-                else
-                    return Math.Max(1, int.Parse(value));
-            }
-        }
-
-        /// <summary>
-        /// Gets the number of concurrent block hashers
-        /// </summary>
-        public int ConcurrencyCompressors
-        {
-            get
-            {
-                string value;
-                if (!m_options.TryGetValue("concurrency-compressors", out value))
-                    value = null;
-
-                if (string.IsNullOrEmpty(value))
-                    return DEFAULT_COMPRESSORS;
-                else
-                    return Math.Max(1, int.Parse(value));
-            }
-        }
-
-        /// <summary>
-        /// Gets the number of concurrent file processors
-        /// </summary>
-        public int ConcurrencyFileprocessors
-        {
-            get
-            {
-                string value;
-                if (!m_options.TryGetValue("concurrency-fileprocessors", out value))
-                    value = null;
-
-                if (string.IsNullOrEmpty(value))
-                    return DEFAULT_FILE_PROCESSORS;
-                else
-                    return Math.Max(1, int.Parse(value));
-            }
-        }
-
-        /// <summary>
-        /// Gets a lookup table with compression hints, the key is the file extension with the leading period
-        /// </summary>
-        public IDictionary<string, CompressionHint> CompressionHints
-        {
-            get
-            {
-                if (m_compressionHints == null)
-                {
-                    var hints = new Dictionary<string, CompressionHint>(StringComparer.OrdinalIgnoreCase); // Ignore file system case sensitivity, since file extensions case rarely indicates type
-
-                    string file;
-                    if (!m_options.TryGetValue("compression-extension-file", out file))
-                        file = DEFAULT_COMPRESSED_EXTENSION_FILE;
-
-                    if (!string.IsNullOrEmpty(file) && System.IO.File.Exists(file))
-                        foreach (var _line in Library.Utility.Utility.ReadFileWithDefaultEncoding(file).Split('\n'))
-                        {
-                            var line = _line.Trim();
-                            var lix = line.IndexOf(' ');
-                            if (lix > 0)
-                                line = line.Substring(0, lix);
-                            if (line.Length >= 2 && line[0] == '.')
-                                hints[line] = CompressionHint.Noncompressible;
-                        }
-
-                    //Don't try again, if the file does not exist
-                    m_compressionHints = hints;
-                }
-
-                return m_compressionHints;
-            }
-        }
-
-        /// <summary>
-        /// Gets the CPU intensity level indicating target CPU utilization. 1 is the lowest, 10 is the highest. Default is 10.
-        /// </summary>
-        public int CPUIntensity
-        {
-            get
-            {
-                string value;
-                if (!m_options.TryGetValue("cpu-intensity", out value))
-                    value = null;
-
-                if (string.IsNullOrEmpty(value))
-                    return 10;
-                else
-                    return Math.Max(1, Math.Min(10, int.Parse(value)));
-            }
-        }
-
-        /// <summary>
-        /// Gets a compression hint from a filename
-        /// </summary>
-        /// <param name="filename">The filename to get the hint for</param>
-        /// <returns>The compression hint</returns>
-        public CompressionHint GetCompressionHintFromFilename(string filename)
-        {
-            CompressionHint h;
-            if (!CompressionHints.TryGetValue(System.IO.Path.GetExtension(filename), out h))
-                return CompressionHint.Default;
-            return h;
-        }
-
-        /// <summary>
-        /// Gets a list of modules, the key indicates if they are loaded
-        /// </summary>
-        public List<KeyValuePair<bool, Library.Interface.IGenericModule>> LoadedModules { get { return m_loadedModules; } }
-
-        /// <summary>
-        /// Helper method to extract boolean values.
-        /// If the option is not present, it it's value is false.
-        /// If the option is present it's value is true, unless the option's value is false, off or 0
-        /// </summary>
-        /// <param name="name">The name of the option to read</param>
-        /// <returns>The interpreted value of the option</returns>
-        private bool GetBool(string name)
-        {
-            return Library.Utility.Utility.ParseBoolOption(m_options, name);
-        }
-
-        /// <summary>
-        /// Gets the maximum number of data blocks to keep in the cache. If set to 0, the cache is effictively disabled, but some is still kept for bookkeeping.
-        /// </summary>
-        public long RestoreCacheMax
-        {
-            get
-            {
-                if (!m_options.TryGetValue("restore-cache-max", out string v))
-                    v = DEFAULT_RESTORE_CACHE_MAX;
-
-                long max_cache = Sizeparser.ParseSize(v, "mb");
-
-                if (max_cache > 0 && max_cache < Blocksize)
-                    throw new ArgumentOutOfRangeException(nameof(max_cache), string.Format("The maximum cache size cannot be less than the blocksize if not explicitly 0: {0} < {1}", max_cache, Blocksize));
-
-                return max_cache / Blocksize;
-            }
-        }
-
-        /// <summary>
-        /// Gets the ratio of cache entries to evict when the cache is full
-        /// </summary>
-        public float RestoreCacheEvict
-        {
-            get
-            {
-                m_options.TryGetValue("restore-cache-evict", out string s);
-                if (string.IsNullOrEmpty(s))
-                {
-                    return DEFAULT_RESTORE_CACHE_EVICT / 100f;
-                }
-
-                int percentage;
-                try
-                {
-                    percentage = int.Parse(s, CultureInfo.InvariantCulture);
-                }
-                catch (Exception ex)
-                {
-                    throw new ArgumentException("The value provided for the restore-cache-evict option must lie between 0 and 100", ex);
-                }
-
-                if ((percentage < 0) || (percentage > 100))
-                {
-                    throw new ArgumentOutOfRangeException(nameof(percentage), "The value provided for the restore-cache-evict option must lie between 0 and 100");
-                }
-
-                return percentage / 100f;
-            }
-        }
-
-        /// <summary>
-        /// Gets the number of file processors to use in the restore process
-        /// </summary>
-        public int RestoreFileProcessors
-        {
-            get
-            {
-                if (!m_options.TryGetValue("restore-file-processors", out string v))
-                    v = null;
-
-                if (string.IsNullOrEmpty(v))
-                    return DEFAULT_RESTORE_FILE_PROCESSORS;
-                else
-                    return int.Parse(v);
-            }
-        }
-
-        /// <summary>
-        /// Gets whether to use the legacy restore method
-        /// </summary>
-        public bool RestoreLegacy
-        {
-            get { return Library.Utility.Utility.ParseBoolOption(m_options, "restore-legacy"); }
-        }
-
-        /// <summary>
-        /// Gets whether to preallocate files during restore
-        /// </summary>
-        public bool RestorePreAllocate
-        {
-            get { return Library.Utility.Utility.ParseBoolOption(m_options, "restore-pre-allocate"); }
-        }
-
-        /// <summary>
-        /// Gets the number of volume decryptors to use in the restore process
-        /// </summary>
-        public int RestoreVolumeDecryptors
-        {
-            get
-            {
-                if (!m_options.TryGetValue("restore-volume-decryptors", out string v))
-                    v = null;
-
-                if (string.IsNullOrEmpty(v))
-                    return DEFAULT_RESTORE_VOLUME_DECRYPTORS;
-                else
-                    return int.Parse(v);
-            }
-        }
-
-        /// <summary>
-        /// Gets the number of volume decompressors to use in the restore process
-        /// </summary>
-        public int RestoreVolumeDecompressors
-        {
-            get
-            {
-                if (!m_options.TryGetValue("restore-volume-decompressors", out string v))
-                    v = null;
-
-                if (string.IsNullOrEmpty(v))
-                    return DEFAULT_RESTORE_VOLUME_DECOMPRESSORS;
-                else
-                    return int.Parse(v);
-            }
-        }
-
-        /// <summary>
-        /// Gets the number of volume downloaders to use in the restore process
-        /// </summary>
-        public int RestoreVolumeDownloaders
-        {
-            get
-            {
-                if (!m_options.TryGetValue("restore-volume-downloaders", out string v))
-                    v = null;
-
-                if (string.IsNullOrEmpty(v))
-                    return DEFAULT_RESTORE_VOLUME_DOWNLOADERS;
-                else
-                    return int.Parse(v);
-            }
-        }
-
-        public int RestoreChannelBufferSize
-        {
-            get
-            {
-                if (!m_options.TryGetValue("restore-channel-buffer-size", out string v))
-                    v = null;
-
-                if (string.IsNullOrEmpty(v))
-                    return DEFAULT_RESTORE_CHANNEL_BUFFER_SIZE;
-                else
-                    return int.Parse(v);
-            }
-        }
-
-        /// <summary>
-        /// Toggles whether internal profiling is enabled and should be logged.
-        /// </summary>
-        public bool InternalProfiling
-        {
-            get { return Library.Utility.Utility.ParseBoolOption(m_options, "internal-profiling"); }
-        }
-
-        /// <summary>
-<<<<<<< HEAD
-        /// Gets the size of file-blocks
-        /// </summary>
-        public long SqlitePageCache
-        {
-            get
-            {
-                if (!m_options.TryGetValue("sqlite-page-cache", out var tmp))
-                    tmp = DEFAULT_SQLITE_PAGE_CACHE_SIZE;
-
-                var pagesize = Sizeparser.ParseSize(tmp, "kb");
-                if (pagesize <= SQLiteLoader.MINIMUM_SQLITE_PAGE_CACHE_SIZE)
-                    return 0;
-
-                return pagesize;
-            }
-        }
-=======
-        /// Ignores the update if the version already exists in the database.
-        /// </summary>
-        public bool IgnoreUpdateIfVersionExists
-            => Library.Utility.Utility.ParseBoolOption(m_options, "ignore-update-if-version-exists");
->>>>>>> 32025984
-
-        /// <summary>
-        /// Class for handling a single RetentionPolicy timeframe-interval-pair
-        /// </summary>
-        public class RetentionPolicyValue
-        {
-            public readonly TimeSpan Timeframe;
-            public readonly TimeSpan Interval;
-
-            public RetentionPolicyValue(TimeSpan timeframe, TimeSpan interval)
-            {
-                if (timeframe < TimeSpan.Zero)
-                {
-                    throw new ArgumentOutOfRangeException(nameof(timeframe), string.Format("The timeframe cannot be negative: '{0}'", timeframe));
-                }
-                if (interval < TimeSpan.Zero)
-                {
-                    throw new ArgumentOutOfRangeException(nameof(interval), string.Format("The interval cannot be negative: '{0}'", interval));
-                }
-
-                this.Timeframe = timeframe;
-                this.Interval = interval;
-            }
-
-            /// <summary>
-            /// Returns whether this is an unlimited timeframe or not
-            /// </summary>
-            /// <returns></returns>
-            public Boolean IsUnlimtedTimeframe()
-            {
-                // Timeframes equal or bigger than the maximum TimeSpan effectively represent an unlimited timeframe
-                return Timeframe >= TimeSpan.MaxValue;
-            }
-
-            /// <summary>
-            /// Returns whether all versions in this timeframe should be kept or not
-            /// </summary>
-            /// <returns></returns>
-            public Boolean IsKeepAllVersions()
-            {
-                /// Intervals between two versions that are equal or smaller than zero effectivly result in
-                /// all versions in that timeframe being kept.
-                return Interval <= TimeSpan.Zero;
-            }
-
-            public override string ToString()
-            {
-                return (IsUnlimtedTimeframe() ? "Unlimited" : Timeframe.ToString()) + " / " + (IsKeepAllVersions() ? "Keep all" : Interval.ToString());
-            }
-
-            /// <summary>
-            /// Parses a string representation of a timeframe-interval-pair and returns a RetentionPolicyValue object
-            /// </summary>
-            /// <returns></returns>
-            public static RetentionPolicyValue CreateFromString(string rententionPolicyValueString)
-            {
-                var periodInterval = rententionPolicyValueString.Split(':');
-
-                TimeSpan timeframe;
-                // Timeframe "U" (= Unlimited) means: For unlimited time keep one version every X interval.
-                // So the timeframe has to span the maximum time possible.
-                if (String.Equals(periodInterval[0], "U", StringComparison.OrdinalIgnoreCase))
-                {
-                    timeframe = TimeSpan.MaxValue;
-                }
-                else
-                {
-                    timeframe = Library.Utility.Timeparser.ParseTimeSpan(periodInterval[0]);
-                }
-
-                TimeSpan interval;
-                // Interval "U" (= Unlimited) means: For period X keep all versions.
-                // So the interval between two versions has to be zero.
-                if (String.Equals(periodInterval[1], "U", StringComparison.OrdinalIgnoreCase))
-                {
-                    interval = TimeSpan.Zero;
-                }
-                else
-                {
-                    interval = Library.Utility.Timeparser.ParseTimeSpan(periodInterval[1]);
-                }
-
-                return new RetentionPolicyValue(timeframe, interval);
-            }
-        }
-    }
-}
+// Copyright (C) 2025, The Duplicati Team
+// https://duplicati.com, hello@duplicati.com
+//
+// Permission is hereby granted, free of charge, to any person obtaining a
+// copy of this software and associated documentation files (the "Software"),
+// to deal in the Software without restriction, including without limitation
+// the rights to use, copy, modify, merge, publish, distribute, sublicense,
+// and/or sell copies of the Software, and to permit persons to whom the
+// Software is furnished to do so, subject to the following conditions:
+//
+// The above copyright notice and this permission notice shall be included in
+// all copies or substantial portions of the Software.
+//
+// THE SOFTWARE IS PROVIDED "AS IS", WITHOUT WARRANTY OF ANY KIND, EXPRESS
+// OR IMPLIED, INCLUDING BUT NOT LIMITED TO THE WARRANTIES OF MERCHANTABILITY,
+// FITNESS FOR A PARTICULAR PURPOSE AND NONINFRINGEMENT. IN NO EVENT SHALL THE
+// AUTHORS OR COPYRIGHT HOLDERS BE LIABLE FOR ANY CLAIM, DAMAGES OR OTHER
+// LIABILITY, WHETHER IN AN ACTION OF CONTRACT, TORT OR OTHERWISE, ARISING
+// FROM, OUT OF OR IN CONNECTION WITH THE SOFTWARE OR THE USE OR OTHER
+// DEALINGS IN THE SOFTWARE.
+
+using System;
+using System.Linq;
+using System.Collections.Generic;
+using Duplicati.Library.Interface;
+using Duplicati.Library.Utility;
+using System.Globalization;
+using System.Threading;
+using Duplicati.Library.Utility.Options;
+using Duplicati.Library.SQLiteHelper;
+
+namespace Duplicati.Library.Main
+{
+    /// <summary>
+    /// A class for keeping all Duplicati options in one place,
+    /// and provide typesafe access to the options
+    /// </summary>
+    public class Options
+    {
+        /// <summary>
+        /// The default block hash algorithm
+        /// </summary>
+        private const string DEFAULT_BLOCK_HASH_ALGORITHM = "SHA256";
+        /// <summary>
+        /// The default file hash algorithm
+        /// </summary>
+        private const string DEFAULT_FILE_HASH_ALGORITHM = "SHA256";
+
+        /// <summary>
+        /// The default block size, chose to minimize hash numbers but allow smaller upload sizes.
+        /// </summary>
+        private const string DEFAULT_BLOCKSIZE = "1mb";
+
+        /// <summary>
+        /// The default threshold value
+        /// </summary>
+        private const long DEFAULT_THRESHOLD = 25;
+
+        /// <summary>
+        /// The default value for maximum number of small files
+        /// </summary>
+        private const long DEFAULT_SMALL_FILE_MAX_COUNT = 20;
+
+        /// <summary>
+        /// Default size of volumes
+        /// </summary>
+        private const string DEFAULT_VOLUME_SIZE = "50mb";
+
+        /// <summary>
+        /// Default value for keep-versions
+        /// </summary>
+        private const int DEFAULT_KEEP_VERSIONS = 0;
+
+        /// <summary>
+        /// The default threshold for purging log data
+        /// </summary>
+        private const string DEFAULT_LOG_RETENTION = "30D";
+
+        /// <summary>
+        /// The default activity timeout
+        /// </summary>
+        private const string DEFAULT_READ_WRITE_TIMEOUT = "30s";
+
+        /// <summary>
+        /// The default number of compressor instances
+        /// </summary>
+        private static readonly int DEFAULT_COMPRESSORS = Math.Max(1, Environment.ProcessorCount / 2);
+
+        /// <summary>
+        /// The default number of file processors instances
+        /// </summary>
+        private static readonly int DEFAULT_FILE_PROCESSORS = Math.Max(1, Environment.ProcessorCount / 2);
+
+        /// <summary>
+        /// The default number of hasher instances
+        /// </summary>
+        private static readonly int DEFAULT_BLOCK_HASHERS = Math.Max(1, Environment.ProcessorCount / 2);
+
+        /// <summary>
+        /// The default threshold for warning about coming close to quota
+        /// </summary>
+        private const int DEFAULT_QUOTA_WARNING_THRESHOLD = 10;
+
+        /// <summary>
+        /// The default value for the maximum size of the restore cache
+        /// </summary>
+        private const string DEFAULT_RESTORE_CACHE_MAX = "4gb";
+
+        /// <summary>
+        /// The default value for the percentage of the restore cache to evict when full
+        /// </summary>
+        private const int DEFAULT_RESTORE_CACHE_EVICT = 50;
+
+        /// <summary>
+        /// The default value for the number of file processors during restore
+        /// </summary>
+        private static readonly int DEFAULT_RESTORE_FILE_PROCESSORS = Math.Max(1, Environment.ProcessorCount / 2);
+
+        /// <summary>
+        /// The default value for the number of volume decryptors during restore
+        /// </summary>
+        private static readonly int DEFAULT_RESTORE_VOLUME_DECRYPTORS = Math.Max(1, Environment.ProcessorCount / 2);
+
+        /// <summary>
+        /// The default value for the number of volume decompressors during restore
+        /// </summary>
+        private static readonly int DEFAULT_RESTORE_VOLUME_DECOMPRESSORS = Math.Max(1, Environment.ProcessorCount / 2);
+
+        /// <summary>
+        /// The default value for the number of volume downloaders during restore
+        /// </summary>
+        private static readonly int DEFAULT_RESTORE_VOLUME_DOWNLOADERS = Math.Max(1, Environment.ProcessorCount / 2);
+
+        /// <summary>
+        /// The default value for the size of the channel buffers during restore
+        /// </summary>
+        private static readonly int DEFAULT_RESTORE_CHANNEL_BUFFER_SIZE = Environment.ProcessorCount;
+
+        /// <summary>
+        /// The default value for the size of the SQLite page cache
+        /// </summary>
+        private static readonly string DEFAULT_SQLITE_PAGE_CACHE_SIZE = MemoryInfo.GetTotalMemoryString(0.01, SQLiteLoader.MINIMUM_SQLITE_PAGE_CACHE_SIZE); // 1% of the total memory
+
+        /// <summary>
+        /// An enumeration that describes the supported strategies for an optimization
+        /// </summary>
+        public enum OptimizationStrategy
+        {
+            /// <summary>
+            /// The optimization feature is created if possible, but silently ignored if it fails
+            /// </summary>
+            Auto,
+            /// <summary>
+            /// The optimization feature is created if possible, but an error is logged if it fails
+            /// </summary>
+            On,
+            /// <summary>
+            /// The optimization feature is deactivated
+            /// </summary>
+            Off,
+            /// <summary>
+            /// The optimization feature is created, and the backup is aborted if it fails
+            /// </summary>
+            Required
+        }
+
+        /// <summary>
+        /// The possible settings for the symlink strategy
+        /// </summary>
+        public enum SymlinkStrategy
+        {
+            /// <summary>
+            /// Store information about the symlink
+            /// </summary>
+            Store,
+
+            /// <summary>
+            /// Treat symlinks as normal files or folders
+            /// </summary>
+            Follow,
+
+            /// <summary>
+            /// Ignore all symlinks
+            /// </summary>
+            Ignore
+        }
+
+        /// <summary>
+        /// The possible settings for the remote test strategy
+        /// </summary>
+        public enum RemoteTestStrategy
+        {
+            /// <summary>
+            /// test the remote volumes
+            /// </summary>
+            True,
+
+            /// <summary>
+            /// do not test the remote volumes
+            /// </summary>
+            False,
+
+            /// <summary>
+            /// test only the list and index volumes
+            /// </summary>
+            ListAndIndexes
+        }
+
+        /// <summary>
+        /// The possible settings for the hardlink strategy
+        /// </summary>
+        public enum HardlinkStrategy
+        {
+            /// <summary>
+            /// Process only the first hardlink
+            /// </summary>
+            First,
+
+            /// <summary>
+            /// Process all hardlinks
+            /// </summary>
+            All,
+
+            /// <summary>
+            /// Ignore all hardlinks
+            /// </summary>
+            None
+        }
+
+        /// <summary>
+        /// The possible settings for index file usage
+        /// </summary>
+        public enum IndexFileStrategy
+        {
+            /// <summary>
+            /// Disables usage of index files
+            /// </summary>
+            None,
+
+            /// <summary>
+            /// Stores only block lookup information in the index files
+            /// </summary>
+            Lookup,
+
+            /// <summary>
+            /// Stores both block lookup and block lists in the index files
+            /// </summary>
+            Full
+
+        }
+
+        private static readonly string DEFAULT_COMPRESSED_EXTENSION_FILE = System.IO.Path.Combine(Duplicati.Library.AutoUpdater.UpdaterManager.INSTALLATIONDIR, "default_compressed_extensions.txt");
+
+        /// <summary>
+        /// Lock that protects the options collection
+        /// </summary>
+        protected readonly object m_lock = new object();
+
+        protected readonly Dictionary<string, string> m_options;
+
+        protected readonly List<KeyValuePair<bool, Library.Interface.IGenericModule>> m_loadedModules = new List<KeyValuePair<bool, IGenericModule>>();
+
+        /// <summary>
+        /// Lookup table for compression hints
+        /// </summary>
+        private Dictionary<string, CompressionHint> m_compressionHints;
+
+        public Options(Dictionary<string, string> options)
+        {
+            m_options = options;
+        }
+
+        public Dictionary<string, string> RawOptions { get { return m_options; } }
+
+        /// <summary>
+        /// Returns a list of strings that are not supported on the commandline as options, but used internally
+        /// </summary>
+        public static string[] InternalOptions
+        {
+            get
+            {
+                return new string[] {
+                    "main-action"
+                };
+            }
+        }
+
+        /// <summary>
+        /// Returns a list of options that are intentionally duplicate
+        /// </summary>
+        public static readonly IReadOnlySet<string> KnownDuplicates =
+            AuthOptionsHelper.GetOptions().Select(x => x.Name)
+            .Concat(SslOptionsHelper.GetOptions().Select(x => x.Name))
+            .Concat(TimeoutOptionsHelper.GetOptions().Select(x => x.Name))
+            .ToHashSet(StringComparer.OrdinalIgnoreCase);
+
+        /// <summary>
+        /// A default backup name
+        /// </summary>
+        public static string DefaultBackupName
+        {
+            get
+            {
+                return System.IO.Path.GetFileNameWithoutExtension(Library.Utility.Utility.getEntryAssembly().Location);
+            }
+        }
+
+        /// <summary>
+        /// Gets all supported commands
+        /// </summary>
+        public IList<ICommandLineArgument> SupportedCommands =>
+        [
+            new CommandLineArgument("dblock-size", CommandLineArgument.ArgumentType.Size, Strings.Options.DblocksizeShort, Strings.Options.DblocksizeLong, DEFAULT_VOLUME_SIZE),
+            new CommandLineArgument("auto-cleanup", CommandLineArgument.ArgumentType.Boolean, Strings.Options.AutocleanupShort, Strings.Options.AutocleanupLong, "false"),
+            new CommandLineArgument("unittest-mode", CommandLineArgument.ArgumentType.Boolean, Strings.Options.UnittestmodeShort, Strings.Options.UnittestmodeLong, "false"),
+
+            new CommandLineArgument("control-files", CommandLineArgument.ArgumentType.Path, Strings.Options.ControlfilesShort, Strings.Options.ControlfilesLong),
+            new CommandLineArgument("skip-file-hash-checks", CommandLineArgument.ArgumentType.Boolean, Strings.Options.SkipfilehashchecksShort, Strings.Options.SkipfilehashchecksLong, "false"),
+            new CommandLineArgument("dont-read-manifests", CommandLineArgument.ArgumentType.Boolean, Strings.Options.DontreadmanifestsShort, Strings.Options.DontreadmanifestsLong, "false"),
+            new CommandLineArgument("restore-path", CommandLineArgument.ArgumentType.String, Strings.Options.RestorepathShort, Strings.Options.RestorepathLong),
+            new CommandLineArgument("time", CommandLineArgument.ArgumentType.DateTime, Strings.Options.TimeShort, Strings.Options.TimeLong, "now"),
+            new CommandLineArgument("version", CommandLineArgument.ArgumentType.String, Strings.Options.VersionShort, Strings.Options.VersionLong, ""),
+            new CommandLineArgument("all-versions", CommandLineArgument.ArgumentType.Boolean, Strings.Options.AllversionsShort, Strings.Options.AllversionsLong, "false"),
+            new CommandLineArgument("list-prefix-only", CommandLineArgument.ArgumentType.Boolean, Strings.Options.ListprefixonlyShort, Strings.Options.ListprefixonlyLong, "false"),
+            new CommandLineArgument("list-folder-contents", CommandLineArgument.ArgumentType.Boolean, Strings.Options.ListfoldercontentsShort, Strings.Options.ListfoldercontentsLong, "false"),
+            new CommandLineArgument("list-sets-only", CommandLineArgument.ArgumentType.Boolean, Strings.Options.ListsetsonlyShort, Strings.Options.ListsetsonlyLong, "false"),
+            new CommandLineArgument("disable-autocreate-folder", CommandLineArgument.ArgumentType.Boolean, Strings.Options.DisableautocreatefolderShort, Strings.Options.DisableautocreatefolderLong, "false"),
+            new CommandLineArgument("allow-missing-source", CommandLineArgument.ArgumentType.Boolean, Strings.Options.AllowmissingsourceShort, Strings.Options.AllowmissingsourceLong, "false"),
+
+            new CommandLineArgument("disable-filetime-check", CommandLineArgument.ArgumentType.Boolean, Strings.Options.DisablefiletimecheckShort, Strings.Options.DisablefiletimecheckLong, "false"),
+            new CommandLineArgument("check-filetime-only", CommandLineArgument.ArgumentType.Boolean, Strings.Options.CheckfiletimeonlyShort, Strings.Options.CheckfiletimeonlyLong, "false"),
+            new CommandLineArgument("disable-time-tolerance", CommandLineArgument.ArgumentType.Boolean, Strings.Options.DisabletimetoleranceShort, Strings.Options.DisabletimetoleranceLong, "false"),
+
+            new CommandLineArgument("tempdir", CommandLineArgument.ArgumentType.Path, Strings.Options.TempdirShort, Strings.Options.TempdirLong, System.IO.Path.GetTempPath()),
+            new CommandLineArgument("thread-priority", CommandLineArgument.ArgumentType.Enumeration, Strings.Options.ThreadpriorityShort, Strings.Options.ThreadpriorityLong, "normal", null, new string[] {"highest", "high", "abovenormal", "normal", "belownormal", "low", "lowest", "idle" }, Strings.Options.ThreadpriorityDeprecated),
+
+            new CommandLineArgument("prefix", CommandLineArgument.ArgumentType.String, Strings.Options.PrefixShort, Strings.Options.PrefixLong, "duplicati"),
+
+            new CommandLineArgument("passphrase", CommandLineArgument.ArgumentType.Password, Strings.Options.PassphraseShort, Strings.Options.PassphraseLong),
+            new CommandLineArgument("no-encryption", CommandLineArgument.ArgumentType.Boolean, Strings.Options.NoencryptionShort, Strings.Options.NoencryptionLong, "false"),
+
+            new CommandLineArgument("number-of-retries", CommandLineArgument.ArgumentType.Integer, Strings.Options.NumberofretriesShort, Strings.Options.NumberofretriesLong, "5"),
+            new CommandLineArgument("retry-delay", CommandLineArgument.ArgumentType.Timespan, Strings.Options.RetrydelayShort, Strings.Options.RetrydelayLong, "10s"),
+            new CommandLineArgument("retry-with-exponential-backoff", CommandLineArgument.ArgumentType.Boolean, Strings.Options.RetrywithexponentialbackoffShort, Strings.Options.RetrywithexponentialbackoffLong, "false"),
+
+            new CommandLineArgument("synchronous-upload", CommandLineArgument.ArgumentType.Boolean, Strings.Options.SynchronousuploadShort, Strings.Options.SynchronousuploadLong, "false"),
+            new CommandLineArgument("asynchronous-upload-limit", CommandLineArgument.ArgumentType.Integer, Strings.Options.AsynchronousuploadlimitShort, Strings.Options.AsynchronousuploadlimitLong, "4"),
+            new CommandLineArgument("asynchronous-concurrent-upload-limit", CommandLineArgument.ArgumentType.Integer, Strings.Options.AsynchronousconcurrentuploadlimitShort, Strings.Options.AsynchronousconcurrentuploadlimitLong, "4"),
+            new CommandLineArgument("asynchronous-upload-folder", CommandLineArgument.ArgumentType.Path, Strings.Options.AsynchronousuploadfolderShort, Strings.Options.AsynchronousuploadfolderLong, System.IO.Path.GetTempPath()),
+
+            new CommandLineArgument("disable-streaming-transfers", CommandLineArgument.ArgumentType.Boolean, Strings.Options.DisableStreamingShort, Strings.Options.DisableStreamingLong, "false"),
+
+            new CommandLineArgument("throttle-upload", CommandLineArgument.ArgumentType.Size, Strings.Options.ThrottleuploadShort, Strings.Options.ThrottleuploadLong, "0kb"),
+            new CommandLineArgument("throttle-download", CommandLineArgument.ArgumentType.Size, Strings.Options.ThrottledownloadShort, Strings.Options.ThrottledownloadLong, "0kb"),
+            new CommandLineArgument("skip-files-larger-than", CommandLineArgument.ArgumentType.Size, Strings.Options.SkipfileslargerthanShort, Strings.Options.SkipfileslargerthanLong),
+
+            new CommandLineArgument("upload-unchanged-backups", CommandLineArgument.ArgumentType.Boolean, Strings.Options.UploadUnchangedBackupsShort, Strings.Options.UploadUnchangedBackupsLong, "false"),
+
+            new CommandLineArgument("snapshot-policy", CommandLineArgument.ArgumentType.Enumeration, Strings.Options.SnapshotpolicyShort, Strings.Options.SnapshotpolicyLong, "off", null, Enum.GetNames(typeof(OptimizationStrategy))),
+            new CommandLineArgument("snapshot-provider", CommandLineArgument.ArgumentType.Enumeration, Strings.Options.SnapshotproviderShort, Strings.Options.SnapshotproviderLong, OperatingSystem.IsWindows() ? Snapshots.SnapshotProvider.AlphaVSS.ToString() : Snapshots.SnapshotProvider.LVM.ToString(), null, (OperatingSystem.IsWindows() ? [Snapshots.SnapshotProvider.AlphaVSS, Snapshots.SnapshotProvider.Wmic] : new [] { Snapshots.SnapshotProvider.LVM }).Select(x => x.ToString()).ToArray()),
+            new CommandLineArgument("vss-exclude-writers", CommandLineArgument.ArgumentType.String, Strings.Options.VssexcludewritersShort, Strings.Options.VssexcludewritersLong, "{e8132975-6f93-4464-a53e-1050253ae220}"),
+            new CommandLineArgument("vss-use-mapping", CommandLineArgument.ArgumentType.Boolean, Strings.Options.VssusemappingShort, Strings.Options.VssusemappingLong, "false"),
+            new CommandLineArgument("usn-policy", CommandLineArgument.ArgumentType.Enumeration, Strings.Options.UsnpolicyShort, Strings.Options.UsnpolicyLong, "off", null, Enum.GetNames(typeof(OptimizationStrategy))),
+            new CommandLineArgument("ignore-advisory-locking", CommandLineArgument.ArgumentType.Boolean, Strings.Options.IgnoreadvisorylockingShort, Strings.Options.IgnoreadvisorylockingLong, "false"),
+
+            new CommandLineArgument("encryption-module", CommandLineArgument.ArgumentType.String, Strings.Options.EncryptionmoduleShort, Strings.Options.EncryptionmoduleLong, "aes"),
+            new CommandLineArgument("compression-module", CommandLineArgument.ArgumentType.String, Strings.Options.CompressionmoduleShort, Strings.Options.CompressionmoduleLong, "zip"),
+
+            new CommandLineArgument("enable-module", CommandLineArgument.ArgumentType.String, Strings.Options.EnablemoduleShort, Strings.Options.EnablemoduleLong),
+            new CommandLineArgument("disable-module", CommandLineArgument.ArgumentType.String, Strings.Options.DisablemoduleShort, Strings.Options.DisablemoduleLong),
+
+            new CommandLineArgument("debug-output", CommandLineArgument.ArgumentType.Boolean, Strings.Options.DebugoutputShort, Strings.Options.DebugoutputLong, "false"),
+            new CommandLineArgument("debug-retry-errors", CommandLineArgument.ArgumentType.Boolean, Strings.Options.DebugretryerrorsShort, Strings.Options.DebugretryerrorsLong, "false"),
+
+            new CommandLineArgument("log-file", CommandLineArgument.ArgumentType.Path, Strings.Options.LogfileShort, Strings.Options.LogfileLong),
+            new CommandLineArgument("log-file-log-level", CommandLineArgument.ArgumentType.Enumeration, Strings.Options.LogfileloglevelShort, Strings.Options.LogfileloglevelLong, "Warning", null, Enum.GetNames(typeof(Duplicati.Library.Logging.LogMessageType))),
+            new CommandLineArgument("log-file-log-filter", CommandLineArgument.ArgumentType.String, Strings.Options.LogfilelogfiltersShort, Strings.Options.LogfilelogfiltersLong(System.IO.Path.PathSeparator.ToString()), null),
+
+            new CommandLineArgument("console-log-level", CommandLineArgument.ArgumentType.Enumeration, Strings.Options.ConsoleloglevelShort, Strings.Options.ConsoleloglevelLong, "Warning", null, Enum.GetNames(typeof(Duplicati.Library.Logging.LogMessageType))),
+            new CommandLineArgument("console-log-filter", CommandLineArgument.ArgumentType.String, Strings.Options.ConsolelogfiltersShort, Strings.Options.ConsolelogfiltersLong(System.IO.Path.PathSeparator.ToString()), null),
+
+            new CommandLineArgument("log-level", CommandLineArgument.ArgumentType.Enumeration, Strings.Options.LoglevelShort, Strings.Options.LoglevelLong, "Warning", null, Enum.GetNames(typeof(Duplicati.Library.Logging.LogMessageType)), Strings.Options.LogLevelDeprecated("log-file-log-level", "console-log-level")),
+
+            new CommandLineArgument("profile-all-database-queries", CommandLineArgument.ArgumentType.Boolean, Strings.Options.ProfilealldatabasequeriesShort, Strings.Options.ProfilealldatabasequeriesLong, "false"),
+
+            new CommandLineArgument("list-verify-uploads", CommandLineArgument.ArgumentType.Boolean, Strings.Options.ListverifyuploadsShort, Strings.Options.ListverifyuploadsLong, "false"),
+            new CommandLineArgument("allow-sleep", CommandLineArgument.ArgumentType.Boolean, Strings.Options.AllowsleepShort, Strings.Options.AllowsleepLong, "false"),
+            new CommandLineArgument("use-background-io-priority", CommandLineArgument.ArgumentType.Boolean, Strings.Options.UsebackgroundiopriorityShort, Strings.Options.UsebackgroundiopriorityLong, "false"),
+            new CommandLineArgument("no-connection-reuse", CommandLineArgument.ArgumentType.Boolean, Strings.Options.NoconnectionreuseShort, Strings.Options.NoconnectionreuseLong, "false"),
+
+            new CommandLineArgument("quota-size", CommandLineArgument.ArgumentType.Size, Strings.Options.QuotasizeShort, Strings.Options.QuotasizeLong),
+            new CommandLineArgument("quota-warning-threshold", CommandLineArgument.ArgumentType.Integer, Strings.Options.QuotaWarningThresholdShort, Strings.Options.QuotaWarningThresholdLong, DEFAULT_QUOTA_WARNING_THRESHOLD.ToString()),
+            new CommandLineArgument("quota-disable", CommandLineArgument.ArgumentType.Boolean, Strings.Options.QuotaDisableShort, Strings.Options.QuotaDisableLong("quota-size"), "false"),
+
+            new CommandLineArgument("symlink-policy", CommandLineArgument.ArgumentType.Enumeration, Strings.Options.SymlinkpolicyShort, Strings.Options.SymlinkpolicyLong("store", "ignore", "follow"), Enum.GetName(typeof(SymlinkStrategy), SymlinkStrategy.Store), null, Enum.GetNames(typeof(SymlinkStrategy))),
+            new CommandLineArgument("hardlink-policy", CommandLineArgument.ArgumentType.Enumeration, Strings.Options.HardlinkpolicyShort, Strings.Options.HardlinkpolicyLong("first", "all", "none"), Enum.GetName(typeof(HardlinkStrategy), HardlinkStrategy.All), null, Enum.GetNames(typeof(HardlinkStrategy))),
+            new CommandLineArgument("exclude-files-attributes", CommandLineArgument.ArgumentType.String, Strings.Options.ExcludefilesattributesShort, Strings.Options.ExcludefilesattributesLong(Enum.GetNames(typeof(System.IO.FileAttributes)))),
+            new CommandLineArgument("compression-extension-file", CommandLineArgument.ArgumentType.Path, Strings.Options.CompressionextensionfileShort, Strings.Options.CompressionextensionfileLong(DEFAULT_COMPRESSED_EXTENSION_FILE), DEFAULT_COMPRESSED_EXTENSION_FILE),
+
+            new CommandLineArgument("machine-id", CommandLineArgument.ArgumentType.String, Strings.Options.MachineidShort, Strings.Options.MachineidLong, Library.AutoUpdater.DataFolderManager.InstallID),
+            new CommandLineArgument("machine-name", CommandLineArgument.ArgumentType.String, Strings.Options.MachinenameShort, Strings.Options.MachinenameLong, Library.AutoUpdater.DataFolderManager.MachineName),
+            new CommandLineArgument("backup-id", CommandLineArgument.ArgumentType.String, Strings.Options.BackupidShort, Strings.Options.BackupidLong, ""),
+            new CommandLineArgument("backup-name", CommandLineArgument.ArgumentType.String, Strings.Options.BackupnameShort, Strings.Options.BackupnameLong, DefaultBackupName),
+            new CommandLineArgument("next-scheduled-run", CommandLineArgument.ArgumentType.String, Strings.Options.NextscheduledrunShort, Strings.Options.NextscheduledrunLong),
+
+            new CommandLineArgument("verbose", CommandLineArgument.ArgumentType.Boolean, Strings.Options.VerboseShort, Strings.Options.VerboseLong, "false", null, null, Strings.Options.VerboseDeprecated),
+            new CommandLineArgument("full-result", CommandLineArgument.ArgumentType.Boolean, Strings.Options.FullresultShort, Strings.Options.FullresultLong, "false"),
+
+            new CommandLineArgument("overwrite", CommandLineArgument.ArgumentType.Boolean, Strings.Options.OverwriteShort, Strings.Options.OverwriteLong, "false"),
+
+            new CommandLineArgument("dbpath", CommandLineArgument.ArgumentType.Path, Strings.Options.DbpathShort, Strings.Options.DbpathLong),
+            new CommandLineArgument("blocksize", CommandLineArgument.ArgumentType.Size, Strings.Options.BlocksizeShort, Strings.Options.BlocksizeLong, DEFAULT_BLOCKSIZE),
+            new CommandLineArgument("file-read-buffer-size", CommandLineArgument.ArgumentType.Size, Strings.Options.FilereadbuffersizeShort, Strings.Options.FilereadbuffersizeLong, "0kb", null, null, Strings.Options.FilereadbuffersizeDeprecated),
+            new CommandLineArgument("skip-metadata", CommandLineArgument.ArgumentType.Boolean, Strings.Options.SkipmetadataShort, Strings.Options.SkipmetadataLong, "false"),
+            new CommandLineArgument("restore-permissions", CommandLineArgument.ArgumentType.Boolean, Strings.Options.RestorepermissionsShort, Strings.Options.RestorepermissionsLong, "false"),
+            new CommandLineArgument("skip-restore-verification", CommandLineArgument.ArgumentType.Boolean, Strings.Options.SkiprestoreverificationShort, Strings.Options.SkiprestoreverificationLong, "false"),
+            new CommandLineArgument("disable-filepath-cache", CommandLineArgument.ArgumentType.Boolean, Strings.Options.DisablefilepathcacheShort, Strings.Options.DisablefilepathcacheLong, "true", null, null, Strings.Options.DisablefilepathcacheDeprecated),
+            new CommandLineArgument("changed-files", CommandLineArgument.ArgumentType.Path, Strings.Options.ChangedfilesShort, Strings.Options.ChangedfilesLong),
+            new CommandLineArgument("deleted-files", CommandLineArgument.ArgumentType.Path, Strings.Options.DeletedfilesShort, Strings.Options.DeletedfilesLong("changed-files")),
+            new CommandLineArgument("disable-synthetic-filelist", CommandLineArgument.ArgumentType.Boolean, Strings.Options.DisablesyntheticfilelistShort, Strings.Options.DisablesyntehticfilelistLong, "false"),
+
+            new CommandLineArgument("threshold", CommandLineArgument.ArgumentType.Integer, Strings.Options.ThresholdShort, Strings.Options.ThresholdLong, DEFAULT_THRESHOLD.ToString()),
+            new CommandLineArgument("index-file-policy", CommandLineArgument.ArgumentType.Enumeration, Strings.Options.IndexfilepolicyShort, Strings.Options.IndexfilepolicyLong, IndexFileStrategy.Full.ToString(), null, Enum.GetNames(typeof(IndexFileStrategy))),
+            new CommandLineArgument("no-backend-verification", CommandLineArgument.ArgumentType.Boolean, Strings.Options.NobackendverificationShort, Strings.Options.NobackendverificationLong, "false"),
+            new CommandLineArgument("backup-test-samples", CommandLineArgument.ArgumentType.Integer, Strings.Options.BackendtestsamplesShort, Strings.Options.BackendtestsamplesLong("no-backend-verification"), "1"),
+            new CommandLineArgument("backup-test-percentage", CommandLineArgument.ArgumentType.Decimal, Strings.Options.BackendtestpercentageShort, Strings.Options.BackendtestpercentageLong, "0.1"),
+            new CommandLineArgument("full-remote-verification", CommandLineArgument.ArgumentType.Enumeration, Strings.Options.FullremoteverificationShort, Strings.Options.FullremoteverificationLong("no-backend-verification"), Enum.GetName(typeof(RemoteTestStrategy), RemoteTestStrategy.False), null, Enum.GetNames(typeof(RemoteTestStrategy))),
+
+            new CommandLineArgument("dry-run", CommandLineArgument.ArgumentType.Boolean, Strings.Options.DryrunShort, Strings.Options.DryrunLong, "false", new string[] { "dryrun" }),
+
+            new CommandLineArgument("block-hash-algorithm", CommandLineArgument.ArgumentType.Enumeration, Strings.Options.BlockhashalgorithmShort, Strings.Options.BlockhashalgorithmLong, DEFAULT_BLOCK_HASH_ALGORITHM, null, HashFactory.GetSupportedHashes()),
+            new CommandLineArgument("file-hash-algorithm", CommandLineArgument.ArgumentType.Enumeration, Strings.Options.FilehashalgorithmShort, Strings.Options.FilehashalgorithmLong, DEFAULT_FILE_HASH_ALGORITHM, null, HashFactory.GetSupportedHashes()),
+
+            new CommandLineArgument("no-auto-compact", CommandLineArgument.ArgumentType.Boolean, Strings.Options.NoautocompactShort, Strings.Options.NoautocompactLong, "false"),
+            new CommandLineArgument("small-file-size", CommandLineArgument.ArgumentType.Size, Strings.Options.SmallfilesizeShort, Strings.Options.SmallfilesizeLong),
+            new CommandLineArgument("small-file-max-count", CommandLineArgument.ArgumentType.Integer, Strings.Options.SmallfilemaxcountShort, Strings.Options.SmallfilemaxcountLong, DEFAULT_SMALL_FILE_MAX_COUNT.ToString()),
+
+            new CommandLineArgument("patch-with-local-blocks", CommandLineArgument.ArgumentType.Boolean, Strings.Options.PatchwithlocalblocksShort, Strings.Options.PatchwithlocalblocksLong, "false", null, null, Strings.Options.PatchwithlocalblocksDeprecated("restore-with-local-blocks")),
+            new CommandLineArgument("no-local-db", CommandLineArgument.ArgumentType.Boolean, Strings.Options.NolocaldbShort, Strings.Options.NolocaldbLong, "false"),
+            new CommandLineArgument("dont-compress-restore-paths", CommandLineArgument.ArgumentType.Boolean, Strings.Options.DontcompressrestorepathsShort, Strings.Options.DontcompressrestorepathsLong, "false"),
+
+            new CommandLineArgument("keep-versions", CommandLineArgument.ArgumentType.Integer, Strings.Options.KeepversionsShort, Strings.Options.KeepversionsLong, DEFAULT_KEEP_VERSIONS.ToString()),
+            new CommandLineArgument("keep-time", CommandLineArgument.ArgumentType.Timespan, Strings.Options.KeeptimeShort, Strings.Options.KeeptimeLong),
+            new CommandLineArgument("retention-policy", CommandLineArgument.ArgumentType.String, Strings.Options.RetentionPolicyShort, Strings.Options.RetentionPolicyLong),
+            new CommandLineArgument("upload-verification-file", CommandLineArgument.ArgumentType.Boolean, Strings.Options.UploadverificationfileShort, Strings.Options.UploadverificationfileLong, "false"),
+            new CommandLineArgument("allow-passphrase-change", CommandLineArgument.ArgumentType.Boolean, Strings.Options.AllowpassphrasechangeShort, Strings.Options.AllowpassphrasechangeLong, "false"),
+            new CommandLineArgument("no-local-blocks", CommandLineArgument.ArgumentType.Boolean, Strings.Options.NolocalblocksShort, Strings.Options.NolocalblocksLong, "false", null, null, Strings.Options.NolocalblocksDeprecated("restore-with-local-blocks")),
+            new CommandLineArgument("restore-with-local-blocks", CommandLineArgument.ArgumentType.Boolean, Strings.Options.RestorewithlocalblocksShort, Strings.Options.RestorewithlocalblocksLong, "false"),
+            new CommandLineArgument("full-block-verification", CommandLineArgument.ArgumentType.Boolean, Strings.Options.FullblockverificationShort, Strings.Options.FullblockverificationLong, "false"),
+            new CommandLineArgument("allow-full-removal", CommandLineArgument.ArgumentType.Boolean, Strings.Options.AllowfullremovalShort, Strings.Options.AllowfullremovalLong, "false"),
+
+            new CommandLineArgument("log-retention", CommandLineArgument.ArgumentType.Timespan, Strings.Options.LogretentionShort, Strings.Options.LogretentionLong, DEFAULT_LOG_RETENTION),
+
+            new CommandLineArgument("repair-only-paths", CommandLineArgument.ArgumentType.Boolean, Strings.Options.RepaironlypathsShort, Strings.Options.RepaironlypathsLong, "false"),
+            new CommandLineArgument("repair-force-block-use", CommandLineArgument.ArgumentType.Boolean, Strings.Options.RepaironlypathsShort, Strings.Options.RepaironlypathsLong, "false"),
+            new CommandLineArgument("repair-ignore-outdated-database", CommandLineArgument.ArgumentType.Boolean, Strings.Options.RepairignoreoutdateddatabaseShort, Strings.Options.RepairignoreoutdateddatabaseLong, "false"),
+            new CommandLineArgument("force-locale", CommandLineArgument.ArgumentType.String, Strings.Options.ForcelocaleShort, Strings.Options.ForcelocaleLong),
+            new CommandLineArgument("force-actual-date", CommandLineArgument.ArgumentType.Boolean, Strings.Options.ForceActualDateShort, Strings.Options.ForceActualDateLong, "false"),
+
+            new CommandLineArgument("concurrency-max-threads", CommandLineArgument.ArgumentType.Integer, Strings.Options.ConcurrencymaxthreadsShort, Strings.Options.ConcurrencymaxthreadsLong, "0"),
+            new CommandLineArgument("concurrency-block-hashers", CommandLineArgument.ArgumentType.Integer, Strings.Options.ConcurrencyblockhashersShort, Strings.Options.ConcurrencyblockhashersLong, DEFAULT_BLOCK_HASHERS.ToString()),
+            new CommandLineArgument("concurrency-compressors", CommandLineArgument.ArgumentType.Integer, Strings.Options.ConcurrencycompressorsShort, Strings.Options.ConcurrencycompressorsLong, DEFAULT_COMPRESSORS.ToString()),
+            new CommandLineArgument("concurrency-fileprocessors", CommandLineArgument.ArgumentType.Integer, Strings.Options.ConcurrencyfileprocessorsShort, Strings.Options.ConcurrencyfileprocessorsLong, DEFAULT_FILE_PROCESSORS.ToString()),
+
+            new CommandLineArgument("auto-vacuum", CommandLineArgument.ArgumentType.Boolean, Strings.Options.AutoVacuumShort, Strings.Options.AutoVacuumLong, "false"),
+            new CommandLineArgument("disable-file-scanner", CommandLineArgument.ArgumentType.Boolean, Strings.Options.DisablefilescannerShort, Strings.Options.DisablefilescannerLong, "false"),
+            new CommandLineArgument("disable-filelist-consistency-checks", CommandLineArgument.ArgumentType.Boolean, Strings.Options.DisablefilelistconsistencychecksShort, Strings.Options.DisablefilelistconsistencychecksLong, "false"),
+            new CommandLineArgument("disable-on-battery", CommandLineArgument.ArgumentType.Boolean, Strings.Options.DisableOnBatteryShort, Strings.Options.DisableOnBatteryLong, "false"),
+
+            new CommandLineArgument("exclude-empty-folders", CommandLineArgument.ArgumentType.Boolean, Strings.Options.ExcludeemptyfoldersShort, Strings.Options.ExcludeemptyfoldersLong, "false"),
+            new CommandLineArgument("ignore-filenames", CommandLineArgument.ArgumentType.Path, Strings.Options.IgnorefilenamesShort, Strings.Options.IgnorefilenamesLong),
+            new CommandLineArgument("restore-symlink-metadata", CommandLineArgument.ArgumentType.Boolean, Strings.Options.RestoresymlinkmetadataShort, Strings.Options.RestoresymlinkmetadataLong, "false"),
+            new CommandLineArgument("rebuild-missing-dblock-files", CommandLineArgument.ArgumentType.Boolean, Strings.Options.RebuildmissingdblockfilesShort, Strings.Options.RebuildmissingdblockfilesLong, "false"),
+
+            new CommandLineArgument("auto-compact-interval", CommandLineArgument.ArgumentType.Timespan, Strings.Options.AutoCompactIntervalShort, Strings.Options.AutoCompactIntervalLong, "0m"),
+            new CommandLineArgument("auto-vacuum-interval", CommandLineArgument.ArgumentType.Timespan, Strings.Options.AutoVacuumIntervalShort, Strings.Options.AutoVacuumIntervalLong, "0m"),
+
+            new CommandLineArgument("secret-provider", CommandLineArgument.ArgumentType.String, Strings.Options.SecretProviderShort, Strings.Options.SecretProviderLong(Library.AutoUpdater.PackageHelper.GetExecutableName(AutoUpdater.PackageHelper.NamedExecutable.SecretTool))),
+            new CommandLineArgument("secret-provider-pattern", CommandLineArgument.ArgumentType.String, Strings.Options.SecretProviderPatternShort, Strings.Options.SecretProviderPatternLong, SecretProviderHelper.DEFAULT_PATTERN),
+            new CommandLineArgument("secret-provider-cache", CommandLineArgument.ArgumentType.Enumeration, Strings.Options.SecretProviderCacheShort, Strings.Options.SecretProviderCacheLong, Enum.GetName(SecretProviderHelper.CachingLevel.None), null, Enum.GetNames(typeof(SecretProviderHelper.CachingLevel))),
+            new CommandLineArgument("cpu-intensity", CommandLineArgument.ArgumentType.Integer, Strings.Options.CPUIntensityShort, Strings.Options.CPUIntensityLong, "10", null, ["1", "2", "3", "4", "5", "6", "7", "8", "9", "10"]),
+
+            new CommandLineArgument("restore-cache-max", CommandLineArgument.ArgumentType.Size, Strings.Options.RestoreCacheMaxShort, Strings.Options.RestoreCacheMaxLong, DEFAULT_RESTORE_CACHE_MAX),
+            new CommandLineArgument("restore-cache-evict", CommandLineArgument.ArgumentType.Integer, Strings.Options.RestoreCacheEvictShort, Strings.Options.RestoreCacheEvictLong, DEFAULT_RESTORE_CACHE_EVICT.ToString()),
+            new CommandLineArgument("restore-file-processors", CommandLineArgument.ArgumentType.Integer, Strings.Options.RestoreFileprocessorsShort, Strings.Options.RestoreFileprocessorsLong, DEFAULT_RESTORE_FILE_PROCESSORS.ToString()),
+            new CommandLineArgument("restore-legacy", CommandLineArgument.ArgumentType.Boolean, Strings.Options.RestoreLegacyShort, Strings.Options.RestoreLegacyLong, "false"),
+            new CommandLineArgument("restore-preallocate-size", CommandLineArgument.ArgumentType.Boolean, Strings.Options.RestorePreallocateSizeShort, Strings.Options.RestorePreallocateSizeLong, "false"),
+            new CommandLineArgument("restore-volume-decompressors", CommandLineArgument.ArgumentType.Integer, Strings.Options.RestoreVolumeDecompressorsShort, Strings.Options.RestoreVolumeDecompressorsLong, DEFAULT_RESTORE_VOLUME_DECOMPRESSORS.ToString()),
+            new CommandLineArgument("restore-volume-decryptors", CommandLineArgument.ArgumentType.Integer, Strings.Options.RestoreVolumeDecryptorsShort, Strings.Options.RestoreVolumeDecryptorsLong, DEFAULT_RESTORE_VOLUME_DECRYPTORS.ToString()),
+            new CommandLineArgument("restore-volume-downloaders", CommandLineArgument.ArgumentType.Integer, Strings.Options.RestoreVolumeDownloadersShort, Strings.Options.RestoreVolumeDownloadersLong, DEFAULT_RESTORE_VOLUME_DOWNLOADERS.ToString()),
+            new CommandLineArgument("restore-channel-buffer-size", CommandLineArgument.ArgumentType.Integer, Strings.Options.RestoreChannelBufferSizeShort, Strings.Options.RestoreChannelBufferSizeLong, DEFAULT_RESTORE_CHANNEL_BUFFER_SIZE.ToString()),
+            new CommandLineArgument("internal-profiling", CommandLineArgument.ArgumentType.Boolean, Strings.Options.InternalProfilingShort, Strings.Options.InternalProfilingLong, "false"),
+            new CommandLineArgument("sqlite-page-cache", CommandLineArgument.ArgumentType.Size, Strings.Options.SqlitePageCacheShort, Strings.Options.SqlitePageCacheLong(SQLiteLoader.MINIMUM_SQLITE_PAGE_CACHE_SIZE), DEFAULT_SQLITE_PAGE_CACHE_SIZE),
+            new CommandLineArgument("ignore-update-if-version-exists", CommandLineArgument.ArgumentType.Boolean, Strings.Options.IgnoreUpdateIfVersionExistsShort, Strings.Options.IgnoreUpdateIfVersionExistsLong, "false"),
+        ];
+
+        /// <summary>
+        /// Gets or sets the current main action of the instance
+        /// </summary>
+        public OperationMode MainAction
+        {
+            get { return (OperationMode)Enum.Parse(typeof(OperationMode), m_options["main-action"]); }
+            set { m_options["main-action"] = value.ToString(); }
+        }
+
+        /// <summary>
+        /// Gets the size of each volume in bytes
+        /// </summary>
+        public long VolumeSize
+        {
+            get
+            {
+                string volsize;
+                m_options.TryGetValue("dblock-size", out volsize);
+                if (string.IsNullOrEmpty(volsize))
+                    volsize = DEFAULT_VOLUME_SIZE;
+
+#if DEBUG
+                return Math.Max(1024 * 10, Library.Utility.Sizeparser.ParseSize(volsize, "mb"));
+#else
+                return Math.Max(1024 * 1024, Library.Utility.Sizeparser.ParseSize(volsize, "mb"));
+#endif
+            }
+        }
+
+        /// <summary>
+        /// Gets the maximum size of a single file
+        /// </summary>
+        public long SkipFilesLargerThan
+        {
+            get
+            {
+                if (!m_options.ContainsKey("skip-files-larger-than") || string.IsNullOrEmpty(m_options["skip-files-larger-than"]))
+                    return long.MaxValue;
+                else
+                    return Library.Utility.Sizeparser.ParseSize(m_options["skip-files-larger-than"], "mb");
+            }
+        }
+
+        /// <summary>
+        /// A value indicating if orphan files are deleted automatically
+        /// </summary>
+        public bool AutoCleanup { get { return GetBool("auto-cleanup"); } }
+
+        /// <summary>
+        /// A value indicating if we are running in unittest mode
+        /// </summary>
+        public bool UnittestMode { get { return GetBool("unittest-mode"); } }
+
+
+        /// <summary>
+        /// Gets a list of files to add to the signature volumes
+        /// </summary>
+        public string ControlFiles
+        {
+            get
+            {
+                string v;
+                m_options.TryGetValue("control-files", out v);
+                return v;
+            }
+        }
+
+        /// <summary>
+        /// A value indicating if file hash checks are skipped
+        /// </summary>
+        public bool SkipFileHashChecks { get { return GetBool("skip-file-hash-checks"); } }
+
+        /// <summary>
+        /// A value indicating if the manifest files are not read
+        /// </summary>
+        public bool DontReadManifests { get { return GetBool("dont-read-manifests"); } }
+
+        /// <summary>
+        /// Gets the backup that should be restored
+        /// </summary>
+        public DateTime Time
+        {
+            get
+            {
+                if (!m_options.ContainsKey("time") || string.IsNullOrEmpty(m_options["time"]))
+                    return new DateTime(0, DateTimeKind.Utc);
+                else
+                    return Library.Utility.Timeparser.ParseTimeInterval(m_options["time"], DateTime.Now);
+            }
+        }
+
+        /// <summary>
+        /// Gets the versions the restore or list operation is limited to
+        /// </summary>
+        public long[] Version
+        {
+            get
+            {
+                string v;
+                m_options.TryGetValue("version", out v);
+                if (string.IsNullOrEmpty(v))
+                    return null;
+
+                var versions = v.Split(new char[] { ',' }, StringSplitOptions.RemoveEmptyEntries);
+                if (v.Length == 0)
+                    return null;
+
+                var res = new List<long>();
+                foreach (var n in versions)
+                    if (n.Contains('-'))
+                    {
+                        //TODO: Throw errors if too many entries?
+                        var parts = n.Split(new char[] { '-' }, StringSplitOptions.RemoveEmptyEntries).Select(x => Convert.ToInt64(x.Trim())).ToArray();
+                        for (var i = Math.Min(parts[0], parts[1]); i <= Math.Max(parts[0], parts[1]); i++)
+                            res.Add(i);
+                    }
+                    else
+                        res.Add(Convert.ToInt64(n));
+
+                return res.ToArray();
+            }
+        }
+
+        /// <summary>
+        /// A value indicating if all versions are listed
+        /// </summary>
+        public bool AllVersions { get { return GetBool("all-versions"); } }
+
+        /// <summary>
+        /// A value indicating if only the largest common prefix is returned
+        /// </summary>
+        public bool ListPrefixOnly { get { return GetBool("list-prefix-only"); } }
+
+        /// <summary>
+        /// A value indicating if only folder contents are returned
+        /// </summary>
+        public bool ListFolderContents { get { return GetBool("list-folder-contents"); } }
+
+        /// <summary>
+        /// A value indicating that only filesets are returned
+        /// </summary>
+        public bool ListSetsOnly { get { return GetBool("list-sets-only"); } }
+
+        /// <summary>
+        /// A value indicating if file time checks are skipped
+        /// </summary>
+        public bool DisableFiletimeCheck { get { return GetBool("disable-filetime-check"); } }
+
+        /// <summary>
+        /// A value indicating if file time checks are skipped
+        /// </summary>
+        public bool CheckFiletimeOnly { get { return GetBool("check-filetime-only"); } }
+
+        /// <summary>
+        /// A value indicating if USN numbers are used to get list of changed files
+        /// </summary>
+        //public bool DisableUSNDiffCheck { get { return GetBool("disable-usn-diff-check"); } }
+
+        /// <summary>
+        /// A value indicating if time tolerance is disabled
+        /// </summary>
+        public bool DisableTimeTolerance { get { return GetBool("disable-time-tolerance"); } }
+
+        /// <summary>
+        /// Gets a value indicating whether a temporary folder has been specified
+        /// </summary>
+        public bool HasTempDir { get { return m_options.ContainsKey("tempdir") && !string.IsNullOrEmpty(m_options["tempdir"]); } }
+
+        /// <summary>
+        /// Gets the folder where temporary files are stored
+        /// </summary>
+        public string TempDir
+        {
+            get
+            {
+                if (!m_options.ContainsKey("tempdir") || string.IsNullOrEmpty(m_options["tempdir"]))
+                {
+                    return Duplicati.Library.Utility.TempFolder.SystemTempPath;
+                }
+
+                return m_options["tempdir"];
+            }
+        }
+
+        /// <summary>
+        /// Gets a value indicating whether the user has forced the locale
+        /// </summary>
+        public bool HasForcedLocale { get { return m_options.ContainsKey("force-locale"); } }
+
+        /// <summary>
+        /// Gets the forced locale for the current user
+        /// </summary>
+        public CultureInfo ForcedLocale
+        {
+            get
+            {
+                if (!m_options.ContainsKey("force-locale"))
+                    return CultureInfo.CurrentCulture;
+
+                var localestring = m_options["force-locale"];
+                if (string.IsNullOrWhiteSpace(localestring))
+                    return CultureInfo.InvariantCulture;
+
+                return new CultureInfo(localestring);
+            }
+        }
+
+        /// <summary>
+        /// A value indicating if missing folders should be created automatically
+        /// </summary>
+        public bool AutocreateFolders { get { return !GetBool("disable-autocreate-folder"); } }
+
+        /// <summary>
+        /// Gets the backup prefix
+        /// </summary>
+        public string Prefix
+        {
+            get
+            {
+                string v;
+                m_options.TryGetValue("prefix", out v);
+                if (!string.IsNullOrEmpty(v))
+                    return v;
+
+                return "duplicati";
+            }
+        }
+
+        /// <summary>
+        /// Gets the number of old backups to keep
+        /// </summary>
+        public int KeepVersions
+        {
+            get
+            {
+                string v;
+                m_options.TryGetValue("keep-versions", out v);
+                if (string.IsNullOrEmpty(v))
+                    return DEFAULT_KEEP_VERSIONS;
+
+                return Math.Max(0, int.Parse(v));
+            }
+        }
+
+        /// <summary>
+        /// Gets the timelimit for removal
+        /// </summary>
+        public DateTime KeepTime
+        {
+            get
+            {
+                string v;
+                m_options.TryGetValue("keep-time", out v);
+
+                if (string.IsNullOrEmpty(v))
+                    return new DateTime(0);
+
+                TimeSpan tolerance =
+                    this.DisableTimeTolerance ?
+                    TimeSpan.FromSeconds(0) :
+                    TimeSpan.FromSeconds(Math.Min(Library.Utility.Timeparser.ParseTimeSpan(v).TotalSeconds / 100, 60.0 * 60.0));
+
+                return Library.Utility.Timeparser.ParseTimeInterval(v, DateTime.Now, true) - tolerance;
+            }
+        }
+
+        /// <summary>
+        /// Gets the time frames and intervals for the retention policy
+        /// </summary>
+        public List<RetentionPolicyValue> RetentionPolicy
+        {
+            get
+            {
+                var retentionPolicyConfig = new List<RetentionPolicyValue>();
+
+                string v;
+                m_options.TryGetValue("retention-policy", out v);
+                if (string.IsNullOrEmpty(v))
+                {
+                    return retentionPolicyConfig;
+                }
+
+                var periodIntervalStrings = v.Split(new char[] { ',' }, StringSplitOptions.RemoveEmptyEntries);
+
+                foreach (var periodIntervalString in periodIntervalStrings)
+                {
+                    retentionPolicyConfig.Add(RetentionPolicyValue.CreateFromString(periodIntervalString));
+                }
+
+                return retentionPolicyConfig;
+            }
+        }
+
+        /// <summary>
+        /// Gets the encryption passphrase
+        /// </summary>
+        public string Passphrase
+        {
+            get
+            {
+                if (!m_options.ContainsKey("passphrase") || string.IsNullOrEmpty(m_options["passphrase"]))
+                    return null;
+                else
+                    return m_options["passphrase"];
+            }
+        }
+
+        /// <summary>
+        /// A value indicating if backups are not encrypted
+        /// </summary>
+        public bool NoEncryption { get { return GetBool("no-encryption"); } }
+
+        /// <summary>
+        /// Gets the module used for encryption
+        /// </summary>
+        public string EncryptionModule
+        {
+            get
+            {
+                //Disabled?
+                if (NoEncryption)
+                    return null;
+
+                //Specified?
+                if (m_options.ContainsKey("encryption-module"))
+                    return m_options["encryption-module"];
+
+                return "aes";
+            }
+        }
+
+        /// <summary>
+        /// Gets the module used for compression
+        /// </summary>
+        public string CompressionModule
+        {
+            get
+            {
+                if (m_options.ContainsKey("compression-module"))
+                    return m_options["compression-module"];
+                else
+                    return "zip";
+            }
+        }
+
+
+        /// <summary>
+        /// Gets the number of time to retry transmission if it fails
+        /// </summary>
+        public int NumberOfRetries
+        {
+            get
+            {
+                if (!m_options.ContainsKey("number-of-retries") || string.IsNullOrEmpty(m_options["number-of-retries"]))
+                    return 5;
+                else
+                {
+                    int x = int.Parse(m_options["number-of-retries"]);
+                    if (x < 0)
+                        throw new UserInformationException("Invalid count for number-of-retries", "NumberOfRetriesInvalid");
+
+                    return x;
+                }
+            }
+        }
+
+        /// <summary>
+        /// A value indicating if backups are transmitted on a separate thread
+        /// </summary>
+        public bool SynchronousUpload { get { return Library.Utility.Utility.ParseBoolOption(m_options, "synchronous-upload"); } }
+
+        /// <summary>
+        /// A value indicating if system is allowed to enter sleep power states during backup/restore
+        /// </summary>
+        public bool AllowSleep { get { return GetBool("allow-sleep"); } }
+
+        /// <summary>
+        /// A value indicating if system should use the low-priority IO during backup/restore
+        /// </summary>
+        public bool UseBackgroundIOPriority { get { return GetBool("use-background-io-priority"); } }
+
+        /// <summary>
+        /// A value indicating if use of the streaming interface is disallowed
+        /// </summary>
+        public bool DisableStreamingTransfers { get { return GetBool("disable-streaming-transfers"); } }
+
+        /// <summary>
+        /// The maximum time to allow inactivity before a connection is closed.
+        /// Returns <c>Timeout.Infinite</c> if disabled.
+        /// </summary>
+        public int ReadWriteTimeout
+        {
+            get
+            {
+                var v = m_options.GetValueOrDefault("read-write-timeout");
+                if (string.IsNullOrWhiteSpace(v))
+                    v = DEFAULT_READ_WRITE_TIMEOUT;
+
+                var res = Library.Utility.Timeparser.ParseTimeSpan(v);
+                if (res.Ticks <= 0)
+                    return Timeout.Infinite;
+
+                return (int)res.TotalMilliseconds;
+            }
+        }
+
+        /// <summary>
+        /// Gets the delay period to retry uploads
+        /// </summary>
+        public TimeSpan RetryDelay
+        {
+            get
+            {
+                if (!m_options.ContainsKey("retry-delay") || string.IsNullOrEmpty(m_options["retry-delay"]))
+                    return new TimeSpan(TimeSpan.TicksPerSecond * 10);
+                else
+                    return Library.Utility.Timeparser.ParseTimeSpan(m_options["retry-delay"]);
+            }
+        }
+
+        /// <summary>
+        /// Gets whether exponential backoff is enabled
+        /// </summary>
+        public Boolean RetryWithExponentialBackoff
+        {
+            get { return Library.Utility.Utility.ParseBoolOption(m_options, "retry-with-exponential-backoff"); }
+        }
+
+        /// <summary>
+        /// Gets the max upload speed in bytes pr. second
+        /// </summary>
+        public long MaxUploadPrSecond
+        {
+            get
+            {
+                lock (m_lock)
+                {
+                    string v;
+                    m_options.TryGetValue("throttle-upload", out v);
+                    if (string.IsNullOrEmpty(v))
+                        return 0;
+                    else
+                        return Library.Utility.Sizeparser.ParseSize(v, "kb");
+                }
+            }
+            set
+            {
+                lock (m_lock)
+                    if (value <= 0)
+                        m_options["throttle-upload"] = "";
+                    else
+                        m_options["throttle-upload"] = value.ToString() + "b";
+            }
+        }
+
+        /// <summary>
+        /// Gets or sets the max download speed in bytes pr. second
+        /// </summary>
+        public long MaxDownloadPrSecond
+        {
+            get
+            {
+                lock (m_lock)
+                {
+                    string v;
+                    m_options.TryGetValue("throttle-download", out v);
+                    if (string.IsNullOrEmpty(v))
+                        return 0;
+                    else
+                        return Library.Utility.Sizeparser.ParseSize(v, "kb");
+                }
+            }
+            set
+            {
+                lock (m_lock)
+                    if (value <= 0)
+                        m_options["throttle-download"] = "";
+                    else
+                        m_options["throttle-download"] = value.ToString() + "b";
+            }
+        }
+
+        /// <summary>
+        /// A value indicating if the backup is a full backup
+        /// </summary>
+        public bool AllowFullRemoval { get { return GetBool("allow-full-removal"); } }
+
+        /// <summary>
+        /// A value indicating if debug output is enabled
+        /// </summary>
+        public bool DebugOutput { get { return GetBool("debug-output"); } }
+
+        /// <summary>
+        /// A value indicating if unchanged backups are uploaded
+        /// </summary>
+        public bool UploadUnchangedBackups { get { return GetBool("upload-unchanged-backups"); } }
+
+        /// <summary>
+        /// Gets a list of modules that should be loaded
+        /// </summary>
+        public string[] EnableModules
+        {
+            get
+            {
+                if (m_options.ContainsKey("enable-module"))
+                    return m_options["enable-module"].Trim().ToLower(CultureInfo.InvariantCulture).Split(',');
+                else
+                    return new string[0];
+            }
+        }
+
+        /// <summary>
+        /// Gets a list of modules that should not be loaded
+        /// </summary>
+        public string[] DisableModules
+        {
+            get
+            {
+                if (m_options.ContainsKey("disable-module"))
+                    return m_options["disable-module"].Trim().ToLower(CultureInfo.InvariantCulture).Split(',');
+                else
+                    return new string[0];
+            }
+        }
+
+        /// <summary>
+        /// Gets the snapshot strategy to use
+        /// </summary>
+        public OptimizationStrategy SnapShotStrategy
+        {
+            get
+            {
+                string strategy;
+                if (!m_options.TryGetValue("snapshot-policy", out strategy))
+                    strategy = "";
+
+                OptimizationStrategy r;
+                if (!Enum.TryParse(strategy, true, out r))
+                    r = OptimizationStrategy.Off;
+
+                return r;
+            }
+        }
+
+        /// <summary>
+        /// Gets the snapshot strategy to use
+        /// </summary>
+        public Snapshots.SnapshotProvider SnapShotProvider
+        {
+            get
+            {
+                if (!m_options.TryGetValue("snapshot-provider", out var provider))
+                    provider = "";
+
+                Snapshots.SnapshotProvider r;
+                if (!Enum.TryParse(provider, true, out r))
+                    r = OperatingSystem.IsWindows() ? Snapshots.SnapshotProvider.AlphaVSS : Snapshots.SnapshotProvider.LVM;
+
+                return r;
+            }
+        }
+
+        /// <summary>
+        /// Gets a flag indicating if advisory locking should be ignored
+        /// </summary>
+        public bool IgnoreAdvisoryLocking => GetBool("ignore-advisory-locking");
+
+        /// <summary>
+        /// Gets the symlink strategy to use
+        /// </summary>
+        public SymlinkStrategy SymlinkPolicy
+        {
+            get
+            {
+                string policy;
+                if (!m_options.TryGetValue("symlink-policy", out policy))
+                    policy = "";
+
+                SymlinkStrategy r;
+                if (!Enum.TryParse(policy, true, out r))
+                    r = SymlinkStrategy.Store;
+
+                return r;
+            }
+        }
+
+        /// <summary>
+        /// Gets the hardlink strategy to use
+        /// </summary>
+        public HardlinkStrategy HardlinkPolicy
+        {
+            get
+            {
+                string policy;
+                if (!m_options.TryGetValue("hardlink-policy", out policy))
+                    policy = "";
+
+                HardlinkStrategy r;
+                if (!Enum.TryParse(policy, true, out r))
+                    r = HardlinkStrategy.All;
+
+                return r;
+            }
+        }
+        /// <summary>
+        /// Gets the update sequence number (USN) strategy to use
+        /// </summary>
+        public OptimizationStrategy UsnStrategy
+        {
+            get
+            {
+                string strategy;
+                if (!m_options.TryGetValue("usn-policy", out strategy))
+                    strategy = "";
+
+                OptimizationStrategy r;
+                if (!Enum.TryParse(strategy, true, out r))
+                    r = OptimizationStrategy.Off;
+
+                return r;
+            }
+        }
+
+        /// <summary>
+        /// Gets the number of concurrent volume uploads allowed. Zero for unlimited.
+        /// </summary>
+        public int AsynchronousConcurrentUploadLimit
+        {
+            get
+            {
+                if (!m_options.TryGetValue("asynchronous-concurrent-upload-limit", out var value))
+                    value = null;
+
+                if (string.IsNullOrEmpty(value))
+                    return 4;
+                else
+                    return int.Parse(value);
+            }
+        }
+
+        /// <summary>
+        /// Gets the number of volumes to create ahead of time when using async transfers,
+        /// a value of zero indicates no limit
+        /// </summary>
+        public long AsynchronousUploadLimit
+        {
+            get
+            {
+                string value;
+                if (!m_options.TryGetValue("asynchronous-upload-limit", out value))
+                    value = null;
+
+                if (string.IsNullOrEmpty(value))
+                    return 4;
+                else
+                    return long.Parse(value);
+            }
+        }
+
+        /// <summary>
+        /// Gets the temporary folder to use for asynchronous transfers
+        /// </summary>
+        public string AsynchronousUploadFolder
+        {
+            get
+            {
+                string value;
+                if (!m_options.TryGetValue("asynchronous-upload-folder", out value))
+                    value = null;
+
+                if (string.IsNullOrEmpty(value))
+                    return this.TempDir;
+                else
+                    return value;
+            }
+        }
+
+        /// <summary>
+        /// Gets the logfile filename
+        /// </summary>
+        public string Logfile
+        {
+            get
+            {
+                string value;
+                if (!m_options.TryGetValue("log-file", out value))
+                    value = null;
+                return value;
+            }
+        }
+
+        /// <summary>
+        /// Gets the log-file detail level
+        /// </summary>
+        public Duplicati.Library.Logging.LogMessageType LogFileLoglevel
+        {
+            get
+            {
+                string value;
+                if (!m_options.TryGetValue("log-file-log-level", out value))
+                    value = null;
+
+                if (string.IsNullOrWhiteSpace(value))
+                    if (!m_options.TryGetValue("log-level", out value))
+                        value = null;
+
+                foreach (string s in Enum.GetNames(typeof(Duplicati.Library.Logging.LogMessageType)))
+                    if (s.Equals(value, StringComparison.OrdinalIgnoreCase))
+                        return (Duplicati.Library.Logging.LogMessageType)Enum.Parse(typeof(Duplicati.Library.Logging.LogMessageType), s);
+
+                if (Dryrun)
+                    return Duplicati.Library.Logging.LogMessageType.DryRun;
+                else
+                    return Duplicati.Library.Logging.LogMessageType.Warning;
+            }
+        }
+
+        /// <summary>
+        /// Gets the filter used for log-file messages.
+        /// </summary>
+        /// <value>The log file filter.</value>
+        public IFilter LogFileLogFilter
+        {
+            get
+            {
+                m_options.TryGetValue("log-file-log-filter", out var value);
+                return Library.Utility.FilterExpression.ParseLogFilter(value);
+            }
+        }
+
+        /// <summary>
+        /// Gets the filter used for console messages.
+        /// </summary>
+        /// <value>The log file filter.</value>
+        public IFilter ConsoleLogFilter
+        {
+            get
+            {
+                m_options.TryGetValue("console-log-filter", out var value);
+                return Library.Utility.FilterExpression.ParseLogFilter(value);
+            }
+        }
+
+        /// <summary>
+        /// Gets the console log detail level
+        /// </summary>
+        public Duplicati.Library.Logging.LogMessageType ConsoleLoglevel
+        {
+            get
+            {
+                string value;
+                if (!m_options.TryGetValue("console-log-level", out value))
+                    value = null;
+
+                if (string.IsNullOrWhiteSpace(value))
+                    if (!m_options.TryGetValue("log-level", out value))
+                        value = null;
+
+                foreach (string s in Enum.GetNames(typeof(Duplicati.Library.Logging.LogMessageType)))
+                    if (s.Equals(value, StringComparison.OrdinalIgnoreCase))
+                        return (Duplicati.Library.Logging.LogMessageType)Enum.Parse(typeof(Duplicati.Library.Logging.LogMessageType), s);
+
+                if (Dryrun)
+                    return Duplicati.Library.Logging.LogMessageType.DryRun;
+                else
+                    return Duplicati.Library.Logging.LogMessageType.Warning;
+            }
+        }
+
+        /// <summary>
+        /// A value indicating if all database queries should be logged
+        /// </summary>
+        public bool ProfileAllDatabaseQueries { get { return GetBool("profile-all-database-queries"); } }
+
+        /// <summary>
+        /// Gets the attribute filter used to exclude files and folders.
+        /// </summary>
+        public System.IO.FileAttributes FileAttributeFilter
+        {
+            get
+            {
+                System.IO.FileAttributes res = default(System.IO.FileAttributes);
+                string v;
+                if (!m_options.TryGetValue("exclude-files-attributes", out v))
+                    return res;
+
+                foreach (string s in v.Split(new string[] { "," }, StringSplitOptions.RemoveEmptyEntries))
+                {
+                    System.IO.FileAttributes f;
+                    if (Enum.TryParse(s.Trim(), true, out f))
+                        res |= f;
+                }
+
+                return res;
+            }
+        }
+
+        /// <summary>
+        /// A value indicating if server uploads are verified by listing the folder contents
+        /// </summary>
+        public bool ListVerifyUploads { get { return GetBool("list-verify-uploads"); } }
+
+        /// <summary>
+        /// A value indicating if connections cannot be re-used
+        /// </summary>
+        public bool NoConnectionReuse { get { return GetBool("no-connection-reuse"); } }
+
+        /// <summary>
+        /// A value indicating if the returned value should not be truncated
+        /// </summary>
+        public bool FullResult { get { return GetBool("full-result"); } }
+
+        /// <summary>
+        /// A value indicating restored files overwrite existing ones
+        /// </summary>
+        public bool Overwrite { get { return GetBool("overwrite"); } }
+
+        /// <summary>
+        /// Gets the total size in bytes that the backup should use, returns -1 if there is no upper limit
+        /// </summary>
+        public long QuotaSize
+        {
+            get
+            {
+                if (!m_options.ContainsKey("quota-size") || string.IsNullOrEmpty(m_options["quota-size"]))
+                    return -1;
+                else
+                    return Library.Utility.Sizeparser.ParseSize(m_options["quota-size"], "mb");
+            }
+        }
+
+        /// <summary>
+        /// Gets the threshold at which a quota warning should be generated.
+        /// </summary>
+        /// <remarks>
+        /// This is treated as a percentage, where a warning is given when the amount of free space is less than this percentage of the backup size.
+        /// </remarks>
+        public int QuotaWarningThreshold
+        {
+            get
+            {
+                string tmp;
+                m_options.TryGetValue("quota-warning-threshold", out tmp);
+                if (string.IsNullOrEmpty(tmp))
+                {
+                    return DEFAULT_QUOTA_WARNING_THRESHOLD;
+                }
+                else
+                {
+                    return int.Parse(tmp);
+                }
+            }
+        }
+
+        /// <summary>
+        /// Gets a flag indicating that backup quota reported by the backend should be ignored
+        /// </summary>
+        /// This is necessary because in some cases the backend might report a wrong quota (especially with some Linux mounts).
+        public bool QuotaDisable
+        {
+            get { return Library.Utility.Utility.ParseBoolOption(m_options, "quota-disable"); }
+        }
+
+        /// <summary>
+        /// Gets the display name of the backup
+        /// </summary>
+        public string BackupName
+        {
+            get
+            {
+                string tmp;
+                m_options.TryGetValue("backup-name", out tmp);
+                if (string.IsNullOrEmpty(tmp))
+                    return DefaultBackupName;
+                else
+                    return tmp;
+            }
+            set
+            {
+                m_options["backup-name"] = value;
+            }
+        }
+
+        /// <summary>
+        /// Gets the ID of the backup
+        /// </summary>
+        public string BackupId
+        {
+            get
+            {
+                m_options.TryGetValue("backup-id", out var tmp);
+                return tmp;
+            }
+        }
+
+        /// <summary>
+        /// Gets the ID of the machine
+        /// </summary>
+        public string MachineId
+        {
+            get
+            {
+                if (m_options.TryGetValue("machine-id", out var tmp))
+                    return tmp;
+                return Library.AutoUpdater.DataFolderManager.InstallID;
+            }
+        }
+        /// <summary>
+        /// Gets the path to the database
+        /// </summary>
+        public string Dbpath
+        {
+            get
+            {
+                string tmp;
+                m_options.TryGetValue("dbpath", out tmp);
+                return tmp;
+            }
+            set
+            {
+                m_options["dbpath"] = value;
+            }
+        }
+
+        /// <summary>
+        /// Gets a value indicating whether a blocksize has been specified
+        /// </summary>
+        public bool HasBlocksize { get { return m_options.ContainsKey("blocksize") && !string.IsNullOrEmpty(m_options["blocksize"]); } }
+
+        /// <summary>
+        /// Gets the size of file-blocks
+        /// </summary>
+        public int Blocksize
+        {
+            get
+            {
+                string tmp;
+                if (!m_options.TryGetValue("blocksize", out tmp))
+                    tmp = DEFAULT_BLOCKSIZE;
+
+                long blocksize = Library.Utility.Sizeparser.ParseSize(tmp, "kb");
+                if (blocksize > int.MaxValue || blocksize < 1024)
+                    throw new ArgumentOutOfRangeException(nameof(blocksize), string.Format("The blocksize cannot be less than {0}, nor larger than {1}", 1024, int.MaxValue));
+
+                return (int)blocksize;
+            }
+        }
+
+        /// <summary>
+        /// Cache for the block hash size value, to avoid creating new hash instances just to get the size
+        /// </summary>
+        private KeyValuePair<string, int> m_cachedBlockHashSize;
+
+        /// <summary>
+        /// Gets the size of the blockhash in bytes.
+        /// </summary>
+        /// <value>The size of the blockhash.</value>
+        public int BlockhashSize
+        {
+            get
+            {
+                if (m_cachedBlockHashSize.Key != BlockHashAlgorithm)
+                    m_cachedBlockHashSize = new KeyValuePair<string, int>(BlockHashAlgorithm, HashFactory.HashSizeBytes(BlockHashAlgorithm));
+
+                return m_cachedBlockHashSize.Value;
+            }
+        }
+
+        /// <summary>
+        /// Gets a flag indicating if metadata for files and folders should be ignored
+        /// </summary>
+        public bool SkipMetadata
+        {
+            get { return Library.Utility.Utility.ParseBoolOption(m_options, "skip-metadata"); }
+        }
+
+        /// <summary>
+        /// Gets a flag indicating if empty folders should be ignored
+        /// </summary>
+        public bool ExcludeEmptyFolders
+        {
+            get { return Library.Utility.Utility.ParseBoolOption(m_options, "exclude-empty-folders"); }
+        }
+
+        /// <summary>
+        /// Gets a flag indicating if during restores metadata should be applied to the symlink target.
+        /// Setting this to true can result in errors if the target no longer exists.
+        /// </summary>
+        public bool RestoreSymlinkMetadata
+        {
+            get { return Library.Utility.Utility.ParseBoolOption(m_options, "restore-symlink-metadata"); }
+        }
+
+        /// <summary>
+        /// Gets a flag indicating if permissions should be restored
+        /// </summary>
+        public bool RestorePermissions
+        {
+            get { return Library.Utility.Utility.ParseBoolOption(m_options, "restore-permissions"); }
+        }
+
+
+        /// <summary>
+        /// Gets a flag indicating if file hashes are checked after a restore
+        /// </summary>
+        public bool PerformRestoredFileVerification
+        {
+            get { return !Library.Utility.Utility.ParseBoolOption(m_options, "skip-restore-verification"); }
+        }
+
+        /// <summary>
+        /// Gets a flag indicating if synthetic filelist generation is disabled
+        /// </summary>
+        public bool DisableSyntheticFilelist
+        {
+            get { return Library.Utility.Utility.ParseBoolOption(m_options, "disable-synthetic-filelist"); }
+        }
+
+        /// <summary>
+        /// Gets the compact threshold
+        /// </summary>
+        public long Threshold
+        {
+            get
+            {
+                string v;
+                m_options.TryGetValue("threshold", out v);
+                if (string.IsNullOrEmpty(v))
+                    return DEFAULT_THRESHOLD;
+
+                return Convert.ToInt64(v);
+            }
+        }
+
+        /// <summary>
+        /// Gets the size of small volumes
+        /// </summary>
+        public long SmallFileSize
+        {
+            get
+            {
+                string v;
+                m_options.TryGetValue("small-file-size", out v);
+                if (string.IsNullOrEmpty(v))
+                    return this.VolumeSize / 5;
+
+                return Library.Utility.Sizeparser.ParseSize(v, "mb");
+            }
+        }
+
+        /// <summary>
+        /// Gets the maximum number of small volumes
+        /// </summary>
+        public long SmallFileMaxCount
+        {
+            get
+            {
+                string v;
+                m_options.TryGetValue("small-file-max-count", out v);
+                if (string.IsNullOrEmpty(v))
+                    return DEFAULT_SMALL_FILE_MAX_COUNT;
+
+                return Convert.ToInt64(v);
+            }
+        }
+
+        /// <summary>
+        /// List of files to check for changes
+        /// </summary>
+        public string[] ChangedFilelist
+        {
+            get
+            {
+                string v;
+                m_options.TryGetValue("changed-files", out v);
+                if (string.IsNullOrEmpty(v))
+                    return null;
+
+                return v.Split(new char[] { System.IO.Path.PathSeparator }, StringSplitOptions.RemoveEmptyEntries);
+            }
+        }
+
+        /// <summary>
+        /// List of files to mark as deleted
+        /// </summary>
+        public string[] DeletedFilelist
+        {
+            get
+            {
+                string v;
+                m_options.TryGetValue("deleted-files", out v);
+                if (string.IsNullOrEmpty(v))
+                    return null;
+
+                return v.Split(new char[] { System.IO.Path.PathSeparator }, StringSplitOptions.RemoveEmptyEntries);
+            }
+        }
+
+        /// <summary>
+        /// List of filenames that are used to exclude a folder
+        /// </summary>
+        public string[] IgnoreFilenames
+        {
+            get
+            {
+                string v;
+                m_options.TryGetValue("ignore-filenames", out v);
+                if (string.IsNullOrEmpty(v))
+                    return null;
+
+                return v.Split(new char[] { System.IO.Path.PathSeparator }, StringSplitOptions.RemoveEmptyEntries);
+            }
+        }
+        /// <summary>
+        /// Alternate restore path
+        /// </summary>
+        public string Restorepath
+        {
+            get
+            {
+                string v;
+                m_options.TryGetValue("restore-path", out v);
+                return v;
+            }
+        }
+
+        /// <summary>
+        /// Gets the index file usage method
+        /// </summary>
+        public IndexFileStrategy IndexfilePolicy
+        {
+            get
+            {
+                string strategy;
+                if (!m_options.TryGetValue("index-file-policy", out strategy))
+                    strategy = "";
+
+                IndexFileStrategy res;
+                if (!Enum.TryParse(strategy, true, out res))
+                    res = IndexFileStrategy.Full;
+
+                return res;
+            }
+        }
+
+        /// <summary>
+        /// Gets a flag indicating if the check for files on the remote storage should be omitted
+        /// </summary>
+        public bool NoBackendverification
+        {
+            get { return Library.Utility.Utility.ParseBoolOption(m_options, "no-backend-verification"); }
+        }
+
+        /// <summary>
+        /// Gets the percentage of samples to test during a backup operation
+        /// </summary>
+        public decimal BackupTestPercentage
+        {
+            get
+            {
+                m_options.TryGetValue("backup-test-percentage", out string s);
+                if (string.IsNullOrEmpty(s))
+                {
+                    return 0.1m;
+                }
+
+                decimal percentage;
+                try
+                {
+                    percentage = decimal.Parse(s, CultureInfo.InvariantCulture);
+                }
+                catch (Exception ex)
+                {
+                    throw new ArgumentException("The value provided for the backup-test-percentage option must lie between 0 and 100.", ex);
+                }
+
+                if ((percentage < 0) || (percentage > 100))
+                {
+                    throw new ArgumentOutOfRangeException(nameof(percentage), "The value provided for the backup-test-percentage option must lie between 0 and 100.");
+                }
+
+                return percentage;
+            }
+        }
+
+        /// <summary>
+        /// Gets the number of samples to test during a backup operation
+        /// </summary>
+        public long BackupTestSampleCount
+        {
+            get
+            {
+                string s;
+                m_options.TryGetValue("backup-test-samples", out s);
+                if (string.IsNullOrEmpty(s))
+                    return 1;
+
+                return long.Parse(s);
+            }
+        }
+
+        /// <summary>
+        /// Gets a flag indicating if compacting should not be done automatically
+        /// </summary>
+        public bool NoAutoCompact
+        {
+            get { return Library.Utility.Utility.ParseBoolOption(m_options, "no-auto-compact"); }
+        }
+
+        /// <summary>
+        /// Gets the minimum time that must elapse after last compaction before running next automatic compaction
+        /// </summary>
+        public TimeSpan AutoCompactInterval
+        {
+            get
+            {
+                if (!m_options.ContainsKey("auto-compact-interval") || string.IsNullOrEmpty(m_options["auto-compact-interval"]))
+                    return TimeSpan.Zero;
+                else
+                    return Library.Utility.Timeparser.ParseTimeSpan(m_options["auto-compact-interval"]);
+            }
+        }
+
+        /// <summary>
+        /// Gets a flag indicating if missing source elements should be ignored
+        /// </summary>
+        public bool AllowMissingSource
+        {
+            get { return Library.Utility.Utility.ParseBoolOption(m_options, "allow-missing-source"); }
+        }
+
+        /// <summary>
+        /// Gets a value indicating if a verification file should be uploaded after changing the remote store
+        /// </summary>
+        public bool UploadVerificationFile
+        {
+            get { return Library.Utility.Utility.ParseBoolOption(m_options, "upload-verification-file"); }
+        }
+
+        /// <summary>
+        /// Gets a value indicating if a passphrase change is allowed
+        /// </summary>
+        public bool AllowPassphraseChange
+        {
+            get { return Library.Utility.Utility.ParseBoolOption(m_options, "allow-passphrase-change"); }
+        }
+
+        /// <summary>
+        /// Gets a flag indicating if the current operation should merely output the changes
+        /// </summary>
+        public bool Dryrun
+        {
+            get
+            {
+                if (m_options.ContainsKey("dry-run"))
+                    return Library.Utility.Utility.ParseBoolOption(m_options, "dry-run");
+                else
+                    return Library.Utility.Utility.ParseBoolOption(m_options, "dryrun");
+            }
+        }
+
+        /// <summary>
+        /// Gets a value indicating if the remote verification is deep
+        /// </summary>
+        public RemoteTestStrategy FullRemoteVerification
+        {
+            get
+            {
+                string policy;
+                if (!m_options.TryGetValue("full-remote-verification", out policy))
+                    policy = "False";
+
+                RemoteTestStrategy r;
+                if (!Enum.TryParse(policy, true, out r))
+                    r = RemoteTestStrategy.True;
+
+                return r;
+            }
+        }
+
+        /// <summary>
+        /// The block hash algorithm to use
+        /// </summary>
+        public string BlockHashAlgorithm
+        {
+            get
+            {
+                string v;
+                m_options.TryGetValue("block-hash-algorithm", out v);
+                if (string.IsNullOrEmpty(v))
+                    return DEFAULT_BLOCK_HASH_ALGORITHM;
+
+                return v;
+            }
+        }
+
+        /// <summary>
+        /// The file hash algorithm to use
+        /// </summary>
+        public string FileHashAlgorithm
+        {
+            get
+            {
+                string v;
+                m_options.TryGetValue("file-hash-algorithm", out v);
+                if (string.IsNullOrEmpty(v))
+                    return DEFAULT_FILE_HASH_ALGORITHM;
+
+                return v;
+            }
+        }
+
+        /// <summary>
+        /// Gets a value indicating whether local blocks usage should be used for restore.
+        /// </summary>
+        /// <value><c>true</c> if no local blocks; otherwise, <c>false</c>.</value>
+        public bool UseLocalBlocks
+        {
+            get { return Library.Utility.Utility.ParseBoolOption(m_options, "restore-with-local-blocks"); }
+        }
+
+        /// <summary>
+        /// Gets a flag indicating if the local database should not be used
+        /// </summary>
+        /// <value><c>true</c> if no local db is used; otherwise, <c>false</c>.</value>
+        public bool NoLocalDb
+        {
+            get { return Library.Utility.Utility.ParseBoolOption(m_options, "no-local-db"); }
+        }
+
+        /// <summary>
+        /// Gets a flag indicating if the local database should not be used
+        /// </summary>
+        /// <value><c>true</c> if no local db is used; otherwise, <c>false</c>.</value>
+        public bool DontCompressRestorePaths
+        {
+            get { return Library.Utility.Utility.ParseBoolOption(m_options, "dont-compress-restore-paths"); }
+        }
+
+        /// <summary>
+        /// Gets a flag indicating if block hashes are checked before being applied
+        /// </summary>
+        /// <value><c>true</c> if block hashes are checked; otherwise, <c>false</c>.</value>
+        public bool FullBlockVerification
+        {
+            get { return Library.Utility.Utility.ParseBoolOption(m_options, "full-block-verification"); }
+        }
+
+        /// <summary>
+        /// Gets a flag indicating if the repair process will only restore paths
+        /// </summary>
+        /// <value><c>true</c> if only paths are restored; otherwise, <c>false</c>.</value>
+        public bool RepairOnlyPaths
+        {
+            get { return Library.Utility.Utility.ParseBoolOption(m_options, "repair-only-paths"); }
+        }
+
+        /// <summary>
+        /// Gets a flag indicating if the repair process will ignore outdated database
+        /// </summary>
+        /// <value><c>true</c> if repair process will ignore outdated database; otherwise, <c>false</c>.</value>
+        public bool RepairIgnoreOutdatedDatabase
+        {
+            get { return Library.Utility.Utility.ParseBoolOption(m_options, "repair-ignore-outdated-database"); }
+        }
+
+        /// <summary>
+        /// Gets a flag indicating if the repair process will always use blocks
+        /// </summary>
+        /// <value><c>true</c> if repair process always use blocks; otherwise, <c>false</c>.</value>
+        public bool RepairForceBlockUse
+        {
+            get { return Library.Utility.Utility.ParseBoolOption(m_options, "repair-force-block-use"); }
+        }
+
+        /// <summary>
+        /// Gets a flag indicating whether the VACUUM operation should ever be run automatically.
+        /// </summary>
+        public bool AutoVacuum
+        {
+            get { return GetBool("auto-vacuum"); }
+        }
+
+        /// <summary>
+        /// Gets the minimum time that must elapse after last vacuum before running next automatic vacuum
+        /// </summary>
+        public TimeSpan AutoVacuumInterval
+        {
+            get
+            {
+                if (!m_options.ContainsKey("auto-vacuum-interval") || string.IsNullOrEmpty(m_options["auto-vacuum-interval"]))
+                    return TimeSpan.Zero;
+                else
+                    return Library.Utility.Timeparser.ParseTimeSpan(m_options["auto-vacuum-interval"]);
+            }
+        }
+
+        /// <summary>
+        /// Gets a flag indicating if the local filescanner should be disabled
+        /// </summary>
+        /// <value><c>true</c> if the filescanner should be disabled; otherwise, <c>false</c>.</value>
+        public bool DisableFileScanner
+        {
+            get { return Library.Utility.Utility.ParseBoolOption(m_options, "disable-file-scanner"); }
+        }
+
+        /// <summary>
+        /// Gets a flag indicating if the filelist consistency checks should be disabled
+        /// </summary>
+        /// <value><c>true</c> if the filelist consistency checks should be disabled; otherwise, <c>false</c>.</value>
+        public bool DisableFilelistConsistencyChecks
+        {
+            get { return Library.Utility.Utility.ParseBoolOption(m_options, "disable-filelist-consistency-checks"); }
+        }
+
+        /// <summary>
+        /// Gets a flag indicating whether the backup should be disabled when on battery power.
+        /// </summary>
+        /// <value><c>true</c> if the backup should be disabled when on battery power; otherwise, <c>false</c>.</value>
+        public bool DisableOnBattery
+        {
+            get { return Library.Utility.Utility.ParseBoolOption(m_options, "disable-on-battery"); }
+        }
+
+        /// <summary>
+        /// Gets a value indicating if missing dblock files are attempted created
+        /// </summary>
+        public bool RebuildMissingDblockFiles
+        {
+            get { return GetBool("rebuild-missing-dblock-files"); }
+        }
+
+        /// <summary>
+        /// Gets the threshold for when log data should be cleaned
+        /// </summary>
+        public DateTime LogRetention
+        {
+            get
+            {
+                string pts;
+                if (!m_options.TryGetValue("log-retention", out pts))
+                    pts = DEFAULT_LOG_RETENTION;
+
+                return Library.Utility.Timeparser.ParseTimeInterval(pts, DateTime.Now, true);
+            }
+        }
+
+
+        /// <summary>
+        /// Gets the number of concurrent threads
+        /// </summary>
+        public int ConcurrencyMaxThreads
+        {
+            get
+            {
+                string value;
+                if (!m_options.TryGetValue("concurrency-max-threads", out value))
+                    value = null;
+
+                if (string.IsNullOrEmpty(value))
+                    return 0;
+                else
+                    return int.Parse(value);
+            }
+        }
+
+        /// <summary>
+        /// Gets the number of concurrent block hashers
+        /// </summary>
+        public int ConcurrencyBlockHashers
+        {
+            get
+            {
+                string value;
+                if (!m_options.TryGetValue("concurrency-block-hashers", out value))
+                    value = null;
+
+                if (string.IsNullOrEmpty(value))
+                    return DEFAULT_BLOCK_HASHERS;
+                else
+                    return Math.Max(1, int.Parse(value));
+            }
+        }
+
+        /// <summary>
+        /// Gets the number of concurrent block hashers
+        /// </summary>
+        public int ConcurrencyCompressors
+        {
+            get
+            {
+                string value;
+                if (!m_options.TryGetValue("concurrency-compressors", out value))
+                    value = null;
+
+                if (string.IsNullOrEmpty(value))
+                    return DEFAULT_COMPRESSORS;
+                else
+                    return Math.Max(1, int.Parse(value));
+            }
+        }
+
+        /// <summary>
+        /// Gets the number of concurrent file processors
+        /// </summary>
+        public int ConcurrencyFileprocessors
+        {
+            get
+            {
+                string value;
+                if (!m_options.TryGetValue("concurrency-fileprocessors", out value))
+                    value = null;
+
+                if (string.IsNullOrEmpty(value))
+                    return DEFAULT_FILE_PROCESSORS;
+                else
+                    return Math.Max(1, int.Parse(value));
+            }
+        }
+
+        /// <summary>
+        /// Gets a lookup table with compression hints, the key is the file extension with the leading period
+        /// </summary>
+        public IDictionary<string, CompressionHint> CompressionHints
+        {
+            get
+            {
+                if (m_compressionHints == null)
+                {
+                    var hints = new Dictionary<string, CompressionHint>(StringComparer.OrdinalIgnoreCase); // Ignore file system case sensitivity, since file extensions case rarely indicates type
+
+                    string file;
+                    if (!m_options.TryGetValue("compression-extension-file", out file))
+                        file = DEFAULT_COMPRESSED_EXTENSION_FILE;
+
+                    if (!string.IsNullOrEmpty(file) && System.IO.File.Exists(file))
+                        foreach (var _line in Library.Utility.Utility.ReadFileWithDefaultEncoding(file).Split('\n'))
+                        {
+                            var line = _line.Trim();
+                            var lix = line.IndexOf(' ');
+                            if (lix > 0)
+                                line = line.Substring(0, lix);
+                            if (line.Length >= 2 && line[0] == '.')
+                                hints[line] = CompressionHint.Noncompressible;
+                        }
+
+                    //Don't try again, if the file does not exist
+                    m_compressionHints = hints;
+                }
+
+                return m_compressionHints;
+            }
+        }
+
+        /// <summary>
+        /// Gets the CPU intensity level indicating target CPU utilization. 1 is the lowest, 10 is the highest. Default is 10.
+        /// </summary>
+        public int CPUIntensity
+        {
+            get
+            {
+                string value;
+                if (!m_options.TryGetValue("cpu-intensity", out value))
+                    value = null;
+
+                if (string.IsNullOrEmpty(value))
+                    return 10;
+                else
+                    return Math.Max(1, Math.Min(10, int.Parse(value)));
+            }
+        }
+
+        /// <summary>
+        /// Gets a compression hint from a filename
+        /// </summary>
+        /// <param name="filename">The filename to get the hint for</param>
+        /// <returns>The compression hint</returns>
+        public CompressionHint GetCompressionHintFromFilename(string filename)
+        {
+            CompressionHint h;
+            if (!CompressionHints.TryGetValue(System.IO.Path.GetExtension(filename), out h))
+                return CompressionHint.Default;
+            return h;
+        }
+
+        /// <summary>
+        /// Gets a list of modules, the key indicates if they are loaded
+        /// </summary>
+        public List<KeyValuePair<bool, Library.Interface.IGenericModule>> LoadedModules { get { return m_loadedModules; } }
+
+        /// <summary>
+        /// Helper method to extract boolean values.
+        /// If the option is not present, it it's value is false.
+        /// If the option is present it's value is true, unless the option's value is false, off or 0
+        /// </summary>
+        /// <param name="name">The name of the option to read</param>
+        /// <returns>The interpreted value of the option</returns>
+        private bool GetBool(string name)
+        {
+            return Library.Utility.Utility.ParseBoolOption(m_options, name);
+        }
+
+        /// <summary>
+        /// Gets the maximum number of data blocks to keep in the cache. If set to 0, the cache is effictively disabled, but some is still kept for bookkeeping.
+        /// </summary>
+        public long RestoreCacheMax
+        {
+            get
+            {
+                if (!m_options.TryGetValue("restore-cache-max", out string v))
+                    v = DEFAULT_RESTORE_CACHE_MAX;
+
+                long max_cache = Sizeparser.ParseSize(v, "mb");
+
+                if (max_cache > 0 && max_cache < Blocksize)
+                    throw new ArgumentOutOfRangeException(nameof(max_cache), string.Format("The maximum cache size cannot be less than the blocksize if not explicitly 0: {0} < {1}", max_cache, Blocksize));
+
+                return max_cache / Blocksize;
+            }
+        }
+
+        /// <summary>
+        /// Gets the ratio of cache entries to evict when the cache is full
+        /// </summary>
+        public float RestoreCacheEvict
+        {
+            get
+            {
+                m_options.TryGetValue("restore-cache-evict", out string s);
+                if (string.IsNullOrEmpty(s))
+                {
+                    return DEFAULT_RESTORE_CACHE_EVICT / 100f;
+                }
+
+                int percentage;
+                try
+                {
+                    percentage = int.Parse(s, CultureInfo.InvariantCulture);
+                }
+                catch (Exception ex)
+                {
+                    throw new ArgumentException("The value provided for the restore-cache-evict option must lie between 0 and 100", ex);
+                }
+
+                if ((percentage < 0) || (percentage > 100))
+                {
+                    throw new ArgumentOutOfRangeException(nameof(percentage), "The value provided for the restore-cache-evict option must lie between 0 and 100");
+                }
+
+                return percentage / 100f;
+            }
+        }
+
+        /// <summary>
+        /// Gets the number of file processors to use in the restore process
+        /// </summary>
+        public int RestoreFileProcessors
+        {
+            get
+            {
+                if (!m_options.TryGetValue("restore-file-processors", out string v))
+                    v = null;
+
+                if (string.IsNullOrEmpty(v))
+                    return DEFAULT_RESTORE_FILE_PROCESSORS;
+                else
+                    return int.Parse(v);
+            }
+        }
+
+        /// <summary>
+        /// Gets whether to use the legacy restore method
+        /// </summary>
+        public bool RestoreLegacy
+        {
+            get { return Library.Utility.Utility.ParseBoolOption(m_options, "restore-legacy"); }
+        }
+
+        /// <summary>
+        /// Gets whether to preallocate files during restore
+        /// </summary>
+        public bool RestorePreAllocate
+        {
+            get { return Library.Utility.Utility.ParseBoolOption(m_options, "restore-pre-allocate"); }
+        }
+
+        /// <summary>
+        /// Gets the number of volume decryptors to use in the restore process
+        /// </summary>
+        public int RestoreVolumeDecryptors
+        {
+            get
+            {
+                if (!m_options.TryGetValue("restore-volume-decryptors", out string v))
+                    v = null;
+
+                if (string.IsNullOrEmpty(v))
+                    return DEFAULT_RESTORE_VOLUME_DECRYPTORS;
+                else
+                    return int.Parse(v);
+            }
+        }
+
+        /// <summary>
+        /// Gets the number of volume decompressors to use in the restore process
+        /// </summary>
+        public int RestoreVolumeDecompressors
+        {
+            get
+            {
+                if (!m_options.TryGetValue("restore-volume-decompressors", out string v))
+                    v = null;
+
+                if (string.IsNullOrEmpty(v))
+                    return DEFAULT_RESTORE_VOLUME_DECOMPRESSORS;
+                else
+                    return int.Parse(v);
+            }
+        }
+
+        /// <summary>
+        /// Gets the number of volume downloaders to use in the restore process
+        /// </summary>
+        public int RestoreVolumeDownloaders
+        {
+            get
+            {
+                if (!m_options.TryGetValue("restore-volume-downloaders", out string v))
+                    v = null;
+
+                if (string.IsNullOrEmpty(v))
+                    return DEFAULT_RESTORE_VOLUME_DOWNLOADERS;
+                else
+                    return int.Parse(v);
+            }
+        }
+
+        public int RestoreChannelBufferSize
+        {
+            get
+            {
+                if (!m_options.TryGetValue("restore-channel-buffer-size", out string v))
+                    v = null;
+
+                if (string.IsNullOrEmpty(v))
+                    return DEFAULT_RESTORE_CHANNEL_BUFFER_SIZE;
+                else
+                    return int.Parse(v);
+            }
+        }
+
+        /// <summary>
+        /// Toggles whether internal profiling is enabled and should be logged.
+        /// </summary>
+        public bool InternalProfiling
+        {
+            get { return Library.Utility.Utility.ParseBoolOption(m_options, "internal-profiling"); }
+        }
+
+        /// <summary>
+        /// Gets the size of file-blocks
+        /// </summary>
+        public long SqlitePageCache
+        {
+            get
+            {
+                if (!m_options.TryGetValue("sqlite-page-cache", out var tmp))
+                    tmp = DEFAULT_SQLITE_PAGE_CACHE_SIZE;
+
+                var pagesize = Sizeparser.ParseSize(tmp, "kb");
+                if (pagesize <= SQLiteLoader.MINIMUM_SQLITE_PAGE_CACHE_SIZE)
+                    return 0;
+
+                return pagesize;
+            }
+        }
+        /// <summary>
+        /// Ignores the update if the version already exists in the database.
+        /// </summary>
+        public bool IgnoreUpdateIfVersionExists
+            => Library.Utility.Utility.ParseBoolOption(m_options, "ignore-update-if-version-exists");
+
+        /// <summary>
+        /// Class for handling a single RetentionPolicy timeframe-interval-pair
+        /// </summary>
+        public class RetentionPolicyValue
+        {
+            public readonly TimeSpan Timeframe;
+            public readonly TimeSpan Interval;
+
+            public RetentionPolicyValue(TimeSpan timeframe, TimeSpan interval)
+            {
+                if (timeframe < TimeSpan.Zero)
+                {
+                    throw new ArgumentOutOfRangeException(nameof(timeframe), string.Format("The timeframe cannot be negative: '{0}'", timeframe));
+                }
+                if (interval < TimeSpan.Zero)
+                {
+                    throw new ArgumentOutOfRangeException(nameof(interval), string.Format("The interval cannot be negative: '{0}'", interval));
+                }
+
+                this.Timeframe = timeframe;
+                this.Interval = interval;
+            }
+
+            /// <summary>
+            /// Returns whether this is an unlimited timeframe or not
+            /// </summary>
+            /// <returns></returns>
+            public Boolean IsUnlimtedTimeframe()
+            {
+                // Timeframes equal or bigger than the maximum TimeSpan effectively represent an unlimited timeframe
+                return Timeframe >= TimeSpan.MaxValue;
+            }
+
+            /// <summary>
+            /// Returns whether all versions in this timeframe should be kept or not
+            /// </summary>
+            /// <returns></returns>
+            public Boolean IsKeepAllVersions()
+            {
+                /// Intervals between two versions that are equal or smaller than zero effectivly result in
+                /// all versions in that timeframe being kept.
+                return Interval <= TimeSpan.Zero;
+            }
+
+            public override string ToString()
+            {
+                return (IsUnlimtedTimeframe() ? "Unlimited" : Timeframe.ToString()) + " / " + (IsKeepAllVersions() ? "Keep all" : Interval.ToString());
+            }
+
+            /// <summary>
+            /// Parses a string representation of a timeframe-interval-pair and returns a RetentionPolicyValue object
+            /// </summary>
+            /// <returns></returns>
+            public static RetentionPolicyValue CreateFromString(string rententionPolicyValueString)
+            {
+                var periodInterval = rententionPolicyValueString.Split(':');
+
+                TimeSpan timeframe;
+                // Timeframe "U" (= Unlimited) means: For unlimited time keep one version every X interval.
+                // So the timeframe has to span the maximum time possible.
+                if (String.Equals(periodInterval[0], "U", StringComparison.OrdinalIgnoreCase))
+                {
+                    timeframe = TimeSpan.MaxValue;
+                }
+                else
+                {
+                    timeframe = Library.Utility.Timeparser.ParseTimeSpan(periodInterval[0]);
+                }
+
+                TimeSpan interval;
+                // Interval "U" (= Unlimited) means: For period X keep all versions.
+                // So the interval between two versions has to be zero.
+                if (String.Equals(periodInterval[1], "U", StringComparison.OrdinalIgnoreCase))
+                {
+                    interval = TimeSpan.Zero;
+                }
+                else
+                {
+                    interval = Library.Utility.Timeparser.ParseTimeSpan(periodInterval[1]);
+                }
+
+                return new RetentionPolicyValue(timeframe, interval);
+            }
+        }
+    }
+}