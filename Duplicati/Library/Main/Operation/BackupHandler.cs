--- conflicted
+++ resolved
@@ -1,569 +1,565 @@
-﻿#region Disclaimer / License
-
-// Copyright (C) 2015, The Duplicati Team
-// http://www.duplicati.com, info@duplicati.com
-// 
-// This library is free software; you can redistribute it and/or
-// modify it under the terms of the GNU Lesser General Public
-// License as published by the Free Software Foundation; either
-// version 2.1 of the License, or (at your option) any later version.
-// 
-// This library is distributed in the hope that it will be useful,
-// but WITHOUT ANY WARRANTY; without even the implied warranty of
-// MERCHANTABILITY or FITNESS FOR A PARTICULAR PURPOSE.  See the GNU
-// Lesser General Public License for more details.
-// 
-// You should have received a copy of the GNU Lesser General Public
-// License along with this library; if not, write to the Free Software
-// Foundation, Inc., 51 Franklin Street, Fifth Floor, Boston, MA  02110-1301  USA
-// 
-
-#endregion
-using System;
-using System.Collections.Generic;
-using System.Linq;
-using System.Text;
-using System.IO;
-using Duplicati.Library.Main.Database;
-using Duplicati.Library.Main.Volumes;
-using Duplicati.Library.Interface;
-using System.Threading.Tasks;
-using CoCoL;
-using System.Threading;
-using Duplicati.Library.Snapshots;
-using Duplicati.Library.Utility;
-
-namespace Duplicati.Library.Main.Operation
-{
-    /// <summary>
-    /// The backup handler is the primary function,
-    /// which performs a backup of the given sources
-    /// to the chosen destination
-    /// </summary>
-    internal class BackupHandler : IDisposable
-    {   
-        /// <summary>
-        /// The tag used for logging
-        /// </summary>
-        private static readonly string LOGTAG = Logging.Log.LogTagFromType<BackupHandler>();
-
-        private readonly Options m_options;
-        private string m_backendurl;
-
-        private LocalBackupDatabase m_database;
-        private System.Data.IDbTransaction m_transaction;
-
-        private Library.Utility.IFilter m_filter;
-        private Library.Utility.IFilter m_sourceFilter;
-
-        private BackupResults m_result;
-
-        public BackupHandler(string backendurl, Options options, BackupResults results)
-        {
-            m_options = options;
-            m_result = results;
-            m_backendurl = backendurl;
-                            
-            if (options.AllowPassphraseChange)
-                throw new UserInformationException(Strings.Common.PassphraseChangeUnsupported, "PassphraseChangeUnsupported");
-        }
-        
-        public static Snapshots.ISnapshotService GetSnapshot(string[] sources, Options options)
-        {
-            try
-            {
-                if (options.SnapShotStrategy != Options.OptimizationStrategy.Off)
-                    return Duplicati.Library.Snapshots.SnapshotUtility.CreateSnapshot(sources, options.RawOptions);
-            }
-            catch (Exception ex)
-            {
-                if (options.SnapShotStrategy == Options.OptimizationStrategy.Required)
-                    throw;
-                else if (options.SnapShotStrategy == Options.OptimizationStrategy.On)
-                    Logging.Log.WriteWarningMessage(LOGTAG, "SnapshotFailed", ex, Strings.Common.SnapshotFailedError(ex.ToString()));
-            }
-
-            return Library.Utility.Utility.IsClientLinux ?
-                (Library.Snapshots.ISnapshotService)new Duplicati.Library.Snapshots.NoSnapshotLinux()
-                    :
-                (Library.Snapshots.ISnapshotService)new Duplicati.Library.Snapshots.NoSnapshotWindows();
-        }
-
-        private void PreBackupVerify(BackendManager backend, string protectedfile)
-        {
-            m_result.OperationProgressUpdater.UpdatePhase(OperationPhase.Backup_PreBackupVerify);
-            using(new Logging.Timer(LOGTAG, "PreBackupVerify", "PreBackupVerify"))
-            {
-                try
-                {
-                    if (m_options.NoBackendverification)
-                    {
-                        FilelistProcessor.VerifyLocalList(backend, m_options, m_database, m_result.BackendWriter);
-                        UpdateStorageStatsFromDatabase();
-                    }
-                    else
-                        FilelistProcessor.VerifyRemoteList(backend, m_options, m_database, m_result.BackendWriter, protectedfile);
-                }
-                catch (Exception ex)
-                {
-                    if (m_options.AutoCleanup)
-                    {
-                        Logging.Log.WriteWarningMessage(LOGTAG, "BackendVerifyFailedAttemptingCleanup", ex, "Backend verification failed, attempting automatic cleanup");
-                        m_result.RepairResults = new RepairResults(m_result);
-                        new RepairHandler(backend.BackendUrl, m_options, (RepairResults)m_result.RepairResults).Run();
-
-                        Logging.Log.WriteInformationMessage(LOGTAG, "BackendCleanupFinished", "Backend cleanup finished, retrying verification");
-                        FilelistProcessor.VerifyRemoteList(backend, m_options, m_database, m_result.BackendWriter);
-                    }
-                    else
-                        throw;
-                }
-            }
-        }
-
-        /// <summary>
-        /// Performs the bulk of work by starting all relevant processes
-        /// </summary>
-        private static async Task RunMainOperation(IEnumerable<string> sources, Snapshots.ISnapshotService snapshot, UsnJournalService journalService, Backup.BackupDatabase database, Backup.BackupStatsCollector stats, Options options, IFilter sourcefilter, IFilter filter, BackupResults result, Common.ITaskReader taskreader, long lastfilesetid)
-        {
-            using(new Logging.Timer(LOGTAG, "BackupMainOperation", "BackupMainOperation"))
-            {
-                // Make sure the CompressionHints table is initialized, otherwise all workers will initialize it
-                var tb = options.CompressionHints.Count;
-
-                Task all;
-                using(new ChannelScope())
-                {
-                    all = Task.WhenAll(
-                        new [] 
-                        {
-                            Backup.DataBlockProcessor.Run(database, options, taskreader),
-                            Backup.FileBlockProcessor.Run(snapshot, options, database, stats, taskreader),
-                            Backup.StreamBlockSplitter.Run(options, database, taskreader),
-<<<<<<< HEAD
-                            Backup.FileEnumerationProcess.Run(sources, snapshot, journalService, options.FileAttributeFilter, sourcefilter, filter, options.SymlinkPolicy, options.HardlinkPolicy, options.ChangedFilelist, taskreader),
-=======
-                            Backup.FileEnumerationProcess.Run(snapshot, options.FileAttributeFilter, sourcefilter, filter, options.SymlinkPolicy, options.HardlinkPolicy, options.ExcludeEmptyFolders, options.IgnoreFilenames, options.ChangedFilelist, taskreader),
->>>>>>> 7be62373
-                            Backup.FilePreFilterProcess.Run(snapshot, options, stats, database),
-                            Backup.MetadataPreProcess.Run(snapshot, options, database, lastfilesetid),
-                            Backup.SpillCollectorProcess.Run(options, database, taskreader),
-                            Backup.ProgressHandler.Run(result)
-                        }
-                        // Spawn additional block hashers
-                        .Union(
-                            Enumerable.Range(0, options.ConcurrencyBlockHashers - 1).Select(x => Backup.StreamBlockSplitter.Run(options, database, taskreader))
-                        )
-                        // Spawn additional compressors
-                        .Union(
-                            Enumerable.Range(0, options.ConcurrencyCompressors - 1).Select(x => Backup.DataBlockProcessor.Run(database, options, taskreader))
-                        )
-                    );
-                }
-
-                await all;
-
-                if (options.ChangedFilelist != null && options.ChangedFilelist.Length >= 1)
-                {
-                    await database.AppendFilesFromPreviousSetAsync(options.DeletedFilelist);
-                }
-                else if (journalService != null)
-                {
-                    if (journalService.Result.Files.Any() || journalService.Result.Folders.Any())
-                    {
-                        // append files from previous fileset, unless part of modifiedSources, which we've just scanned
-                        await database.AppendFilesFromPreviousSetWithPredicateAsync(path =>
-                        {
-                            if (journalService.Result.Files.Contains(path))
-                                return true; // do not append from previous set, already scanned
-
-                            foreach (var folder in journalService.Result.Folders)
-                            {
-                                if (path.Equals(folder, Library.Utility.Utility.ClientFilenameStringComparision))
-                                    return true; // do not append from previous set, already scanned
-
-                                if (Library.Utility.Utility.IsPathBelowFolder(path, folder))
-                                    return true; // do not append from previous set, already scanned
-                            }
-
-                            return false; // append from previous set
-                        });
-                    }
-                    else
-                    {
-                        // add full previous fileset, as nothing has changed
-                        //TODO: possible optimization is to somehow skip this step if compacting is enabled, 
-                        //      as all this informatino will be removed anyway.
-                        await database.AppendFilesFromPreviousSetAsync();                        
-                    }
-
-                    if (journalService.Result.JournalData.Any())
-                    {
-                        // always record change journal data for current fileset (entry may be dropped later if nothing is uploaded)
-                        await database.CreateChangeJournalDataAsync(journalService.Result.JournalData);
-
-                        // update the previous fileset's change journal entry to resume at this point in case nothing was backed up
-                        await database.UpdateChangeJournalDataAsync(journalService.Result.JournalData, lastfilesetid);
-                    }
-                }
-                
-                result.OperationProgressUpdater.UpdatefileCount(result.ExaminedFiles, result.SizeOfExaminedFiles, true);
-            }
-        }
-
-        private void CompactIfRequired(BackendManager backend, long lastVolumeSize)
-        {
-            var currentIsSmall = lastVolumeSize != -1 && lastVolumeSize <= m_options.SmallFileSize;
-
-            if (m_options.KeepTime.Ticks > 0 || m_options.KeepVersions != 0 || m_options.RetentionPolicy.Count > 0)
-            {
-                m_result.OperationProgressUpdater.UpdatePhase(OperationPhase.Backup_Delete);
-                m_result.DeleteResults = new DeleteResults(m_result);
-                using(var db = new LocalDeleteDatabase(m_database))
-                    new DeleteHandler(backend.BackendUrl, m_options, (DeleteResults)m_result.DeleteResults).DoRun(db, ref m_transaction, true, currentIsSmall, backend);
-
-            }
-            else if (currentIsSmall && !m_options.NoAutoCompact)
-            {
-                m_result.OperationProgressUpdater.UpdatePhase(OperationPhase.Backup_Compact);
-                m_result.CompactResults = new CompactResults(m_result);
-                using(var db = new LocalDeleteDatabase(m_database))
-                    new CompactHandler(backend.BackendUrl, m_options, (CompactResults)m_result.CompactResults).DoCompact(db, true, ref m_transaction, backend);
-            }
-        }
-
-        private void PostBackupVerification()
-        {
-            m_result.OperationProgressUpdater.UpdatePhase(OperationPhase.Backup_PostBackupVerify);
-            using(var backend = new BackendManager(m_backendurl, m_options, m_result.BackendWriter, m_database))
-            {
-                using(new Logging.Timer(LOGTAG, "AfterBackupVerify", "AfterBackupVerify"))
-                    FilelistProcessor.VerifyRemoteList(backend, m_options, m_database, m_result.BackendWriter);
-                backend.WaitForComplete(m_database, null);
-            }
-
-            if (m_options.BackupTestSampleCount > 0 && m_database.GetRemoteVolumes().Count() > 0)
-            {
-                m_result.OperationProgressUpdater.UpdatePhase(OperationPhase.Backup_PostBackupTest);
-                m_result.TestResults = new TestResults(m_result);
-
-                using(var testdb = new LocalTestDatabase(m_database))
-                using(var backend = new BackendManager(m_backendurl, m_options, m_result.BackendWriter, testdb))
-                    new TestHandler(m_backendurl, m_options, (TestResults)m_result.TestResults)
-                        .DoRun(m_options.BackupTestSampleCount, testdb, backend);
-            }
-        }
-
-        /// <summary>
-        /// Handler for computing backend statistics, without relying on a remote folder listing
-        /// </summary>
-        private void UpdateStorageStatsFromDatabase()
-        {
-            if (m_result.BackendWriter != null)
-            {
-                m_result.BackendWriter.KnownFileCount = m_database.GetRemoteVolumes().Count();
-                m_result.BackendWriter.KnownFileSize = m_database.GetRemoteVolumes().Select(x => Math.Max(0, x.Size)).Sum();
-
-                m_result.BackendWriter.UnknownFileCount = 0;
-                m_result.BackendWriter.UnknownFileSize = 0;
-
-                m_result.BackendWriter.BackupListCount = m_database.FilesetTimes.Count();
-                m_result.BackendWriter.LastBackupDate = m_database.FilesetTimes.FirstOrDefault().Value.ToLocalTime();
-
-                // TODO: If we have a BackendManager, we should query through that
-                using (var backend = DynamicLoader.BackendLoader.GetBackend(m_backendurl, m_options.RawOptions))
-                {
-                    if (backend is Library.Interface.IQuotaEnabledBackend)
-                    {
-                        Library.Interface.IQuotaInfo quota = ((Library.Interface.IQuotaEnabledBackend)backend).Quota;
-                        if (quota != null)
-                        {
-                            m_result.BackendWriter.TotalQuotaSpace = quota.TotalQuotaSpace;
-                            m_result.BackendWriter.FreeQuotaSpace = quota.FreeQuotaSpace;
-                        }
-                    }
-                }
-            }
-
-            m_result.BackendWriter.AssignedQuotaSpace = m_options.QuotaSize;
-        }
-
-        public void Run(string[] sources, Library.Utility.IFilter filter)
-        {
-            RunAsync(sources, filter).WaitForTaskOrThrow();
-        }
-
-        private static Exception BuildException(Exception source, params Task[] tasks)
-        {
-            if (tasks == null || tasks.Length == 0)
-                return source;
-
-            var ex = new List<Exception>();
-            ex.Add(source);
-
-            foreach(var t in tasks)
-                if (t != null)
-                {
-                    if (!t.IsCompleted && !t.IsFaulted && !t.IsCanceled)
-                        t.Wait(500);
-
-                    if (t.IsFaulted && t.Exception != null)
-                        ex.Add(t.Exception);
-                }
-
-            if (ex.Count == 1)
-                return ex.First();
-            else
-                return new AggregateException(ex.First().Message, ex);
-        }
-
-        private static async Task<long> FlushBackend(BackupResults result, IWriteChannel<Backup.IUploadRequest> uploadtarget, Task uploader)
-        {
-            var flushReq = new Backup.FlushRequest();
-
-            // Wait for upload completion
-            result.OperationProgressUpdater.UpdatePhase(OperationPhase.Backup_WaitForUpload);
-            await uploadtarget.WriteAsync(flushReq).ConfigureAwait(false);
-
-            // In case the uploader crashes, we grab the exception here
-            if (await Task.WhenAny(uploader, flushReq.LastWriteSizeAync) == uploader)
-                await uploader;
-
-            // Grab the size of the last uploaded volume
-            return await flushReq.LastWriteSizeAync;
-        }
-
-        private async Task RunAsync(string[] sources, Library.Utility.IFilter filter)
-        {
-            m_result.OperationProgressUpdater.UpdatePhase(OperationPhase.Backup_Begin);                        
-            
-            // New isolated scope for each operation
-            using(new IsolatedChannelScope())
-            using(m_database = new LocalBackupDatabase(m_options.Dbpath, m_options))
-            {
-                m_result.SetDatabase(m_database);
-                m_result.Dryrun = m_options.Dryrun;
-
-                // Check the database integrity
-                Utility.UpdateOptionsFromDb(m_database, m_options);
-                Utility.VerifyParameters(m_database, m_options);
-
-                var probe_path = m_database.GetFirstPath();
-                if (probe_path != null && Duplicati.Library.Utility.Utility.GuessDirSeparator(probe_path) != System.IO.Path.DirectorySeparatorChar.ToString())
-                    throw new UserInformationException(string.Format("The backup contains files that belong to another operating system. Proceeding with a backup would cause the database to contain paths from two different operation systems, which is not supported. To proceed without losing remote data, delete all filesets and make sure the --{0} option is set, then run the backup again to re-use the existing data on the remote store.", "no-auto-compact"), "CrossOsDatabaseReuseNotSupported");
-
-                if (m_database.PartiallyRecreated)
-                    throw new UserInformationException("The database was only partially recreated. This database may be incomplete and the repair process is not allowed to alter remote files as that could result in data loss.", "DatabaseIsPartiallyRecreated");
-                
-                if (m_database.RepairInProgress)
-                    throw new UserInformationException("The database was attempted repaired, but the repair did not complete. This database may be incomplete and the backup process cannot continue. You may delete the local database and attempt to repair it again.", "DatabaseRepairInProgress");
-
-                // If there is no filter, we set an empty filter to simplify the code
-                // If there is a filter, we make sure that the sources are included
-                m_filter = filter ?? new Library.Utility.FilterExpression();
-                m_sourceFilter = new Library.Utility.FilterExpression(sources, true);
-
-                Task parallelScanner = null;
-                Task uploader = null;
-                try
-                {
-                    // Setup runners and instances here
-                    using(var db = new Backup.BackupDatabase(m_database, m_options))
-                    using(var backend = new BackendManager(m_backendurl, m_options, m_result.BackendWriter, m_database))
-                    using(var filesetvolume = new FilesetVolumeWriter(m_options, m_database.OperationTimestamp))
-                    using(var stats = new Backup.BackupStatsCollector(m_result))
-                    using(var bk = new Common.BackendHandler(m_options, m_backendurl, db, stats, m_result.TaskReader))
-                    // Keep a reference to these channels to avoid shutdown
-                    using(var uploadtarget = ChannelManager.GetChannel(Backup.Channels.BackendRequest.ForWrite))
-                    {
-                        long filesetid;
-                        var counterToken = new CancellationTokenSource();
-                        using(var snapshot = GetSnapshot(sources, m_options))
-                        {
-                            try
-                            {
-                                // Start parallel scan, or use the database
-                                if (m_options.DisableFileScanner)
-                                {
-                                    var d = m_database.GetLastBackupFileCountAndSize();
-                                    m_result.OperationProgressUpdater.UpdatefileCount(d.Item1, d.Item2, true);
-                                }
-                                else
-                                {
-                                    parallelScanner = Backup.CountFilesHandler.Run(sources, snapshot, m_result, m_options, m_sourceFilter, m_filter, m_result.TaskReader, counterToken.Token);
-                                }
-
-                                // Make sure the database is sane
-                                await db.VerifyConsistencyAsync(m_options.Blocksize, m_options.BlockhashSize, true);
-
-                                // Start the uploader process
-                                uploader = Backup.BackendUploader.Run(bk, m_options, db, m_result, m_result.TaskReader, stats);
-
-                                // If we have an interrupted backup, grab the 
-                                string lasttempfilelist = null;
-                                long lasttempfileid = -1;
-                                if (!m_options.DisableSyntheticFilelist)
-                                {
-                                    var candidates = (await db.GetIncompleteFilesetsAsync()).OrderBy(x => x.Value).ToArray();
-                                    if (candidates.Length > 0)
-                                    {
-                                        lasttempfileid = candidates.Last().Key;
-                                        lasttempfilelist = m_database.GetRemoteVolumeFromID(lasttempfileid).Name;
-                                    }
-                                }
-
-                                // TODO: Rewrite to using the uploader process, or the BackendHandler interface
-                                // Do a remote verification, unless disabled
-                                PreBackupVerify(backend, lasttempfilelist);
-
-                                // If the previous backup was interrupted, send a synthetic list
-                                await Backup.UploadSyntheticFilelist.Run(db, m_options, m_result, m_result.TaskReader, lasttempfilelist, lasttempfileid);
-
-                                // Grab the previous backup ID, if any
-                                var prevfileset = m_database.FilesetTimes.FirstOrDefault();
-                                if (prevfileset.Value.ToUniversalTime() > m_database.OperationTimestamp.ToUniversalTime())
-                                    throw new Exception(string.Format("The previous backup has time {0}, but this backup has time {1}. Something is wrong with the clock.", prevfileset.Value.ToLocalTime(), m_database.OperationTimestamp.ToLocalTime()));
-                                
-                                var lastfilesetid = prevfileset.Value.Ticks == 0 ? -1 : prevfileset.Key;
-
-                                // Rebuild any index files that are missing
-                                await Backup.RecreateMissingIndexFiles.Run(db, m_options, m_result, m_result.TaskReader);
-
-                                // This should be removed as the lookups are no longer used
-                                m_database.BuildLookupTable(m_options);
-
-                                // Prepare the operation by registering the filelist
-                                m_result.OperationProgressUpdater.UpdatePhase(OperationPhase.Backup_ProcessingFiles);
-
-                                var repcnt = 0;
-                                while(repcnt < 100 && await db.GetRemoteVolumeIDAsync(filesetvolume.RemoteFilename) >= 0)
-                                    filesetvolume.ResetRemoteFilename(m_options, m_database.OperationTimestamp.AddSeconds(repcnt++));
-
-                                if (await db.GetRemoteVolumeIDAsync(filesetvolume.RemoteFilename) >= 0)
-                                    throw new Exception("Unable to generate a unique fileset name");
-
-                                var filesetvolumeid = await db.RegisterRemoteVolumeAsync(filesetvolume.RemoteFilename, RemoteVolumeType.Files, RemoteVolumeState.Temporary);
-                                filesetid = await db.CreateFilesetAsync(filesetvolumeid, VolumeBase.ParseFilename(filesetvolume.RemoteFilename).Time);
-
-                                // craete USN-based scanner if enabled
-                                UsnJournalService journalService = null;
-                                if (m_options.UsnStrategy != Options.OptimizationStrategy.Off)
-                                {
-                                    var journalData = m_database.GetChangeJournalData(lastfilesetid);
-                                    journalService = new UsnJournalService(snapshot, journalData, (rootpath, path, ex) =>
-                                    {
-                                        if (m_options.UsnStrategy == Options.OptimizationStrategy.Auto)
-                                        {
-                                            Logging.Log.WriteInformationMessage(LOGTAG, "FailedToUseChangeJournal", "Failed to use change journal for volume \"{0}\": {1}", rootpath, ex.Message);
-                                        }
-                                        else if (m_options.UsnStrategy == Options.OptimizationStrategy.On)
-                                        {
-                                            Logging.Log.WriteErrorMessage(LOGTAG, "FailedToUseChangeJournal", ex, "Failed to use change journal for volume \"{0}\": {1}", rootpath, ex.Message);
-                                        }
-                                        else
-                                            throw ex;
-                                    },  () =>
-                                    {
-                                        if (m_result.TaskControlRendevouz() == TaskControlState.Stop)
-                                            throw new CancelException();
-                                    });
-                                }
-
-                                // Run the backup operation
-                                if (await m_result.TaskReader.ProgressAsync)
-                                    await RunMainOperation(sources, snapshot, journalService, db, stats, m_options, m_sourceFilter, m_filter, m_result, m_result.TaskReader, lastfilesetid);
-                            }
-                            finally
-                            {
-                                //If the scanner is still running for some reason, make sure we kill it now 
-                                counterToken.Cancel();
-                            }
-                        }
-
-                        // Ensure the database is in a sane state after adding data
-                        using(new Logging.Timer(LOGTAG, "VerifyConsistency", "VerifyConsistency"))
-                            await db.VerifyConsistencyAsync(m_options.Blocksize, m_options.BlockhashSize, false);
-
-                        // Send the actual filelist
-                        if (await m_result.TaskReader.ProgressAsync)
-                            await Backup.UploadRealFilelist.Run(m_result, db, m_options, filesetvolume, filesetid, m_result.TaskReader);
-
-                        // Wait for upload completion
-                        m_result.OperationProgressUpdater.UpdatePhase(OperationPhase.Backup_WaitForUpload);
-                        var lastVolumeSize = await FlushBackend(m_result, uploadtarget, uploader);
-
-                        // Make sure we have the database up-to-date
-                        await db.CommitTransactionAsync("CommitAfterUpload", false);
-
-                        // TODO: Remove this later
-                        m_transaction = m_database.BeginTransaction();
-    		                                        
-                        if (await m_result.TaskReader.ProgressAsync)
-                            CompactIfRequired(backend, lastVolumeSize);
-
-                        if (m_options.UploadVerificationFile && await m_result.TaskReader.ProgressAsync)
-                        {
-                            m_result.OperationProgressUpdater.UpdatePhase(OperationPhase.Backup_VerificationUpload);
-                            FilelistProcessor.UploadVerificationFile(backend.BackendUrl, m_options, m_result.BackendWriter, m_database, m_transaction);
-                        }
-
-                        if (m_options.Dryrun)
-                        {
-                            m_transaction.Rollback();
-                            m_transaction = null;
-                        }
-                        else
-                        {
-                            using(new Logging.Timer(LOGTAG, "CommitFinalizingBackup", "CommitFinalizingBackup"))
-                                m_transaction.Commit();
-                                
-                            m_transaction = null;
-
-                            if (m_result.TaskControlRendevouz() != TaskControlState.Stop)
-                            {
-                                if (m_options.NoBackendverification)
-                                    UpdateStorageStatsFromDatabase();
-                                else
-                                    PostBackupVerification();
-                            }
-                        }
-                        
-                        m_database.WriteResults();                    
-                        m_database.PurgeLogData(m_options.LogRetention);
-                        if (m_options.AutoVacuum)
-                        {
-                            m_database.Vacuum();
-                        }
-                        m_result.OperationProgressUpdater.UpdatePhase(OperationPhase.Backup_Complete);
-                        return;
-                    }
-                }
-                catch (Exception ex)
-                {
-                    var aex = BuildException(ex, uploader, parallelScanner);
-                    Logging.Log.WriteErrorMessage(LOGTAG, "FatalError", ex, "Fatal error");
-                    if (aex == ex)
-                        throw;
-                    
-                    throw aex;
-                }
-                finally
-                {
-                    if (parallelScanner != null && !parallelScanner.IsCompleted)
-                        parallelScanner.Wait(500);
-
-                    // TODO: We want to commit? always?
-                    if (m_transaction != null)
-                        try { m_transaction.Rollback(); }
-                        catch (Exception ex) { Logging.Log.WriteErrorMessage(LOGTAG, "RollbackError", ex, "Rollback error: {0}", ex.Message); }                
-                }
-            }
-        }
-
-        public void Dispose()
-        {
-            if (m_result.EndTime.Ticks == 0)
-                m_result.EndTime = DateTime.UtcNow;
-        }
-    }
-}
+﻿#region Disclaimer / License
+
+// Copyright (C) 2015, The Duplicati Team
+// http://www.duplicati.com, info@duplicati.com
+// 
+// This library is free software; you can redistribute it and/or
+// modify it under the terms of the GNU Lesser General Public
+// License as published by the Free Software Foundation; either
+// version 2.1 of the License, or (at your option) any later version.
+// 
+// This library is distributed in the hope that it will be useful,
+// but WITHOUT ANY WARRANTY; without even the implied warranty of
+// MERCHANTABILITY or FITNESS FOR A PARTICULAR PURPOSE.  See the GNU
+// Lesser General Public License for more details.
+// 
+// You should have received a copy of the GNU Lesser General Public
+// License along with this library; if not, write to the Free Software
+// Foundation, Inc., 51 Franklin Street, Fifth Floor, Boston, MA  02110-1301  USA
+// 
+
+#endregion
+using System;
+using System.Collections.Generic;
+using System.Linq;
+using System.Text;
+using System.IO;
+using Duplicati.Library.Main.Database;
+using Duplicati.Library.Main.Volumes;
+using Duplicati.Library.Interface;
+using System.Threading.Tasks;
+using CoCoL;
+using System.Threading;
+using Duplicati.Library.Snapshots;
+using Duplicati.Library.Utility;
+
+namespace Duplicati.Library.Main.Operation
+{
+    /// <summary>
+    /// The backup handler is the primary function,
+    /// which performs a backup of the given sources
+    /// to the chosen destination
+    /// </summary>
+    internal class BackupHandler : IDisposable
+    {   
+        /// <summary>
+        /// The tag used for logging
+        /// </summary>
+        private static readonly string LOGTAG = Logging.Log.LogTagFromType<BackupHandler>();
+
+        private readonly Options m_options;
+        private string m_backendurl;
+
+        private LocalBackupDatabase m_database;
+        private System.Data.IDbTransaction m_transaction;
+
+        private Library.Utility.IFilter m_filter;
+        private Library.Utility.IFilter m_sourceFilter;
+
+        private BackupResults m_result;
+
+        public BackupHandler(string backendurl, Options options, BackupResults results)
+        {
+            m_options = options;
+            m_result = results;
+            m_backendurl = backendurl;
+                            
+            if (options.AllowPassphraseChange)
+                throw new UserInformationException(Strings.Common.PassphraseChangeUnsupported, "PassphraseChangeUnsupported");
+        }
+        
+        public static Snapshots.ISnapshotService GetSnapshot(string[] sources, Options options)
+        {
+            try
+            {
+                if (options.SnapShotStrategy != Options.OptimizationStrategy.Off)
+                    return Duplicati.Library.Snapshots.SnapshotUtility.CreateSnapshot(sources, options.RawOptions);
+            }
+            catch (Exception ex)
+            {
+                if (options.SnapShotStrategy == Options.OptimizationStrategy.Required)
+                    throw;
+                else if (options.SnapShotStrategy == Options.OptimizationStrategy.On)
+                    Logging.Log.WriteWarningMessage(LOGTAG, "SnapshotFailed", ex, Strings.Common.SnapshotFailedError(ex.ToString()));
+            }
+
+            return Library.Utility.Utility.IsClientLinux ?
+                (Library.Snapshots.ISnapshotService)new Duplicati.Library.Snapshots.NoSnapshotLinux()
+                    :
+                (Library.Snapshots.ISnapshotService)new Duplicati.Library.Snapshots.NoSnapshotWindows();
+        }
+
+        private void PreBackupVerify(BackendManager backend, string protectedfile)
+        {
+            m_result.OperationProgressUpdater.UpdatePhase(OperationPhase.Backup_PreBackupVerify);
+            using(new Logging.Timer(LOGTAG, "PreBackupVerify", "PreBackupVerify"))
+            {
+                try
+                {
+                    if (m_options.NoBackendverification)
+                    {
+                        FilelistProcessor.VerifyLocalList(backend, m_options, m_database, m_result.BackendWriter);
+                        UpdateStorageStatsFromDatabase();
+                    }
+                    else
+                        FilelistProcessor.VerifyRemoteList(backend, m_options, m_database, m_result.BackendWriter, protectedfile);
+                }
+                catch (Exception ex)
+                {
+                    if (m_options.AutoCleanup)
+                    {
+                        Logging.Log.WriteWarningMessage(LOGTAG, "BackendVerifyFailedAttemptingCleanup", ex, "Backend verification failed, attempting automatic cleanup");
+                        m_result.RepairResults = new RepairResults(m_result);
+                        new RepairHandler(backend.BackendUrl, m_options, (RepairResults)m_result.RepairResults).Run();
+
+                        Logging.Log.WriteInformationMessage(LOGTAG, "BackendCleanupFinished", "Backend cleanup finished, retrying verification");
+                        FilelistProcessor.VerifyRemoteList(backend, m_options, m_database, m_result.BackendWriter);
+                    }
+                    else
+                        throw;
+                }
+            }
+        }
+
+        /// <summary>
+        /// Performs the bulk of work by starting all relevant processes
+        /// </summary>
+        private static async Task RunMainOperation(IEnumerable<string> sources, Snapshots.ISnapshotService snapshot, UsnJournalService journalService, Backup.BackupDatabase database, Backup.BackupStatsCollector stats, Options options, IFilter sourcefilter, IFilter filter, BackupResults result, Common.ITaskReader taskreader, long lastfilesetid)
+        {
+            using(new Logging.Timer(LOGTAG, "BackupMainOperation", "BackupMainOperation"))
+            {
+                // Make sure the CompressionHints table is initialized, otherwise all workers will initialize it
+                var tb = options.CompressionHints.Count;
+
+                Task all;
+                using(new ChannelScope())
+                {
+                    all = Task.WhenAll(
+                        new [] 
+                        {
+                            Backup.DataBlockProcessor.Run(database, options, taskreader),
+                            Backup.FileBlockProcessor.Run(snapshot, options, database, stats, taskreader),
+                            Backup.StreamBlockSplitter.Run(options, database, taskreader),
+                            Backup.FileEnumerationProcess.Run(sources, snapshot, journalService, options.FileAttributeFilter, sourcefilter, filter, options.SymlinkPolicy, options.HardlinkPolicy, options.ExcludeEmptyFolders, options.IgnoreFilenames, options.ChangedFilelist, taskreader),
+                            Backup.FilePreFilterProcess.Run(snapshot, options, stats, database),
+                            Backup.MetadataPreProcess.Run(snapshot, options, database, lastfilesetid),
+                            Backup.SpillCollectorProcess.Run(options, database, taskreader),
+                            Backup.ProgressHandler.Run(result)
+                        }
+                        // Spawn additional block hashers
+                        .Union(
+                            Enumerable.Range(0, options.ConcurrencyBlockHashers - 1).Select(x => Backup.StreamBlockSplitter.Run(options, database, taskreader))
+                        )
+                        // Spawn additional compressors
+                        .Union(
+                            Enumerable.Range(0, options.ConcurrencyCompressors - 1).Select(x => Backup.DataBlockProcessor.Run(database, options, taskreader))
+                        )
+                    );
+                }
+
+                await all;
+
+                if (options.ChangedFilelist != null && options.ChangedFilelist.Length >= 1)
+                {
+                    await database.AppendFilesFromPreviousSetAsync(options.DeletedFilelist);
+                }
+                else if (journalService != null)
+                {
+                    if (journalService.Result.Files.Any() || journalService.Result.Folders.Any())
+                    {
+                        // append files from previous fileset, unless part of modifiedSources, which we've just scanned
+                        await database.AppendFilesFromPreviousSetWithPredicateAsync(path =>
+                        {
+                            if (journalService.Result.Files.Contains(path))
+                                return true; // do not append from previous set, already scanned
+
+                            foreach (var folder in journalService.Result.Folders)
+                            {
+                                if (path.Equals(folder, Library.Utility.Utility.ClientFilenameStringComparision))
+                                    return true; // do not append from previous set, already scanned
+
+                                if (Library.Utility.Utility.IsPathBelowFolder(path, folder))
+                                    return true; // do not append from previous set, already scanned
+                            }
+
+                            return false; // append from previous set
+                        });
+                    }
+                    else
+                    {
+                        // add full previous fileset, as nothing has changed
+                        //TODO: possible optimization is to somehow skip this step if compacting is enabled, 
+                        //      as all this informatino will be removed anyway.
+                        await database.AppendFilesFromPreviousSetAsync();                        
+                    }
+
+                    if (journalService.Result.JournalData.Any())
+                    {
+                        // always record change journal data for current fileset (entry may be dropped later if nothing is uploaded)
+                        await database.CreateChangeJournalDataAsync(journalService.Result.JournalData);
+
+                        // update the previous fileset's change journal entry to resume at this point in case nothing was backed up
+                        await database.UpdateChangeJournalDataAsync(journalService.Result.JournalData, lastfilesetid);
+                    }
+                }
+                
+                result.OperationProgressUpdater.UpdatefileCount(result.ExaminedFiles, result.SizeOfExaminedFiles, true);
+            }
+        }
+
+        private void CompactIfRequired(BackendManager backend, long lastVolumeSize)
+        {
+            var currentIsSmall = lastVolumeSize != -1 && lastVolumeSize <= m_options.SmallFileSize;
+
+            if (m_options.KeepTime.Ticks > 0 || m_options.KeepVersions != 0 || m_options.RetentionPolicy.Count > 0)
+            {
+                m_result.OperationProgressUpdater.UpdatePhase(OperationPhase.Backup_Delete);
+                m_result.DeleteResults = new DeleteResults(m_result);
+                using(var db = new LocalDeleteDatabase(m_database))
+                    new DeleteHandler(backend.BackendUrl, m_options, (DeleteResults)m_result.DeleteResults).DoRun(db, ref m_transaction, true, currentIsSmall, backend);
+
+            }
+            else if (currentIsSmall && !m_options.NoAutoCompact)
+            {
+                m_result.OperationProgressUpdater.UpdatePhase(OperationPhase.Backup_Compact);
+                m_result.CompactResults = new CompactResults(m_result);
+                using(var db = new LocalDeleteDatabase(m_database))
+                    new CompactHandler(backend.BackendUrl, m_options, (CompactResults)m_result.CompactResults).DoCompact(db, true, ref m_transaction, backend);
+            }
+        }
+
+        private void PostBackupVerification()
+        {
+            m_result.OperationProgressUpdater.UpdatePhase(OperationPhase.Backup_PostBackupVerify);
+            using(var backend = new BackendManager(m_backendurl, m_options, m_result.BackendWriter, m_database))
+            {
+                using(new Logging.Timer(LOGTAG, "AfterBackupVerify", "AfterBackupVerify"))
+                    FilelistProcessor.VerifyRemoteList(backend, m_options, m_database, m_result.BackendWriter);
+                backend.WaitForComplete(m_database, null);
+            }
+
+            if (m_options.BackupTestSampleCount > 0 && m_database.GetRemoteVolumes().Count() > 0)
+            {
+                m_result.OperationProgressUpdater.UpdatePhase(OperationPhase.Backup_PostBackupTest);
+                m_result.TestResults = new TestResults(m_result);
+
+                using(var testdb = new LocalTestDatabase(m_database))
+                using(var backend = new BackendManager(m_backendurl, m_options, m_result.BackendWriter, testdb))
+                    new TestHandler(m_backendurl, m_options, (TestResults)m_result.TestResults)
+                        .DoRun(m_options.BackupTestSampleCount, testdb, backend);
+            }
+        }
+
+        /// <summary>
+        /// Handler for computing backend statistics, without relying on a remote folder listing
+        /// </summary>
+        private void UpdateStorageStatsFromDatabase()
+        {
+            if (m_result.BackendWriter != null)
+            {
+                m_result.BackendWriter.KnownFileCount = m_database.GetRemoteVolumes().Count();
+                m_result.BackendWriter.KnownFileSize = m_database.GetRemoteVolumes().Select(x => Math.Max(0, x.Size)).Sum();
+
+                m_result.BackendWriter.UnknownFileCount = 0;
+                m_result.BackendWriter.UnknownFileSize = 0;
+
+                m_result.BackendWriter.BackupListCount = m_database.FilesetTimes.Count();
+                m_result.BackendWriter.LastBackupDate = m_database.FilesetTimes.FirstOrDefault().Value.ToLocalTime();
+
+                // TODO: If we have a BackendManager, we should query through that
+                using (var backend = DynamicLoader.BackendLoader.GetBackend(m_backendurl, m_options.RawOptions))
+                {
+                    if (backend is Library.Interface.IQuotaEnabledBackend)
+                    {
+                        Library.Interface.IQuotaInfo quota = ((Library.Interface.IQuotaEnabledBackend)backend).Quota;
+                        if (quota != null)
+                        {
+                            m_result.BackendWriter.TotalQuotaSpace = quota.TotalQuotaSpace;
+                            m_result.BackendWriter.FreeQuotaSpace = quota.FreeQuotaSpace;
+                        }
+                    }
+                }
+            }
+
+            m_result.BackendWriter.AssignedQuotaSpace = m_options.QuotaSize;
+        }
+
+        public void Run(string[] sources, Library.Utility.IFilter filter)
+        {
+            RunAsync(sources, filter).WaitForTaskOrThrow();
+        }
+
+        private static Exception BuildException(Exception source, params Task[] tasks)
+        {
+            if (tasks == null || tasks.Length == 0)
+                return source;
+
+            var ex = new List<Exception>();
+            ex.Add(source);
+
+            foreach(var t in tasks)
+                if (t != null)
+                {
+                    if (!t.IsCompleted && !t.IsFaulted && !t.IsCanceled)
+                        t.Wait(500);
+
+                    if (t.IsFaulted && t.Exception != null)
+                        ex.Add(t.Exception);
+                }
+
+            if (ex.Count == 1)
+                return ex.First();
+            else
+                return new AggregateException(ex.First().Message, ex);
+        }
+
+        private static async Task<long> FlushBackend(BackupResults result, IWriteChannel<Backup.IUploadRequest> uploadtarget, Task uploader)
+        {
+            var flushReq = new Backup.FlushRequest();
+
+            // Wait for upload completion
+            result.OperationProgressUpdater.UpdatePhase(OperationPhase.Backup_WaitForUpload);
+            await uploadtarget.WriteAsync(flushReq).ConfigureAwait(false);
+
+            // In case the uploader crashes, we grab the exception here
+            if (await Task.WhenAny(uploader, flushReq.LastWriteSizeAync) == uploader)
+                await uploader;
+
+            // Grab the size of the last uploaded volume
+            return await flushReq.LastWriteSizeAync;
+        }
+
+        private async Task RunAsync(string[] sources, Library.Utility.IFilter filter)
+        {
+            m_result.OperationProgressUpdater.UpdatePhase(OperationPhase.Backup_Begin);                        
+            
+            // New isolated scope for each operation
+            using(new IsolatedChannelScope())
+            using(m_database = new LocalBackupDatabase(m_options.Dbpath, m_options))
+            {
+                m_result.SetDatabase(m_database);
+                m_result.Dryrun = m_options.Dryrun;
+
+                // Check the database integrity
+                Utility.UpdateOptionsFromDb(m_database, m_options);
+                Utility.VerifyParameters(m_database, m_options);
+
+                var probe_path = m_database.GetFirstPath();
+                if (probe_path != null && Duplicati.Library.Utility.Utility.GuessDirSeparator(probe_path) != System.IO.Path.DirectorySeparatorChar.ToString())
+                    throw new UserInformationException(string.Format("The backup contains files that belong to another operating system. Proceeding with a backup would cause the database to contain paths from two different operation systems, which is not supported. To proceed without losing remote data, delete all filesets and make sure the --{0} option is set, then run the backup again to re-use the existing data on the remote store.", "no-auto-compact"), "CrossOsDatabaseReuseNotSupported");
+
+                if (m_database.PartiallyRecreated)
+                    throw new UserInformationException("The database was only partially recreated. This database may be incomplete and the repair process is not allowed to alter remote files as that could result in data loss.", "DatabaseIsPartiallyRecreated");
+                
+                if (m_database.RepairInProgress)
+                    throw new UserInformationException("The database was attempted repaired, but the repair did not complete. This database may be incomplete and the backup process cannot continue. You may delete the local database and attempt to repair it again.", "DatabaseRepairInProgress");
+
+                // If there is no filter, we set an empty filter to simplify the code
+                // If there is a filter, we make sure that the sources are included
+                m_filter = filter ?? new Library.Utility.FilterExpression();
+                m_sourceFilter = new Library.Utility.FilterExpression(sources, true);
+
+                Task parallelScanner = null;
+                Task uploader = null;
+                try
+                {
+                    // Setup runners and instances here
+                    using(var db = new Backup.BackupDatabase(m_database, m_options))
+                    using(var backend = new BackendManager(m_backendurl, m_options, m_result.BackendWriter, m_database))
+                    using(var filesetvolume = new FilesetVolumeWriter(m_options, m_database.OperationTimestamp))
+                    using(var stats = new Backup.BackupStatsCollector(m_result))
+                    using(var bk = new Common.BackendHandler(m_options, m_backendurl, db, stats, m_result.TaskReader))
+                    // Keep a reference to these channels to avoid shutdown
+                    using(var uploadtarget = ChannelManager.GetChannel(Backup.Channels.BackendRequest.ForWrite))
+                    {
+                        long filesetid;
+                        var counterToken = new CancellationTokenSource();
+                        using(var snapshot = GetSnapshot(sources, m_options))
+                        {
+                            try
+                            {
+                                // Start parallel scan, or use the database
+                                if (m_options.DisableFileScanner)
+                                {
+                                    var d = m_database.GetLastBackupFileCountAndSize();
+                                    m_result.OperationProgressUpdater.UpdatefileCount(d.Item1, d.Item2, true);
+                                }
+                                else
+                                {
+                                    parallelScanner = Backup.CountFilesHandler.Run(sources, snapshot, m_result, m_options, m_sourceFilter, m_filter, m_result.TaskReader, counterToken.Token);
+                                }
+
+                                // Make sure the database is sane
+                                await db.VerifyConsistencyAsync(m_options.Blocksize, m_options.BlockhashSize, true);
+
+                                // Start the uploader process
+                                uploader = Backup.BackendUploader.Run(bk, m_options, db, m_result, m_result.TaskReader, stats);
+
+                                // If we have an interrupted backup, grab the 
+                                string lasttempfilelist = null;
+                                long lasttempfileid = -1;
+                                if (!m_options.DisableSyntheticFilelist)
+                                {
+                                    var candidates = (await db.GetIncompleteFilesetsAsync()).OrderBy(x => x.Value).ToArray();
+                                    if (candidates.Length > 0)
+                                    {
+                                        lasttempfileid = candidates.Last().Key;
+                                        lasttempfilelist = m_database.GetRemoteVolumeFromID(lasttempfileid).Name;
+                                    }
+                                }
+
+                                // TODO: Rewrite to using the uploader process, or the BackendHandler interface
+                                // Do a remote verification, unless disabled
+                                PreBackupVerify(backend, lasttempfilelist);
+
+                                // If the previous backup was interrupted, send a synthetic list
+                                await Backup.UploadSyntheticFilelist.Run(db, m_options, m_result, m_result.TaskReader, lasttempfilelist, lasttempfileid);
+
+                                // Grab the previous backup ID, if any
+                                var prevfileset = m_database.FilesetTimes.FirstOrDefault();
+                                if (prevfileset.Value.ToUniversalTime() > m_database.OperationTimestamp.ToUniversalTime())
+                                    throw new Exception(string.Format("The previous backup has time {0}, but this backup has time {1}. Something is wrong with the clock.", prevfileset.Value.ToLocalTime(), m_database.OperationTimestamp.ToLocalTime()));
+                                
+                                var lastfilesetid = prevfileset.Value.Ticks == 0 ? -1 : prevfileset.Key;
+
+                                // Rebuild any index files that are missing
+                                await Backup.RecreateMissingIndexFiles.Run(db, m_options, m_result, m_result.TaskReader);
+
+                                // This should be removed as the lookups are no longer used
+                                m_database.BuildLookupTable(m_options);
+
+                                // Prepare the operation by registering the filelist
+                                m_result.OperationProgressUpdater.UpdatePhase(OperationPhase.Backup_ProcessingFiles);
+
+                                var repcnt = 0;
+                                while(repcnt < 100 && await db.GetRemoteVolumeIDAsync(filesetvolume.RemoteFilename) >= 0)
+                                    filesetvolume.ResetRemoteFilename(m_options, m_database.OperationTimestamp.AddSeconds(repcnt++));
+
+                                if (await db.GetRemoteVolumeIDAsync(filesetvolume.RemoteFilename) >= 0)
+                                    throw new Exception("Unable to generate a unique fileset name");
+
+                                var filesetvolumeid = await db.RegisterRemoteVolumeAsync(filesetvolume.RemoteFilename, RemoteVolumeType.Files, RemoteVolumeState.Temporary);
+                                filesetid = await db.CreateFilesetAsync(filesetvolumeid, VolumeBase.ParseFilename(filesetvolume.RemoteFilename).Time);
+
+                                // craete USN-based scanner if enabled
+                                UsnJournalService journalService = null;
+                                if (m_options.UsnStrategy != Options.OptimizationStrategy.Off)
+                                {
+                                    var journalData = m_database.GetChangeJournalData(lastfilesetid);
+                                    journalService = new UsnJournalService(snapshot, journalData, (rootpath, path, ex) =>
+                                    {
+                                        if (m_options.UsnStrategy == Options.OptimizationStrategy.Auto)
+                                        {
+                                            Logging.Log.WriteInformationMessage(LOGTAG, "FailedToUseChangeJournal", "Failed to use change journal for volume \"{0}\": {1}", rootpath, ex.Message);
+                                        }
+                                        else if (m_options.UsnStrategy == Options.OptimizationStrategy.On)
+                                        {
+                                            Logging.Log.WriteErrorMessage(LOGTAG, "FailedToUseChangeJournal", ex, "Failed to use change journal for volume \"{0}\": {1}", rootpath, ex.Message);
+                                        }
+                                        else
+                                            throw ex;
+                                    },  () =>
+                                    {
+                                        if (m_result.TaskControlRendevouz() == TaskControlState.Stop)
+                                            throw new CancelException();
+                                    });
+                                }
+
+                                // Run the backup operation
+                                if (await m_result.TaskReader.ProgressAsync)
+                                    await RunMainOperation(sources, snapshot, journalService, db, stats, m_options, m_sourceFilter, m_filter, m_result, m_result.TaskReader, lastfilesetid);
+                            }
+                            finally
+                            {
+                                //If the scanner is still running for some reason, make sure we kill it now 
+                                counterToken.Cancel();
+                            }
+                        }
+
+                        // Ensure the database is in a sane state after adding data
+                        using(new Logging.Timer(LOGTAG, "VerifyConsistency", "VerifyConsistency"))
+                            await db.VerifyConsistencyAsync(m_options.Blocksize, m_options.BlockhashSize, false);
+
+                        // Send the actual filelist
+                        if (await m_result.TaskReader.ProgressAsync)
+                            await Backup.UploadRealFilelist.Run(m_result, db, m_options, filesetvolume, filesetid, m_result.TaskReader);
+
+                        // Wait for upload completion
+                        m_result.OperationProgressUpdater.UpdatePhase(OperationPhase.Backup_WaitForUpload);
+                        var lastVolumeSize = await FlushBackend(m_result, uploadtarget, uploader);
+
+                        // Make sure we have the database up-to-date
+                        await db.CommitTransactionAsync("CommitAfterUpload", false);
+
+                        // TODO: Remove this later
+                        m_transaction = m_database.BeginTransaction();
+    		                                        
+                        if (await m_result.TaskReader.ProgressAsync)
+                            CompactIfRequired(backend, lastVolumeSize);
+
+                        if (m_options.UploadVerificationFile && await m_result.TaskReader.ProgressAsync)
+                        {
+                            m_result.OperationProgressUpdater.UpdatePhase(OperationPhase.Backup_VerificationUpload);
+                            FilelistProcessor.UploadVerificationFile(backend.BackendUrl, m_options, m_result.BackendWriter, m_database, m_transaction);
+                        }
+
+                        if (m_options.Dryrun)
+                        {
+                            m_transaction.Rollback();
+                            m_transaction = null;
+                        }
+                        else
+                        {
+                            using(new Logging.Timer(LOGTAG, "CommitFinalizingBackup", "CommitFinalizingBackup"))
+                                m_transaction.Commit();
+                                
+                            m_transaction = null;
+
+                            if (m_result.TaskControlRendevouz() != TaskControlState.Stop)
+                            {
+                                if (m_options.NoBackendverification)
+                                    UpdateStorageStatsFromDatabase();
+                                else
+                                    PostBackupVerification();
+                            }
+                        }
+                        
+                        m_database.WriteResults();                    
+                        m_database.PurgeLogData(m_options.LogRetention);
+                        if (m_options.AutoVacuum)
+                        {
+                            m_database.Vacuum();
+                        }
+                        m_result.OperationProgressUpdater.UpdatePhase(OperationPhase.Backup_Complete);
+                        return;
+                    }
+                }
+                catch (Exception ex)
+                {
+                    var aex = BuildException(ex, uploader, parallelScanner);
+                    Logging.Log.WriteErrorMessage(LOGTAG, "FatalError", ex, "Fatal error");
+                    if (aex == ex)
+                        throw;
+                    
+                    throw aex;
+                }
+                finally
+                {
+                    if (parallelScanner != null && !parallelScanner.IsCompleted)
+                        parallelScanner.Wait(500);
+
+                    // TODO: We want to commit? always?
+                    if (m_transaction != null)
+                        try { m_transaction.Rollback(); }
+                        catch (Exception ex) { Logging.Log.WriteErrorMessage(LOGTAG, "RollbackError", ex, "Rollback error: {0}", ex.Message); }                
+                }
+            }
+        }
+
+        public void Dispose()
+        {
+            if (m_result.EndTime.Ticks == 0)
+                m_result.EndTime = DateTime.UtcNow;
+        }
+    }
+}