--- conflicted
+++ resolved
@@ -1,230 +1,208 @@
-<<<<<<< HEAD
-// Copyright (C) 2024, The Duplicati Team
-// https://duplicati.com, hello@duplicati.com
-// 
-// Permission is hereby granted, free of charge, to any person obtaining a 
-// copy of this software and associated documentation files (the "Software"), 
-// to deal in the Software without restriction, including without limitation 
-// the rights to use, copy, modify, merge, publish, distribute, sublicense, 
-// and/or sell copies of the Software, and to permit persons to whom the 
-// Software is furnished to do so, subject to the following conditions:
-// 
-// The above copyright notice and this permission notice shall be included in 
-// all copies or substantial portions of the Software.
-// 
-// THE SOFTWARE IS PROVIDED "AS IS", WITHOUT WARRANTY OF ANY KIND, EXPRESS 
-// OR IMPLIED, INCLUDING BUT NOT LIMITED TO THE WARRANTIES OF MERCHANTABILITY, 
-// FITNESS FOR A PARTICULAR PURPOSE AND NONINFRINGEMENT. IN NO EVENT SHALL THE 
-// AUTHORS OR COPYRIGHT HOLDERS BE LIABLE FOR ANY CLAIM, DAMAGES OR OTHER 
-// LIABILITY, WHETHER IN AN ACTION OF CONTRACT, TORT OR OTHERWISE, ARISING 
-// FROM, OUT OF OR IN CONNECTION WITH THE SOFTWARE OR THE USE OR OTHER 
-// DEALINGS IN THE SOFTWARE.
-
-using System;
-using System.IO;
-=======
-﻿//  Copyright (C) 2015, The Duplicati Team
-//  http://www.duplicati.com, info@duplicati.com
-//
-//  This library is free software; you can redistribute it and/or modify
-//  it under the terms of the GNU Lesser General Public License as
-//  published by the Free Software Foundation; either version 2.1 of the
-//  License, or (at your option) any later version.
-//
-//  This library is distributed in the hope that it will be useful, but
-//  WITHOUT ANY WARRANTY; without even the implied warranty of
-//  MERCHANTABILITY or FITNESS FOR A PARTICULAR PURPOSE. See the GNU
-//  Lesser General Public License for more details.
-//
-//  You should have received a copy of the GNU Lesser General Public
-//  License along with this library; if not, write to the Free Software
-//  Foundation, Inc., 59 Temple Place, Suite 330, Boston, MA 02111-1307 USA
-using System;
-using System.IO;
-using System.Security.Cryptography;
->>>>>>> 4f577c65
-using System.Threading.Tasks;
-using Duplicati.Library.Main.Volumes;
-using Duplicati.Library.Utility;
-
-namespace Duplicati.Library.Main.Operation.Common
-{
-    /// <summary>
-    /// A collection class for keeping the temporary data required to build an index file
-    /// </summary>
-    internal class TemporaryIndexVolume
-    {
-        /// <summary>
-        /// The block hashes
-        /// </summary>
-        private readonly Library.Utility.FileBackedStringList blockHashes = new Library.Utility.FileBackedStringList();
-
-        /// <summary>
-        /// The blocklist hashes
-        /// </summary>
-        private readonly Library.Utility.FileBackedStringList blockListHashes = new Library.Utility.FileBackedStringList();
-
-        /// <summary>
-        /// Cached copy of the blocklist hash size
-        /// </summary>
-		private readonly int m_blockhashsize;
-
-        /// <summary>
-        /// Initializes a new instance of the
-        /// <see cref="T:Duplicati.Library.Main.Operation.Common.TemporaryIndexVolume"/> class.
-        /// </summary>
-        /// <param name="options">The options used in this run.</param>
-		public TemporaryIndexVolume(Options options)
-		{
-			m_blockhashsize = options.BlockhashSize;
-        }
-
-        /// <summary>
-        /// Creates an index volume with the temporary contents
-        /// </summary>
-        /// <returns>The index volume.</returns>
-        /// <param name="blockfilename">The name of the block file.</param>
-        /// <param name="blockHash">Hash of the volume</param>
-        /// <param name="blockSize">Size of the volume</param>
-        public async Task<IndexVolumeWriter> CreateVolume(string blockfilename, string blockHash, long blockSize, Options options, DatabaseCommon database)
-        {
-            var w = new IndexVolumeWriter(options);
-            w.VolumeID = await database.RegisterRemoteVolumeAsync(w.RemoteFilename, RemoteVolumeType.Index, RemoteVolumeState.Temporary);
-
-            w.StartVolume(blockfilename);
-            foreach (var n in blockHashes)
-            {
-                var args = n.Split(new char[] { ':' }, 2);
-                w.AddBlock(args[1], long.Parse(args[0]));
-            }
-
-            w.FinishVolume(blockHash, blockSize);
-
-            var enumerator = blockListHashes.GetEnumerator();
-            while(enumerator.MoveNext())
-            {
-                var hash = enumerator.Current;
-                enumerator.MoveNext();
-                var data = Convert.FromBase64String(enumerator.Current);
-
-                w.WriteBlocklist(hash, data, 0, data.Length);
-            }
-
-            w.Close();
-
-            return w;
-        }
-
-        /// <summary>
-        /// Copies all entries from this temporary instance to the target
-        /// </summary>
-        /// <param name="target">The target volume.</param>
-        /// <param name="onlyBlocklistHashes">Only copies the blocklist hashes</param>
-        public void CopyTo(TemporaryIndexVolume target, bool onlyBlocklistHashes)
-        {
-            if (!onlyBlocklistHashes)
-                foreach (var n in blockHashes)
-                    target.blockHashes.Add(n);
-            
-            foreach (var n in blockListHashes)
-                target.blockListHashes.Add(n);
-        }
-
-        /// <summary>
-        /// Adds a single block hash to the index
-        /// </summary>
-        /// <param name="hash">The hash of the block.</param>
-        /// <param name="size">The size of the block.</param>
-        public void AddBlock(string hash, long size)
-        {
-            blockHashes.Add(size.ToString() + ":" + hash);
-        }
-
-        /// <summary>
-        /// Adds a block list hash to the index
-        /// </summary>
-        /// <param name="hash">The hash of the block to add.</param>
-        /// <param name="size">The size of the block.</param>
-        /// <param name="data">The block contents.</param>
-        public void AddBlockListHash(string hash, long size, byte[] data)
-        {
-			if (size % m_blockhashsize != 0)
-				throw new ArgumentException($"The {nameof(size)} value is {size}, but it must be evenly divisible by the blockhash size ({m_blockhashsize})", nameof(size));
-            blockListHashes.Add(hash);
-            blockListHashes.Add(Convert.ToBase64String(data, 0, (int)size));
-        }
-    }
-
-    /// <summary>
-    /// Encapsulates creating an index file from the database contents
-    /// </summary>
-    internal static class IndexVolumeCreator
-    {
-        public static async Task<IndexVolumeWriter> CreateIndexVolume(string blockname, Options options, Common.DatabaseCommon database)
-        {
-            using(var h = HashFactory.CreateHasher(options.BlockHashAlgorithm))
-            {
-                var w = new IndexVolumeWriter(options);
-                w.VolumeID = await database.RegisterRemoteVolumeAsync(w.RemoteFilename, RemoteVolumeType.Index, RemoteVolumeState.Temporary);
-
-                var blockvolume = await database.GetVolumeInfoAsync(blockname);
-
-                w.StartVolume(blockname);
-                foreach(var b in await database.GetBlocksAsync(blockvolume.ID))
-                    w.AddBlock(b.Hash, b.Size);
-
-                w.FinishVolume(blockvolume.Hash, blockvolume.Size);
-
-                if (options.IndexfilePolicy == Options.IndexFileStrategy.Full)
-                    foreach(var b in await database.GetBlocklistsAsync(blockvolume.ID, options.Blocksize, options.BlockhashSize))
-                    {
-                        var bh = Convert.ToBase64String(h.ComputeHash(b.Item2, 0, b.Item3));
-                        if (bh != b.Item1)
-                            throw new Exception(string.Format("Internal consistency check failed, generated index block has wrong hash, {0} vs {1}", bh, b.Item1));
-                        w.WriteBlocklist(b.Item1, b.Item2, 0, b.Item3);
-                    }
-
-                w.Close();
-
-                // Register that the index file is tracking the block file
-                await database.AddIndexBlockLinkAsync(w.VolumeID, blockvolume.ID);
-
-                return w;
-            }
-        }
-
-        /*public static async Task<IndexVolumeWriter> ReCreateIndexVolume(string selfname, Options options, Repair.RepairDatabase database)
-        {
-            using(var h = HashFactory.CreateHasher(options.BlockHashAlgorithm))
-            {
-                var w = new IndexVolumeWriter(options);
-                w.SetRemoteFilename(selfname);
-
-                foreach(var blockvolume in await database.GetBlockVolumesFromIndexNameAsync(selfname))
-                {                               
-                    w.StartVolume(blockvolume.Name);
-                    var volumeid = await database.GetRemoteVolumeIDAsync(blockvolume.Name);
-
-                    foreach(var b in await database.GetBlocksAsync(volumeid))
-                        w.AddBlock(b.Hash, b.Size);
-
-                    w.FinishVolume(blockvolume.Hash, blockvolume.Size);
-
-                    if (options.IndexfilePolicy == Options.IndexFileStrategy.Full)
-                        foreach(var b in await database.GetBlocklistsAsync(volumeid, options.Blocksize, options.BlockhashSize))
-                        {
-                            var bh = Convert.ToBase64String(h.ComputeHash(b.Item2, 0, b.Item3));
-                            if (bh != b.Item1)
-                                throw new Exception(string.Format("Internal consistency check failed, generated index block has wrong hash, {0} vs {1}", bh, b.Item1));
-                            w.WriteBlocklist(b.Item1, b.Item2, 0, b.Item3);
-                        }
-                }
-
-                w.Close();
-
-                return w;
-            }
-        }*/
-    }
-}
-
+﻿// Copyright (C) 2024, The Duplicati Team
+// https://duplicati.com, hello@duplicati.com
+// 
+// Permission is hereby granted, free of charge, to any person obtaining a 
+// copy of this software and associated documentation files (the "Software"), 
+// to deal in the Software without restriction, including without limitation 
+// the rights to use, copy, modify, merge, publish, distribute, sublicense, 
+// and/or sell copies of the Software, and to permit persons to whom the 
+// Software is furnished to do so, subject to the following conditions:
+// 
+// The above copyright notice and this permission notice shall be included in 
+// all copies or substantial portions of the Software.
+// 
+// THE SOFTWARE IS PROVIDED "AS IS", WITHOUT WARRANTY OF ANY KIND, EXPRESS 
+// OR IMPLIED, INCLUDING BUT NOT LIMITED TO THE WARRANTIES OF MERCHANTABILITY, 
+// FITNESS FOR A PARTICULAR PURPOSE AND NONINFRINGEMENT. IN NO EVENT SHALL THE 
+// AUTHORS OR COPYRIGHT HOLDERS BE LIABLE FOR ANY CLAIM, DAMAGES OR OTHER 
+// LIABILITY, WHETHER IN AN ACTION OF CONTRACT, TORT OR OTHERWISE, ARISING 
+// FROM, OUT OF OR IN CONNECTION WITH THE SOFTWARE OR THE USE OR OTHER 
+// DEALINGS IN THE SOFTWARE.
+
+using System;
+using System.IO;
+using System.Threading.Tasks;
+using Duplicati.Library.Main.Volumes;
+using Duplicati.Library.Utility;
+
+namespace Duplicati.Library.Main.Operation.Common
+{
+    /// <summary>
+    /// A collection class for keeping the temporary data required to build an index file
+    /// </summary>
+    internal class TemporaryIndexVolume
+    {
+        /// <summary>
+        /// The block hashes
+        /// </summary>
+        private readonly Library.Utility.FileBackedStringList blockHashes = new Library.Utility.FileBackedStringList();
+
+        /// <summary>
+        /// The blocklist hashes
+        /// </summary>
+        private readonly Library.Utility.FileBackedStringList blockListHashes = new Library.Utility.FileBackedStringList();
+
+        /// <summary>
+        /// Cached copy of the blocklist hash size
+        /// </summary>
+		private readonly int m_blockhashsize;
+
+        /// <summary>
+        /// Initializes a new instance of the
+        /// <see cref="T:Duplicati.Library.Main.Operation.Common.TemporaryIndexVolume"/> class.
+        /// </summary>
+        /// <param name="options">The options used in this run.</param>
+		public TemporaryIndexVolume(Options options)
+		{
+			m_blockhashsize = options.BlockhashSize;
+        }
+
+        /// <summary>
+        /// Creates an index volume with the temporary contents
+        /// </summary>
+        /// <returns>The index volume.</returns>
+        /// <param name="blockfilename">The name of the block file.</param>
+        /// <param name="blockHash">Hash of the volume</param>
+        /// <param name="blockSize">Size of the volume</param>
+        public async Task<IndexVolumeWriter> CreateVolume(string blockfilename, string blockHash, long blockSize, Options options, DatabaseCommon database)
+        {
+            var w = new IndexVolumeWriter(options);
+            w.VolumeID = await database.RegisterRemoteVolumeAsync(w.RemoteFilename, RemoteVolumeType.Index, RemoteVolumeState.Temporary);
+
+            w.StartVolume(blockfilename);
+            foreach (var n in blockHashes)
+            {
+                var args = n.Split(new char[] { ':' }, 2);
+                w.AddBlock(args[1], long.Parse(args[0]));
+            }
+
+            w.FinishVolume(blockHash, blockSize);
+
+            var enumerator = blockListHashes.GetEnumerator();
+            while(enumerator.MoveNext())
+            {
+                var hash = enumerator.Current;
+                enumerator.MoveNext();
+                var data = Convert.FromBase64String(enumerator.Current);
+
+                w.WriteBlocklist(hash, data, 0, data.Length);
+            }
+
+            w.Close();
+
+            return w;
+        }
+
+        /// <summary>
+        /// Copies all entries from this temporary instance to the target
+        /// </summary>
+        /// <param name="target">The target volume.</param>
+        /// <param name="onlyBlocklistHashes">Only copies the blocklist hashes</param>
+        public void CopyTo(TemporaryIndexVolume target, bool onlyBlocklistHashes)
+        {
+            if (!onlyBlocklistHashes)
+                foreach (var n in blockHashes)
+                    target.blockHashes.Add(n);
+            
+            foreach (var n in blockListHashes)
+                target.blockListHashes.Add(n);
+        }
+
+        /// <summary>
+        /// Adds a single block hash to the index
+        /// </summary>
+        /// <param name="hash">The hash of the block.</param>
+        /// <param name="size">The size of the block.</param>
+        public void AddBlock(string hash, long size)
+        {
+            blockHashes.Add(size.ToString() + ":" + hash);
+        }
+
+        /// <summary>
+        /// Adds a block list hash to the index
+        /// </summary>
+        /// <param name="hash">The hash of the block to add.</param>
+        /// <param name="size">The size of the block.</param>
+        /// <param name="data">The block contents.</param>
+        public void AddBlockListHash(string hash, long size, byte[] data)
+        {
+			if (size % m_blockhashsize != 0)
+				throw new ArgumentException($"The {nameof(size)} value is {size}, but it must be evenly divisible by the blockhash size ({m_blockhashsize})", nameof(size));
+            blockListHashes.Add(hash);
+            blockListHashes.Add(Convert.ToBase64String(data, 0, (int)size));
+        }
+    }
+
+    /// <summary>
+    /// Encapsulates creating an index file from the database contents
+    /// </summary>
+    internal static class IndexVolumeCreator
+    {
+        public static async Task<IndexVolumeWriter> CreateIndexVolume(string blockname, Options options, Common.DatabaseCommon database)
+        {
+            using(var h = HashFactory.CreateHasher(options.BlockHashAlgorithm))
+            {
+                var w = new IndexVolumeWriter(options);
+                w.VolumeID = await database.RegisterRemoteVolumeAsync(w.RemoteFilename, RemoteVolumeType.Index, RemoteVolumeState.Temporary);
+
+                var blockvolume = await database.GetVolumeInfoAsync(blockname);
+
+                w.StartVolume(blockname);
+                foreach(var b in await database.GetBlocksAsync(blockvolume.ID))
+                    w.AddBlock(b.Hash, b.Size);
+
+                w.FinishVolume(blockvolume.Hash, blockvolume.Size);
+
+                if (options.IndexfilePolicy == Options.IndexFileStrategy.Full)
+                    foreach(var b in await database.GetBlocklistsAsync(blockvolume.ID, options.Blocksize, options.BlockhashSize))
+                    {
+                        var bh = Convert.ToBase64String(h.ComputeHash(b.Item2, 0, b.Item3));
+                        if (bh != b.Item1)
+                            throw new Exception(string.Format("Internal consistency check failed, generated index block has wrong hash, {0} vs {1}", bh, b.Item1));
+                        w.WriteBlocklist(b.Item1, b.Item2, 0, b.Item3);
+                    }
+
+                w.Close();
+
+                // Register that the index file is tracking the block file
+                await database.AddIndexBlockLinkAsync(w.VolumeID, blockvolume.ID);
+
+                return w;
+            }
+        }
+
+        /*public static async Task<IndexVolumeWriter> ReCreateIndexVolume(string selfname, Options options, Repair.RepairDatabase database)
+        {
+            using(var h = HashFactory.CreateHasher(options.BlockHashAlgorithm))
+            {
+                var w = new IndexVolumeWriter(options);
+                w.SetRemoteFilename(selfname);
+
+                foreach(var blockvolume in await database.GetBlockVolumesFromIndexNameAsync(selfname))
+                {                               
+                    w.StartVolume(blockvolume.Name);
+                    var volumeid = await database.GetRemoteVolumeIDAsync(blockvolume.Name);
+
+                    foreach(var b in await database.GetBlocksAsync(volumeid))
+                        w.AddBlock(b.Hash, b.Size);
+
+                    w.FinishVolume(blockvolume.Hash, blockvolume.Size);
+
+                    if (options.IndexfilePolicy == Options.IndexFileStrategy.Full)
+                        foreach(var b in await database.GetBlocklistsAsync(volumeid, options.Blocksize, options.BlockhashSize))
+                        {
+                            var bh = Convert.ToBase64String(h.ComputeHash(b.Item2, 0, b.Item3));
+                            if (bh != b.Item1)
+                                throw new Exception(string.Format("Internal consistency check failed, generated index block has wrong hash, {0} vs {1}", bh, b.Item1));
+                            w.WriteBlocklist(b.Item1, b.Item2, 0, b.Item3);
+                        }
+                }
+
+                w.Close();
+
+                return w;
+            }
+        }*/
+    }
+}
+