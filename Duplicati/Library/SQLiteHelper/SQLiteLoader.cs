--- conflicted
+++ resolved
@@ -1,264 +1,261 @@
-// Copyright (C) 2024, The Duplicati Team
-// https://duplicati.com, hello@duplicati.com
-// 
-// Permission is hereby granted, free of charge, to any person obtaining a 
-// copy of this software and associated documentation files (the "Software"), 
-// to deal in the Software without restriction, including without limitation 
-// the rights to use, copy, modify, merge, publish, distribute, sublicense, 
-// and/or sell copies of the Software, and to permit persons to whom the 
-// Software is furnished to do so, subject to the following conditions:
-// 
-// The above copyright notice and this permission notice shall be included in 
-// all copies or substantial portions of the Software.
-// 
-// THE SOFTWARE IS PROVIDED "AS IS", WITHOUT WARRANTY OF ANY KIND, EXPRESS 
-// OR IMPLIED, INCLUDING BUT NOT LIMITED TO THE WARRANTIES OF MERCHANTABILITY, 
-// FITNESS FOR A PARTICULAR PURPOSE AND NONINFRINGEMENT. IN NO EVENT SHALL THE 
-// AUTHORS OR COPYRIGHT HOLDERS BE LIABLE FOR ANY CLAIM, DAMAGES OR OTHER 
-// LIABILITY, WHETHER IN AN ACTION OF CONTRACT, TORT OR OTHERWISE, ARISING 
-// FROM, OUT OF OR IN CONNECTION WITH THE SOFTWARE OR THE USE OR OTHER 
-// DEALINGS IN THE SOFTWARE.
-
-using System;
-using System.IO;
-using Duplicati.Library.Common;
-<<<<<<< HEAD
-using Duplicati.Library.Common.IO;
-=======
-using System.Data.SQLite;
->>>>>>> 4f577c65
-
-namespace Duplicati.Library.SQLiteHelper
-{
-    public static class SQLiteLoader
-    {
-        /// <summary>
-        /// The tag used for logging
-        /// </summary>
-        private static readonly string LOGTAG = Logging.Log.LogTagFromType(typeof(SQLiteLoader));
-
-        /// <summary>
-        /// A cached copy of the type
-        /// </summary>
-        private static Type m_type = null;
-
-        /// <summary>
-        /// Helper method with logic to handle opening a database in possibly encrypted format
-        /// </summary>
-        /// <param name="con">The SQLite connection object</param>
-        /// <param name="databasePath">The location of Duplicati's database.</param>
-        /// <param name="useDatabaseEncryption">Specify if database is encrypted</param>
-        /// <param name="password">Encryption password</param>
-        public static void OpenDatabase(System.Data.IDbConnection con, string databasePath, bool useDatabaseEncryption, string password)
-        {
-            var setPwdMethod = con.GetType().GetMethod("SetPassword", new[] { typeof(string) });
-            string attemptedPassword;
-
-            if (!useDatabaseEncryption || string.IsNullOrEmpty(password))
-                attemptedPassword = null; //No encryption specified, attempt to open without
-            else
-                attemptedPassword = password; //Encryption specified, attempt to open with
-
-            if (setPwdMethod != null)
-                setPwdMethod.Invoke(con, new object[] { attemptedPassword });
-
-            try
-            {
-                //Attempt to open in preferred state
-                OpenSQLiteFile(con, databasePath);
-                TestSQLiteFile(con);
-            }
-            catch
-            {
-                try
-                {
-                    //We can't try anything else without a password
-                    if (string.IsNullOrEmpty(password))
-                        throw;
-
-                    //Open failed, now try the reverse
-                    attemptedPassword = attemptedPassword == null ? password : null;
-
-                    con.Close();
-                    if (setPwdMethod != null)
-                        setPwdMethod.Invoke(con, new object[] { attemptedPassword });
-                    OpenSQLiteFile(con, databasePath);
-
-                    TestSQLiteFile(con);
-                }
-                catch
-                {
-                    try { con.Close(); }
-                    catch (Exception ex) { Logging.Log.WriteExplicitMessage(LOGTAG, "OpenDatabaseFailed", ex, "Failed to open the SQLite database: {0}", databasePath); }
-                }
-
-                //If the db is not open now, it won't open
-                if (con.State != System.Data.ConnectionState.Open)
-                    throw; //Report original error
-
-                //The open method succeeded with the non-default method, now change the password
-                var changePwdMethod = con.GetType().GetMethod("ChangePassword", new[] { typeof(string) });
-                changePwdMethod.Invoke(con, new object[] { useDatabaseEncryption ? password : null });
-            }
-        }
-
-        /// <summary>
-        /// Loads an SQLite connection instance and opening the database
-        /// </summary>
-        /// <returns>The SQLite connection instance.</returns>
-        public static System.Data.IDbConnection LoadConnection()
-        {
-            System.Data.IDbConnection con = null;
-            SetEnvironmentVariablesForSQLiteTempDir();
-
-            try
-            {
-                con = (System.Data.IDbConnection)Activator.CreateInstance(Duplicati.Library.SQLiteHelper.SQLiteLoader.SQLiteConnectionType);
-            }
-            catch (Exception ex)
-            {
-                Logging.Log.WriteErrorMessage(LOGTAG, "FailedToLoadConnectionSQLite", ex, "Failed to load connection.");
-                DisposeConnection(con);
-
-                throw;
-            }
-
-            return con;
-        }
-
-        /// <summary>
-        /// Loads an SQLite connection instance and opening the database
-        /// </summary>
-        /// <returns>The SQLite connection instance.</returns>
-        /// <param name="targetpath">The optional path to the database.</param>
-        public static System.Data.IDbConnection LoadConnection(string targetpath)
-        {
-            if (string.IsNullOrWhiteSpace(targetpath))
-                throw new ArgumentNullException(nameof(targetpath));
-                
-            System.Data.IDbConnection con = LoadConnection();
-
-            try
-            {
-                OpenSQLiteFile(con, targetpath);
-            }
-            catch (Exception ex)
-            {
-                Logging.Log.WriteErrorMessage(LOGTAG, "FailedToLoadConnectionSQLite", ex, @"Failed to load connection with path '{0}'.", targetpath);
-                DisposeConnection(con);
-
-                throw;
-            }
-
-	    // set custom Sqlite options
-            var opts = Environment.GetEnvironmentVariable("CUSTOMSQLITEOPTIONS_DUPLICATI");
-            if (opts != null) {
-                var topts = opts.Split(new char[]{';'}, StringSplitOptions.RemoveEmptyEntries);
-                if (topts.Length > 0) {
-                    using (var cmd = con.CreateCommand()) {
-                        foreach (var opt in topts) {
-                            Logging.Log.WriteVerboseMessage(LOGTAG, "CustomSQLiteOption", @"Setting custom SQLite option '{0}'.", opt);
-                            try
-                            {
-                                cmd.CommandText = string.Format("pragma {0}", opt);
-                                cmd.ExecuteNonQuery();
-                            }
-			    catch (Exception ex)
-                            {
-                               Logging.Log.WriteErrorMessage(LOGTAG, "CustomSQLiteOption", ex, @"Error setting custom SQLite option '{0}'.", opt);
-                            }
-	                }
-                    }
-                }
-            }
-
-            return con;
-        }
-
-        /// <summary>
-        /// Returns the SQLiteCommand type for the current architecture
-        /// </summary>
-        public static Type SQLiteConnectionType
-        {
-            get
-            {
-                return typeof(SQLiteConnection);
-            }
-        }
-
-        /// <summary>
-        /// Set environment variables to be used by SQLite to determine which folder to use for temporary files.
-        /// From SQLite's documentation, SQLITE_TMPDIR is used for unix-like systems.
-        /// For Windows, TMP and TEMP environment variables are used.
-        /// </summary>
-        private static void SetEnvironmentVariablesForSQLiteTempDir()
-        {
-            System.Environment.SetEnvironmentVariable("SQLITE_TMPDIR", Library.Utility.TempFolder.SystemTempPath);
-            System.Environment.SetEnvironmentVariable("TMP", Library.Utility.TempFolder.SystemTempPath);
-            System.Environment.SetEnvironmentVariable("TEMP", Library.Utility.TempFolder.SystemTempPath);
-        }
-
-        /// <summary>
-        /// Wrapper to dispose the SQLite connection
-        /// </summary>
-        /// <param name="con">The connection to close.</param>
-        private static void DisposeConnection(System.Data.IDbConnection con)
-        {
-            if (con != null)
-                try { con.Dispose(); }
-                catch (Exception ex) { Logging.Log.WriteExplicitMessage(LOGTAG, "ConnectionDisposeError", ex, "Failed to dispose connection"); }
-        }
-
-        /// <summary>
-        /// Opens the SQLite file in the given connection, creating the file if required
-        /// </summary>
-        /// <param name="con">The connection to use.</param>
-        /// <param name="path">Path to the file to open, which may not exist.</param>
-        private static void OpenSQLiteFile(System.Data.IDbConnection con, string path)
-        {
-            // Check if SQLite database exists before opening a connection to it.
-            // This information is used to 'fix' permissions on a newly created file.
-            var fileExists = false;
-            if (!Platform.IsClientWindows)
-                fileExists = File.Exists(path);
-
-            con.ConnectionString = "Data Source=" + path;
-            con.Open();
-
-            // If we are non-Windows, make the file only accessible by the current user
-            if (!Platform.IsClientWindows && !fileExists)
-                SetUnixPermissionUserRWOnly(path);
-        }
-
-        /// <summary>
-        /// Sets the unix permission user read-write Only.
-        /// </summary>
-        /// <param name="path">The file to set permissions on.</param>
-        /// <remarks> Make sure we do not inline this, as we might eventually load Mono.Posix, which is not present on Windows</remarks>
-        [System.Runtime.CompilerServices.MethodImpl(System.Runtime.CompilerServices.MethodImplOptions.NoInlining)]
-        private static void SetUnixPermissionUserRWOnly(string path)
-        {
-            var fi = PosixFile.GetUserGroupAndPermissions(path);
-            PosixFile.SetUserGroupAndPermissions(
-                    path, 
-                    fi.UID, 
-                    fi.GID, 
-                    0x180 /* FilePermissions.S_IRUSR | FilePermissions.S_IWUSR*/
-                );
-        }
-
-        /// <summary>
-        /// Tests the SQLite connection, throwing an exception if the connection does not work
-        /// </summary>
-        /// <param name="con">The connection to test.</param>
-        private static void TestSQLiteFile(System.Data.IDbConnection con)
-        {
-            // Do a dummy query to make sure we have a working db
-            using (var cmd = con.CreateCommand())
-            {
-                cmd.CommandText = "SELECT COUNT(*) FROM SQLITE_MASTER";
-                cmd.ExecuteScalar();
-            }
-        }
-    }
-}
+﻿// Copyright (C) 2024, The Duplicati Team
+// https://duplicati.com, hello@duplicati.com
+// 
+// Permission is hereby granted, free of charge, to any person obtaining a 
+// copy of this software and associated documentation files (the "Software"), 
+// to deal in the Software without restriction, including without limitation 
+// the rights to use, copy, modify, merge, publish, distribute, sublicense, 
+// and/or sell copies of the Software, and to permit persons to whom the 
+// Software is furnished to do so, subject to the following conditions:
+// 
+// The above copyright notice and this permission notice shall be included in 
+// all copies or substantial portions of the Software.
+// 
+// THE SOFTWARE IS PROVIDED "AS IS", WITHOUT WARRANTY OF ANY KIND, EXPRESS 
+// OR IMPLIED, INCLUDING BUT NOT LIMITED TO THE WARRANTIES OF MERCHANTABILITY, 
+// FITNESS FOR A PARTICULAR PURPOSE AND NONINFRINGEMENT. IN NO EVENT SHALL THE 
+// AUTHORS OR COPYRIGHT HOLDERS BE LIABLE FOR ANY CLAIM, DAMAGES OR OTHER 
+// LIABILITY, WHETHER IN AN ACTION OF CONTRACT, TORT OR OTHERWISE, ARISING 
+// FROM, OUT OF OR IN CONNECTION WITH THE SOFTWARE OR THE USE OR OTHER 
+// DEALINGS IN THE SOFTWARE.
+
+using System;
+using System.IO;
+using Duplicati.Library.Common;
+using Duplicati.Library.Common.IO;
+using System.Data.SQLite;
+
+namespace Duplicati.Library.SQLiteHelper
+{
+    public static class SQLiteLoader
+    {
+        /// <summary>
+        /// The tag used for logging
+        /// </summary>
+        private static readonly string LOGTAG = Logging.Log.LogTagFromType(typeof(SQLiteLoader));
+
+        /// <summary>
+        /// A cached copy of the type
+        /// </summary>
+        private static Type m_type = null;
+
+        /// <summary>
+        /// Helper method with logic to handle opening a database in possibly encrypted format
+        /// </summary>
+        /// <param name="con">The SQLite connection object</param>
+        /// <param name="databasePath">The location of Duplicati's database.</param>
+        /// <param name="useDatabaseEncryption">Specify if database is encrypted</param>
+        /// <param name="password">Encryption password</param>
+        public static void OpenDatabase(System.Data.IDbConnection con, string databasePath, bool useDatabaseEncryption, string password)
+        {
+            var setPwdMethod = con.GetType().GetMethod("SetPassword", new[] { typeof(string) });
+            string attemptedPassword;
+
+            if (!useDatabaseEncryption || string.IsNullOrEmpty(password))
+                attemptedPassword = null; //No encryption specified, attempt to open without
+            else
+                attemptedPassword = password; //Encryption specified, attempt to open with
+
+            if (setPwdMethod != null)
+                setPwdMethod.Invoke(con, new object[] { attemptedPassword });
+
+            try
+            {
+                //Attempt to open in preferred state
+                OpenSQLiteFile(con, databasePath);
+                TestSQLiteFile(con);
+            }
+            catch
+            {
+                try
+                {
+                    //We can't try anything else without a password
+                    if (string.IsNullOrEmpty(password))
+                        throw;
+
+                    //Open failed, now try the reverse
+                    attemptedPassword = attemptedPassword == null ? password : null;
+
+                    con.Close();
+                    if (setPwdMethod != null)
+                        setPwdMethod.Invoke(con, new object[] { attemptedPassword });
+                    OpenSQLiteFile(con, databasePath);
+
+                    TestSQLiteFile(con);
+                }
+                catch
+                {
+                    try { con.Close(); }
+                    catch (Exception ex) { Logging.Log.WriteExplicitMessage(LOGTAG, "OpenDatabaseFailed", ex, "Failed to open the SQLite database: {0}", databasePath); }
+                }
+
+                //If the db is not open now, it won't open
+                if (con.State != System.Data.ConnectionState.Open)
+                    throw; //Report original error
+
+                //The open method succeeded with the non-default method, now change the password
+                var changePwdMethod = con.GetType().GetMethod("ChangePassword", new[] { typeof(string) });
+                changePwdMethod.Invoke(con, new object[] { useDatabaseEncryption ? password : null });
+            }
+        }
+
+        /// <summary>
+        /// Loads an SQLite connection instance and opening the database
+        /// </summary>
+        /// <returns>The SQLite connection instance.</returns>
+        public static System.Data.IDbConnection LoadConnection()
+        {
+            System.Data.IDbConnection con = null;
+            SetEnvironmentVariablesForSQLiteTempDir();
+
+            try
+            {
+                con = (System.Data.IDbConnection)Activator.CreateInstance(Duplicati.Library.SQLiteHelper.SQLiteLoader.SQLiteConnectionType);
+            }
+            catch (Exception ex)
+            {
+                Logging.Log.WriteErrorMessage(LOGTAG, "FailedToLoadConnectionSQLite", ex, "Failed to load connection.");
+                DisposeConnection(con);
+
+                throw;
+            }
+
+            return con;
+        }
+
+        /// <summary>
+        /// Loads an SQLite connection instance and opening the database
+        /// </summary>
+        /// <returns>The SQLite connection instance.</returns>
+        /// <param name="targetpath">The optional path to the database.</param>
+        public static System.Data.IDbConnection LoadConnection(string targetpath)
+        {
+            if (string.IsNullOrWhiteSpace(targetpath))
+                throw new ArgumentNullException(nameof(targetpath));
+                
+            System.Data.IDbConnection con = LoadConnection();
+
+            try
+            {
+                OpenSQLiteFile(con, targetpath);
+            }
+            catch (Exception ex)
+            {
+                Logging.Log.WriteErrorMessage(LOGTAG, "FailedToLoadConnectionSQLite", ex, @"Failed to load connection with path '{0}'.", targetpath);
+                DisposeConnection(con);
+
+                throw;
+            }
+
+	    // set custom Sqlite options
+            var opts = Environment.GetEnvironmentVariable("CUSTOMSQLITEOPTIONS_DUPLICATI");
+            if (opts != null) {
+                var topts = opts.Split(new char[]{';'}, StringSplitOptions.RemoveEmptyEntries);
+                if (topts.Length > 0) {
+                    using (var cmd = con.CreateCommand()) {
+                        foreach (var opt in topts) {
+                            Logging.Log.WriteVerboseMessage(LOGTAG, "CustomSQLiteOption", @"Setting custom SQLite option '{0}'.", opt);
+                            try
+                            {
+                                cmd.CommandText = string.Format("pragma {0}", opt);
+                                cmd.ExecuteNonQuery();
+                            }
+			    catch (Exception ex)
+                            {
+                               Logging.Log.WriteErrorMessage(LOGTAG, "CustomSQLiteOption", ex, @"Error setting custom SQLite option '{0}'.", opt);
+                            }
+	                }
+                    }
+                }
+            }
+
+            return con;
+        }
+
+        /// <summary>
+        /// Returns the SQLiteCommand type for the current architecture
+        /// </summary>
+        public static Type SQLiteConnectionType
+        {
+            get
+            {
+                return typeof(SQLiteConnection);
+            }
+        }
+
+        /// <summary>
+        /// Set environment variables to be used by SQLite to determine which folder to use for temporary files.
+        /// From SQLite's documentation, SQLITE_TMPDIR is used for unix-like systems.
+        /// For Windows, TMP and TEMP environment variables are used.
+        /// </summary>
+        private static void SetEnvironmentVariablesForSQLiteTempDir()
+        {
+            System.Environment.SetEnvironmentVariable("SQLITE_TMPDIR", Library.Utility.TempFolder.SystemTempPath);
+            System.Environment.SetEnvironmentVariable("TMP", Library.Utility.TempFolder.SystemTempPath);
+            System.Environment.SetEnvironmentVariable("TEMP", Library.Utility.TempFolder.SystemTempPath);
+        }
+
+        /// <summary>
+        /// Wrapper to dispose the SQLite connection
+        /// </summary>
+        /// <param name="con">The connection to close.</param>
+        private static void DisposeConnection(System.Data.IDbConnection con)
+        {
+            if (con != null)
+                try { con.Dispose(); }
+                catch (Exception ex) { Logging.Log.WriteExplicitMessage(LOGTAG, "ConnectionDisposeError", ex, "Failed to dispose connection"); }
+        }
+
+        /// <summary>
+        /// Opens the SQLite file in the given connection, creating the file if required
+        /// </summary>
+        /// <param name="con">The connection to use.</param>
+        /// <param name="path">Path to the file to open, which may not exist.</param>
+        private static void OpenSQLiteFile(System.Data.IDbConnection con, string path)
+        {
+            // Check if SQLite database exists before opening a connection to it.
+            // This information is used to 'fix' permissions on a newly created file.
+            var fileExists = false;
+            if (!Platform.IsClientWindows)
+                fileExists = File.Exists(path);
+
+            con.ConnectionString = "Data Source=" + path;
+            con.Open();
+
+            // If we are non-Windows, make the file only accessible by the current user
+            if (!Platform.IsClientWindows && !fileExists)
+                SetUnixPermissionUserRWOnly(path);
+        }
+
+        /// <summary>
+        /// Sets the unix permission user read-write Only.
+        /// </summary>
+        /// <param name="path">The file to set permissions on.</param>
+        /// <remarks> Make sure we do not inline this, as we might eventually load Mono.Posix, which is not present on Windows</remarks>
+        [System.Runtime.CompilerServices.MethodImpl(System.Runtime.CompilerServices.MethodImplOptions.NoInlining)]
+        private static void SetUnixPermissionUserRWOnly(string path)
+        {
+            var fi = PosixFile.GetUserGroupAndPermissions(path);
+            PosixFile.SetUserGroupAndPermissions(
+                    path, 
+                    fi.UID, 
+                    fi.GID, 
+                    0x180 /* FilePermissions.S_IRUSR | FilePermissions.S_IWUSR*/
+                );
+        }
+
+        /// <summary>
+        /// Tests the SQLite connection, throwing an exception if the connection does not work
+        /// </summary>
+        /// <param name="con">The connection to test.</param>
+        private static void TestSQLiteFile(System.Data.IDbConnection con)
+        {
+            // Do a dummy query to make sure we have a working db
+            using (var cmd = con.CreateCommand())
+            {
+                cmd.CommandText = "SELECT COUNT(*) FROM SQLITE_MASTER";
+                cmd.ExecuteScalar();
+            }
+        }
+    }
+}