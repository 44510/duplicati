﻿#region Disclaimer / License
// Copyright (C) 2015, The Duplicati Team
// http://www.duplicati.com, info@duplicati.com
// 
// This library is free software; you can redistribute it and/or
// modify it under the terms of the GNU Lesser General Public
// License as published by the Free Software Foundation; either
// version 2.1 of the License, or (at your option) any later version.
// 
// This library is distributed in the hope that it will be useful,
// but WITHOUT ANY WARRANTY; without even the implied warranty of
// MERCHANTABILITY or FITNESS FOR A PARTICULAR PURPOSE.  See the GNU
// Lesser General Public License for more details.
// 
// You should have received a copy of the GNU Lesser General Public
// License along with this library; if not, write to the Free Software
// Foundation, Inc., 51 Franklin Street, Fifth Floor, Boston, MA  02110-1301  USA
// 
#endregion

using System;
<<<<<<< HEAD
using System.Collections.Generic;
using System.Security.Cryptography;
using System.Text;

namespace Duplicati.Library.Utility
{
    /// <summary>
    /// Helper class to compute MD5 hashes
    /// </summary>
    public static class MD5HashHelper
    {
		/// <summary>
        /// Computes the MD5 hash of the input string
        /// </summary>
        /// <returns>The MD5 hash.</returns>
        /// <param name="inputString">The input string.</param>
        public static byte[] GetHash(string inputString)
        {
            using(var algorithm = MD5.Create()) //or use SHA256.Create();
                return algorithm.ComputeHash(Encoding.UTF8.GetBytes(inputString));
        }

		/// <summary>
        /// Computes the MD5 hash of the input strings
        /// </summary>
        /// <returns>The MD5 hash.</returns>
        /// <param name="inputStrings">The input strings.</param>
        public static byte[] GetHash(IEnumerable<string> inputStrings)
        {
            using (var md5 = MD5.Create())
            {
                if (inputStrings != null)
                {
                    foreach (var str in inputStrings)
                    {
                        var inputBuffer = Encoding.UTF8.GetBytes(str);
                        md5.TransformBlock(inputBuffer, 0, inputBuffer.Length, inputBuffer, 0);
                    }
                }
 
                md5.TransformFinalBlock(new byte[0], 0, 0);
                return md5.Hash;
            }
        }
    }
}
=======
using System.Collections.Generic;
using System.Security.Cryptography;
using System.Text;

namespace Duplicati.Library.Utility
{
    /// <summary>
    /// Helper class to compute MD5 hashes
    /// </summary>
    public static class MD5HashHelper
    {
		/// <summary>
        /// Computes the MD5 hash of the input string
        /// </summary>
        /// <returns>The MD5 hash.</returns>
        /// <param name="inputString">The input string.</param>
        public static byte[] GetHash(string inputString)
        {
            using(var algorithm = MD5.Create()) //or use SHA256.Create();
                return algorithm.ComputeHash(Encoding.UTF8.GetBytes(inputString));
        }

		/// <summary>
        /// Computes the MD5 hash of the input strings
        /// </summary>
        /// <returns>The MD5 hash.</returns>
        /// <param name="inputStrings">The input strings.</param>
        public static byte[] GetHash(IEnumerable<string> inputStrings)
        {
            using (var md5 = MD5.Create())
            {
                if (inputStrings != null)
                {
                    foreach (var str in inputStrings)
                    {
                        var inputBuffer = Encoding.UTF8.GetBytes(str);
                        md5.TransformBlock(inputBuffer, 0, inputBuffer.Length, inputBuffer, 0);
                    }
                }
 
                md5.TransformFinalBlock(new byte[0], 0, 0);
                return md5.Hash;
            }
        }
    }
}
>>>>>>> a394eefe
<|MERGE_RESOLUTION|>--- conflicted
+++ resolved
@@ -18,8 +18,7 @@
 // 
 #endregion
 
-using System;
-<<<<<<< HEAD
+using System;
 using System.Collections.Generic;
 using System.Security.Cryptography;
 using System.Text;
@@ -65,52 +64,4 @@
             }
         }
     }
-}
-=======
-using System.Collections.Generic;
-using System.Security.Cryptography;
-using System.Text;
-
-namespace Duplicati.Library.Utility
-{
-    /// <summary>
-    /// Helper class to compute MD5 hashes
-    /// </summary>
-    public static class MD5HashHelper
-    {
-		/// <summary>
-        /// Computes the MD5 hash of the input string
-        /// </summary>
-        /// <returns>The MD5 hash.</returns>
-        /// <param name="inputString">The input string.</param>
-        public static byte[] GetHash(string inputString)
-        {
-            using(var algorithm = MD5.Create()) //or use SHA256.Create();
-                return algorithm.ComputeHash(Encoding.UTF8.GetBytes(inputString));
-        }
-
-		/// <summary>
-        /// Computes the MD5 hash of the input strings
-        /// </summary>
-        /// <returns>The MD5 hash.</returns>
-        /// <param name="inputStrings">The input strings.</param>
-        public static byte[] GetHash(IEnumerable<string> inputStrings)
-        {
-            using (var md5 = MD5.Create())
-            {
-                if (inputStrings != null)
-                {
-                    foreach (var str in inputStrings)
-                    {
-                        var inputBuffer = Encoding.UTF8.GetBytes(str);
-                        md5.TransformBlock(inputBuffer, 0, inputBuffer.Length, inputBuffer, 0);
-                    }
-                }
- 
-                md5.TransformFinalBlock(new byte[0], 0, 0);
-                return md5.Hash;
-            }
-        }
-    }
-}
->>>>>>> a394eefe
+}