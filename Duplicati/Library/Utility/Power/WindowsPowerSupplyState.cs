--- conflicted
+++ resolved
@@ -1,79 +1,52 @@
-﻿//  Copyright (C) 2017, The Duplicati Team
-//  http://www.duplicati.com, info@duplicati.com
-//
-//  This library is free software; you can redistribute it and/or modify
-//  it under the terms of the GNU Lesser General Public License as
-//  published by the Free Software Foundation; either version 2.1 of the
-//  License, or (at your option) any later version.
-//
-//  This library is distributed in the hope that it will be useful, but
-//  WITHOUT ANY WARRANTY; without even the implied warranty of
-//  MERCHANTABILITY or FITNESS FOR A PARTICULAR PURPOSE. See the GNU
-//  Lesser General Public License for more details.
-//
-//  You should have received a copy of the GNU Lesser General Public
-//  License along with this library; if not, write to the Free Software
-//  Foundation, Inc., 59 Temple Place, Suite 330, Boston, MA 02111-1307 USA
-<<<<<<< HEAD
-
-using System;
-=======
-using System.Reflection;
->>>>>>> 72e47e41
-
-namespace Duplicati.Library.Utility.Power
-{
-    public class WindowsPowerSupplyState : IPowerSupplyState
-    {
-        [System.Runtime.CompilerServices.MethodImpl(System.Runtime.CompilerServices.MethodImplOptions.NoInlining)]
-        public PowerSupply.Source GetSource()
-        {
-            try
-            {
-<<<<<<< HEAD
-                var managementScope = new System.Management.ManagementScope(new System.Management.ManagementPath("root\\cimv2"));
-                var objectQuery = new System.Management.ObjectQuery("SELECT BatteryStatus FROM Win32_Battery");
-                var objectSearcher = new System.Management.ManagementObjectSearcher(managementScope, objectQuery);
-                var objectCollection = objectSearcher.Get();
-
-                if (objectCollection.Count == 0)
-                    return PowerSupply.Source.AC;
-
-                foreach (System.Management.ManagementObject managementObject in objectCollection)
-                    if (Convert.ToUInt16(managementObject.Properties["BatteryStatus"].Value) == 2)
-                        return PowerSupply.Source.AC;
-                    else
-                        return PowerSupply.Source.Battery;
-
-                return PowerSupply.Source.Unknown;
-=======
-                // Using reflection to allow building on non-Windows
-                // PowerLineStatus status = System.Windows.Forms.SystemInformation.PowerStatus.PowerLineStatus;
-                var powerstatus = System.Type.GetType("System.Windows.Forms.SystemInformation, System.Windows.Forms")
-                    .GetProperty("PowerStatus", BindingFlags.Public | BindingFlags.Static)
-                    .GetValue(null);
-
-                var status = powerstatus.GetType()
-                    .GetProperty("PowerLineStatus", BindingFlags.Public | BindingFlags.Instance)
-                    .GetValue(powerstatus)
-                    .ToString();
-
-                    
-                if (string.Equals(status, "Online", System.StringComparison.OrdinalIgnoreCase))
-                {
-                    return PowerSupply.Source.AC;
-                }
-                if (string.Equals(status == "Offline", System.StringComparison.OrdinalIgnoreCase))
-                {
-                    return PowerSupply.Source.Battery;
-                }
->>>>>>> 72e47e41
-            }
-            catch
-            { }
-
-            return PowerSupply.Source.Unknown;
-
-        }
-    }
-}
+﻿//  Copyright (C) 2017, The Duplicati Team
+//  http://www.duplicati.com, info@duplicati.com
+//
+//  This library is free software; you can redistribute it and/or modify
+//  it under the terms of the GNU Lesser General Public License as
+//  published by the Free Software Foundation; either version 2.1 of the
+//  License, or (at your option) any later version.
+//
+//  This library is distributed in the hope that it will be useful, but
+//  WITHOUT ANY WARRANTY; without even the implied warranty of
+//  MERCHANTABILITY or FITNESS FOR A PARTICULAR PURPOSE. See the GNU
+//  Lesser General Public License for more details.
+//
+//  You should have received a copy of the GNU Lesser General Public
+//  License along with this library; if not, write to the Free Software
+//  Foundation, Inc., 59 Temple Place, Suite 330, Boston, MA 02111-1307 USA
+
+using System;
+
+namespace Duplicati.Library.Utility.Power
+{
+    public class WindowsPowerSupplyState : IPowerSupplyState
+    {
+        [System.Runtime.CompilerServices.MethodImpl(System.Runtime.CompilerServices.MethodImplOptions.NoInlining)]
+        public PowerSupply.Source GetSource()
+        {
+            try
+            {
+                var managementScope = new System.Management.ManagementScope(new System.Management.ManagementPath("root\\cimv2"));
+                var objectQuery = new System.Management.ObjectQuery("SELECT BatteryStatus FROM Win32_Battery");
+                var objectSearcher = new System.Management.ManagementObjectSearcher(managementScope, objectQuery);
+                var objectCollection = objectSearcher.Get();
+
+                if (objectCollection.Count == 0)
+                    return PowerSupply.Source.AC;
+
+                foreach (System.Management.ManagementObject managementObject in objectCollection)
+                    if (Convert.ToUInt16(managementObject.Properties["BatteryStatus"].Value) == 2)
+                        return PowerSupply.Source.AC;
+                    else
+                        return PowerSupply.Source.Battery;
+
+                return PowerSupply.Source.Unknown;
+            }
+            catch
+            { }
+
+            return PowerSupply.Source.Unknown;
+
+        }
+    }
+}