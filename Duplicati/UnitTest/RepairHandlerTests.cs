--- conflicted
+++ resolved
@@ -58,11 +58,7 @@
             Dictionary<string, string> options = new Dictionary<string, string>(this.TestOptions);
             using (Controller c = new Controller("file://" + this.TARGETFOLDER, options, null))
             {
-<<<<<<< HEAD
-                IBackupResults backupResults = c.Backup(new[] { this.DATAFOLDER });
-=======
-                IBackupResults backupResults = c.Backup([this.DATAFOLDER]);
->>>>>>> 300139af
+                var backupResults = c.Backup([this.DATAFOLDER]);
                 Assert.AreEqual(0, backupResults.Errors.Count());
                 Assert.AreEqual(0, backupResults.Warnings.Count());
             }
@@ -132,11 +128,7 @@
             // A subsequent backup should run without errors.
             using (Controller c = new Controller("file://" + this.TARGETFOLDER, options, null))
             {
-<<<<<<< HEAD
-                IBackupResults backupResults = c.Backup(new[] { this.DATAFOLDER });
-=======
-                var backupResults = c.Backup([this.DATAFOLDER]);
->>>>>>> 300139af
+                var backupResults = c.Backup([this.DATAFOLDER]);
                 Assert.AreEqual(0, backupResults.Errors.Count());
                 Assert.AreEqual(0, backupResults.Warnings.Count());
             }
@@ -151,11 +143,7 @@
             Dictionary<string, string> options = new Dictionary<string, string>(this.TestOptions) { ["no-encryption"] = noEncryption };
             using (Controller c = new Controller("file://" + this.TARGETFOLDER, options, null))
             {
-<<<<<<< HEAD
-                IBackupResults backupResults = c.Backup(new[] { this.DATAFOLDER });
-=======
-                var backupResults = c.Backup([this.DATAFOLDER]);
->>>>>>> 300139af
+                var backupResults = c.Backup([this.DATAFOLDER]);
                 Assert.AreEqual(0, backupResults.Errors.Count());
                 Assert.AreEqual(0, backupResults.Warnings.Count());
             }
@@ -182,25 +170,6 @@
 
         [Test]
         [Category("RepairHandler"), Category("Targeted")]
-<<<<<<< HEAD
-        public void AutoCleanupRepairDoesNotLockDatabase()
-        {
-            // See issue #3635, #4631
-            var options = new Dictionary<string, string>(this.TestOptions)
-            {
-                ["blocksize"] = "1KB",
-                ["no-encryption"] = "true",
-                ["auto-cleanup"] = "true"
-            };
-            var delaytime = TimeSpan.FromSeconds(3);
-            var filename = Path.Combine(this.DATAFOLDER, "file");
-            using (var s = File.Create(filename))
-                s.SetLength(1024 * 38); // Random size
-
-            using (var c = new Controller("file://" + this.TARGETFOLDER, options, null))
-            {
-                var backupResults = c.Backup([this.DATAFOLDER]);
-=======
         public void RepairMissingIndexFilesBlocklist()
         {
             // See issue #3202
@@ -227,50 +196,10 @@
                     s.WriteByte(1);
                 }
                 backupResults = c.Backup(new[] { this.DATAFOLDER });
->>>>>>> 300139af
-                Assert.AreEqual(0, backupResults.Errors.Count());
-                Assert.AreEqual(0, backupResults.Warnings.Count());
-            }
-
-<<<<<<< HEAD
-            var dblockFiles = Directory.EnumerateFiles(this.TARGETFOLDER, "*dblock*").ToArray();
-            Assert.Greater(dblockFiles.Length, 0);
-            var sourcename = Path.GetFileName(dblockFiles.First());
-            var p = VolumeBase.ParseFilename(sourcename);
-            var guid = VolumeWriterBase.GenerateGuid();
-            var time = p.Time.Ticks == 0 ? p.Time : p.Time.AddSeconds(1);
-            var newname = VolumeBase.GenerateFilename(p.FileType, p.Prefix, guid, time, p.CompressionModule, p.EncryptionModule);
-
-            File.Copy(Path.Combine(this.TARGETFOLDER, sourcename), Path.Combine(this.TARGETFOLDER, newname));
-
-            System.Threading.Thread.Sleep(delaytime);
-            using (var c = new Controller("file://" + this.TARGETFOLDER, options, null))
-            {
-                var backupResults = c.Backup([this.DATAFOLDER]);
-                Assert.AreEqual(0, backupResults.Errors.Count());
-                // 1 extra file + 1 warning
-                Assert.AreEqual(2, backupResults.Warnings.Count());
-            }
-
-            // Auto-cleanup should have removed the renamed file
-            Assert.IsFalse(File.Exists(Path.Combine(this.TARGETFOLDER, newname)));
-
-            // Insert the extra file back
-            File.Copy(Path.Combine(this.TARGETFOLDER, sourcename), Path.Combine(this.TARGETFOLDER, newname));
-
-            // Delete the database
-            File.Delete(options["dbpath"]);
-
-            // Recreate with an extra volume
-            System.Threading.Thread.Sleep(delaytime);
-            using (var c = new Controller("file://" + this.TARGETFOLDER, options, null))
-            {
-                var backupResults = c.Backup([this.DATAFOLDER]);
-                Assert.AreEqual(0, backupResults.Errors.Count());
-                // First will recreate (4 files + 1 warning)
-                Assert.AreEqual(5, backupResults.Warnings.Count());
-            }
-=======
+                Assert.AreEqual(0, backupResults.Errors.Count());
+                Assert.AreEqual(0, backupResults.Warnings.Count());
+            }
+
             var dindexFiles = Directory.EnumerateFiles(this.TARGETFOLDER, "*dindex*").ToArray();
             Assert.Greater(dindexFiles.Length, 0);
             foreach (var f in dindexFiles)
@@ -392,7 +321,68 @@
                 Assert.AreEqual(0, repairResults.Warnings.Count());
             }
 
->>>>>>> 300139af
+        }
+
+        [Test]
+        [Category("RepairHandler"), Category("Targeted")]
+        public void AutoCleanupRepairDoesNotLockDatabase()
+        {
+            // See issue #3635, #4631
+            var options = new Dictionary<string, string>(this.TestOptions)
+            {
+                ["blocksize"] = "1KB",
+                ["no-encryption"] = "true",
+                ["auto-cleanup"] = "true"
+            };
+            var delaytime = TimeSpan.FromSeconds(3);
+            var filename = Path.Combine(this.DATAFOLDER, "file");
+            using (var s = File.Create(filename))
+                s.SetLength(1024 * 38); // Random size
+
+            using (var c = new Controller("file://" + this.TARGETFOLDER, options, null))
+            {
+                var backupResults = c.Backup([this.DATAFOLDER]);
+                Assert.AreEqual(0, backupResults.Errors.Count());
+                Assert.AreEqual(0, backupResults.Warnings.Count());
+            }
+
+            var dblockFiles = Directory.EnumerateFiles(this.TARGETFOLDER, "*dblock*").ToArray();
+            Assert.Greater(dblockFiles.Length, 0);
+            var sourcename = Path.GetFileName(dblockFiles.First());
+            var p = VolumeBase.ParseFilename(sourcename);
+            var guid = VolumeWriterBase.GenerateGuid();
+            var time = p.Time.Ticks == 0 ? p.Time : p.Time.AddSeconds(1);
+            var newname = VolumeBase.GenerateFilename(p.FileType, p.Prefix, guid, time, p.CompressionModule, p.EncryptionModule);
+
+            File.Copy(Path.Combine(this.TARGETFOLDER, sourcename), Path.Combine(this.TARGETFOLDER, newname));
+
+            System.Threading.Thread.Sleep(delaytime);
+            using (var c = new Controller("file://" + this.TARGETFOLDER, options, null))
+            {
+                var backupResults = c.Backup([this.DATAFOLDER]);
+                Assert.AreEqual(0, backupResults.Errors.Count());
+                // 1 extra file + 1 warning
+                Assert.AreEqual(2, backupResults.Warnings.Count());
+            }
+
+            // Auto-cleanup should have removed the renamed file
+            Assert.IsFalse(File.Exists(Path.Combine(this.TARGETFOLDER, newname)));
+
+            // Insert the extra file back
+            File.Copy(Path.Combine(this.TARGETFOLDER, sourcename), Path.Combine(this.TARGETFOLDER, newname));
+
+            // Delete the database
+            File.Delete(options["dbpath"]);
+
+            // Recreate with an extra volume
+            System.Threading.Thread.Sleep(delaytime);
+            using (var c = new Controller("file://" + this.TARGETFOLDER, options, null))
+            {
+                var backupResults = c.Backup([this.DATAFOLDER]);
+                Assert.AreEqual(0, backupResults.Errors.Count());
+                // First will recreate (4 files + 1 warning)
+                Assert.AreEqual(5, backupResults.Warnings.Count());
+            }
         }
     }
 }