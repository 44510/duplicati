--- conflicted
+++ resolved
@@ -79,7 +79,6 @@
     public const string OPTION_WEBSERVICE_ALLOWEDHOSTNAMES_ALT = "webservice-allowedhostnames";
 
     /// <summary>
-<<<<<<< HEAD
     /// Option for removing the hosted static files from the server
     /// </summary>
     public const string OPTION_WEBSERVICE_API_ONLY = "webservice-api-only";
@@ -87,11 +86,10 @@
     /// Option for disabling the use of signin tokens
     /// </summary>
     public const string OPTION_WEBSERVICE_DISABLE_SIGNIN_TOKENS = "webservice-disable-signin-tokens";
-=======
+    /// <summary>
     /// Option for setting the webservice SPA paths
     /// </summary>
     public const string OPTION_WEBSERVICE_SPAPATHS = "webservice-spa-paths";
->>>>>>> 9451a225
 
     /// <summary>
     /// The default path to the web root
@@ -132,11 +130,8 @@
     /// <param name="Certificate">The certificate, if any</param>
     /// <param name="Servername">The servername to report</param>
     /// <param name="AllowedHostnames">The allowed hostnames</param>
-<<<<<<< HEAD
     /// <param name="DisableStaticFiles">If static files should be disabled</param>
-=======
     /// <param name="SPAPaths">The paths to serve as SPAs</param>
->>>>>>> 9451a225
     public record ParsedWebserverSettings(
         string WebRoot,
         int Port,
@@ -144,11 +139,8 @@
         X509Certificate2? Certificate,
         string Servername,
         IEnumerable<string> AllowedHostnames,
-<<<<<<< HEAD
-        bool DisableStaticFiles
-=======
+        bool DisableStaticFiles,
         IEnumerable<string> SPAPaths
->>>>>>> 9451a225
     );
 
 
@@ -254,11 +246,8 @@
             cert,
             string.Format("{0} v{1}", Library.AutoUpdater.AutoUpdateSettings.AppName, System.Reflection.Assembly.GetExecutingAssembly().GetName().Version),
             (connection.ApplicationSettings.AllowedHostnames ?? string.Empty).Split(new char[] { ';' }, StringSplitOptions.RemoveEmptyEntries),
-<<<<<<< HEAD
-            Duplicati.Library.Utility.Utility.ParseBoolOption(options, OPTION_WEBSERVICE_API_ONLY)
-=======
+            Duplicati.Library.Utility.Utility.ParseBoolOption(options, OPTION_WEBSERVICE_API_ONLY),
             spaPathsString.Split(new char[] { ';' }, StringSplitOptions.RemoveEmptyEntries)
->>>>>>> 9451a225
         );
 
         // Materialize the list of ports, and move the last-used port to the front, so we try the last-known port first
