backupApp.service('AppUtils', function($rootScope, $timeout, $cookies, DialogService, gettextCatalog) {

    var apputils = this;

    this.exampleOptionString = '--dblock-size=100MB';

    function setMomentLocale() {
        try {
            var browser_lang = navigator.languages ?
                navigator.languages[0] :
                (navigator.language || navigator.userLanguage);
            moment.locale($cookies.get('ui-locale') ? $cookies.get('ui-locale') : browser_lang);
        } catch (e) {
        }
    }
    setMomentLocale();
    $rootScope.$on('ui_language_changed', setMomentLocale);

    this.formatSizeString = function(val) {
        var formatSizes = ['TB', 'GB', 'MB', 'KB'];
        val = parseInt(val || 0);
        var max = formatSizes.length;
        for(var i = 0; i < formatSizes.length; i++) {
            var m = Math.pow(1024, max - i);
            if (val > m) {
<<<<<<< HEAD
                return (val / m).toFixed(2) + ' ' + this.formatSizes[i];
=======
                return (val / m).toFixed(2) + ' ' + formatSizes[i];
>>>>>>> 82c14c5c
            }
        }

        return val + ' bytes';
    };

    this.watch = function(scope, m) {
        scope.$on('apputillookupschanged', function() {
            if (m) m();

            $timeout(function() {
                scope.$digest();
            });
        });

        if (m) $timeout(m);
    };

    this.getEntryTypeFromIconCls = function(cls)
    {
        // Entry type is used in as the ALT entry,
        // to guide screen reading software for visually
        // impaired users

        var res = gettextCatalog.getString('Folder');

        if (cls == 'x-tree-icon-mydocuments')
            res = gettextCatalog.getString('My Documents');
        else if (cls == 'x-tree-icon-mymusic')
            res = gettextCatalog.getString('My Music');
        else if (cls == 'x-tree-icon-mypictures')
            res = gettextCatalog.getString('My Pictures');
        else if (cls == 'x-tree-icon-desktop')
            res = gettextCatalog.getString('Desktop');
        else if (cls == 'x-tree-icon-home')
            res = gettextCatalog.getString('Home');
        else if (cls == 'x-tree-icon-hypervmachine')
            res = gettextCatalog.getString('Hyper-V Machine');
        else if (cls == 'x-tree-icon-hyperv')
            res = gettextCatalog.getString('Hyper-V Machines');
        else if (cls == 'x-tree-icon-broken')
            res = gettextCatalog.getString('Broken access');
        else if (cls == 'x-tree-icon-locked')
            res = gettextCatalog.getString('Access denied');
        else if (cls == 'x-tree-icon-symlink')
            res = gettextCatalog.getString('Symbolic link');
        else if (cls == 'x-tree-icon-leaf')
            res = gettextCatalog.getString('File');

        return res;
    };

    function reloadTexts() {
        apputils.fileSizeMultipliers = [
            {name: gettextCatalog.getString('byte'), value: 'b'},
            {name: gettextCatalog.getString('KByte'), value: 'KB'},
            {name: gettextCatalog.getString('MByte'), value: 'MB'},
            {name: gettextCatalog.getString('GByte'), value: 'GB'},
            {name: gettextCatalog.getString('TByte'), value: 'TB'}
        ];

        apputils.timerangeMultipliers = [
            {name: gettextCatalog.getString('Minutes'), value: 'm'},
            {name: gettextCatalog.getString('Hours'), value: 'h'},
            {name: gettextCatalog.getString('Days'), value: 'D'},
            {name: gettextCatalog.getString('Weeks'), value: 'W'},
            {name: gettextCatalog.getString('Months'), value: 'M'},
            {name: gettextCatalog.getString('Years'), value: 'Y'}
        ];

        apputils.shorttimerangeMultipliers = [
            {name: gettextCatalog.getString('Seconds'), value: 's'},
            {name: gettextCatalog.getString('Minutes'), value: 'm'},
            {name: gettextCatalog.getString('Hours'), value: 'h'}
        ];

        apputils.daysOfWeek = [
            {name: gettextCatalog.getString('Mon'), value: 'mon'},
            {name: gettextCatalog.getString('Tue'), value: 'tue'},
            {name: gettextCatalog.getString('Wed'), value: 'wed'},
            {name: gettextCatalog.getString('Thu'), value: 'thu'},
            {name: gettextCatalog.getString('Fri'), value: 'fri'},
            {name: gettextCatalog.getString('Sat'), value: 'sat'},
            {name: gettextCatalog.getString('Sun'), value: 'sun'}
        ];

        apputils.speedMultipliers = [
            {name: gettextCatalog.getString('byte/s'), value: 'b'},
            {name: gettextCatalog.getString('KByte/s'), value: 'KB'},
            {name: gettextCatalog.getString('MByte/s'), value: 'MB'},
            {name: gettextCatalog.getString('GByte/s'), value: 'GB'},
            {name: gettextCatalog.getString('TByte/s'), value: 'TB'}
        ];


        apputils.exampleOptionString = gettextCatalog.getString('Enter one option per line in command-line format, eg. {0}');

        apputils.filterClasses = [{
            name: gettextCatalog.getString('Exclude directories whose names contain'),
            key: '-dir*',
            prefix: '-*',
            suffix: '*!',
            rx: '\\-\\*([^\\!]+)\\*\\!'
        }, {
            name: gettextCatalog.getString('Exclude files whose names contain'),
            key: '-file*',
            prefix: '-[.*',
            suffix: '[^\\!]*]',    // Escape dirsep inside regexp. Required on Windows, no effect on other platforms.
            rx: '\\-\\[\\.\\*[\\^\\!\\]\\*\\]'
        }, {
            name: gettextCatalog.getString('Exclude folder'),
            key: '-folder',
            prefix: '-',
            suffix: '!',
            rx: '\\-(.*)\\!'
        }, {
            name: gettextCatalog.getString('Exclude file'),
            key: '-path',
            prefix: '-',
            exclude: ['*', '?', '{'],
            rx: '\\-([^\\[\\{\\*\\?]+)'
        }, {
            name: gettextCatalog.getString('Exclude file extension'),
            key: '-ext',
            rx: '\\-\\*\.(.*)',
            prefix: '-*.'
        }, {
            name: gettextCatalog.getString('Exclude regular expression'),
            key: '-[]',
            prefix: '-[',
            suffix: ']'
        }, {
            name: gettextCatalog.getString('Include regular expression'),
            key: '+[]',
            prefix: '+[',
            suffix: ']'
        }, {
            name: gettextCatalog.getString('Exclude filter group'),
            key: '-{}',
            prefix: '-{',
            suffix: '}'
        }, {
        //// Since all the current filter groups are intended for exclusion, there isn't a reason to show the 'Include group' section in the UI yet.
        //    name: gettextCatalog.getString('Include filter group'),
        //    key: '+{}',
        //    prefix: '+{',
        //    suffix: '}'
        //}, {
            name: gettextCatalog.getString('Include expression'),
            key: '+',
            prefix: '+'
        }, {
            name: gettextCatalog.getString('Exclude expression'),
            key: '-',
            prefix: '-'
        }];

        apputils.filterGroups = [{
            name: gettextCatalog.getString('Default excludes'),
            value: 'DefaultExcludes'
        }, {
        //// As the DefaultIncludes are currently empty, we don't need to include them in the UI yet.
        //    name: gettextCatalog.getString('Default includes'),
        //    value: 'DefaultIncludes'
        //}, {
            name: gettextCatalog.getString('System Files'),
            value: 'SystemFiles'
        }, {
            name: gettextCatalog.getString('Operating System'),
            value: 'OperatingSystem'
        }, {
            name: gettextCatalog.getString('Cache Files'),
            value: 'CacheFiles'
        }, {
            name: gettextCatalog.getString('Temporary Files'),
            value: 'TemporaryFiles'
        }, {
            name: gettextCatalog.getString('Applications'),
            value: 'Applications'
        }];

        apputils.filterTypeMap = {};
        for (var i = apputils.filterClasses.length - 1; i >= 0; i--)
            apputils.filterTypeMap[apputils.filterClasses[i].key] = apputils.filterClasses[i];

        $rootScope.$broadcast('apputillookupschanged');
    };

    reloadTexts();
    $rootScope.$on('gettextLanguageChanged', reloadTexts);

    this.parseBoolString = function(txt, def) {
        txt = (txt || '').toLowerCase();
        if (txt == '0' || txt == 'false' || txt == 'off' || txt == 'no' || txt == 'f')
            return false;
        else if (txt == '1' || txt == 'true' || txt == 'on' || txt == 'yes' || txt == 't')
            return true;
        else
            return def === undefined ? false : def;
    };


    this.splitSizeString = function(val) {
        var m = (/(\d*)(\w*)/mg).exec(val);
        var mul = null;
        if (!m)
            return [parseInt(val), null];
        else
            return [parseInt(m[1]), m[2]];
    }


    this.toDisplayDateAndTime = function(dt) {
        return moment(dt).format('lll');
    };

    this.parseDate = function(dt) {
        if (typeof(dt) == typeof('')) {
            var msec = Date.parse(dt);
            if (isNaN(msec)) {
                if (dt.length == 16 && dt[8] == 'T' && dt[15] == 'Z') {
                    dt = dt.substr(0, 4) + '-' + dt.substr(4, 2) + '-' + dt.substr(6, 2) + 'T' +
                              dt.substr(9, 2) + ':' + dt.substr(11, 2) + ':' + dt.substr(13, 2) + 'Z';
                }
                return new Date(dt);
            } else {
                return new Date(msec);
            }
        }
        else
            return new Date(dt);
    };

    this.parseOptionStrings = function(val, dict, validateCallback) {
        dict = dict || {};

        var lines = null;

        if (val != null && typeof(val) == typeof([]))
            lines = val;
        else
            lines = this.replace_all(val || '', '\r', '\n').split('\n');

        for(var i in lines) {
            var line = lines[i].trim();
            if (line != '' && line[0] != '#') {
                if (line.indexOf('--') == 0) {
                    line = line.substr(2);
                }

                var eqpos = line.indexOf('=');
                var key = line;
                var value = true;
                if (eqpos > 0) {
                    key = line.substr(0, eqpos).trim();
                    value = line.substr(eqpos + 1).trim();
                    if (value == '')
                        value = true;
                }

                if (validateCallback)
                    if (!validateCallback(dict, key, value))
                        return null;

                dict['--' + key] = value;
            }
        }

        return dict;
    };

    this.parse_extra_options = function(str, dict) {
        return this.parseOptionStrings(str, dict, function(d, k, v) {
            if (d['--' + k] !== undefined) {
                DialogService.dialog(gettextCatalog.getString('Error'), gettextCatalog.getString('Duplicate option {{opt}}', { opt: k }));
                return false;
            }

            return true;
        }) != null;
    };

    this.serializeAdvancedOptions = function(opts) {
        return this.serializeAdvancedOptionsToArray(opts).join('\n');
    };

    this.serializeAdvancedOptionsToArray = function(opts) {
        var res = [];
        for(var n in opts)
            if (n.indexOf('--') == 0)
                res.push(n + '=' + opts[n]);

        return res;
    };

    this.mergeAdvancedOptions = function(advStr, target, source) {
        var adv = {}
        if (!this.parse_extra_options(advStr, adv))
            return false;

        angular.extend(target, adv);

        // Remove advanced options, no longer in the list
        for(var n in source)
            if (n.indexOf('--') == 0)
                if (target[n] === undefined)
                    target[n] = null;

    };

    this.notifyInputError = function(msg) {
        DialogService.dialog('Error', msg);
        return false;
    };

    this.connectionError = function(txt, msg) {
        if (typeof(txt) == typeof('')) {
            if (msg == null)
                return function(msg) {
                    if (msg && msg.data && msg.data.Message)
                        DialogService.dialog(gettextCatalog.getString('Error'), txt + msg.data.Message);
                    else
                        DialogService.dialog(gettextCatalog.getString('Error'), txt + msg.statusText);
                };
        } else {
            msg = txt;
            txt = '';
        }

        if (msg && msg.data && msg.data.Message)
            DialogService.dialog(gettextCatalog.getString('Error'), txt + msg.data.Message);
        else
            DialogService.dialog(gettextCatalog.getString('Error'), txt + msg.statusText);
    };

    this.generatePassphrase = function() {
        var specials = '!@#$%^&*()_+{}:"<>?[];\',./';
        var lowercase = 'abcdefghijklmnopqrstuvwxyz';
        var uppercase = lowercase.toUpperCase();
        var numbers = '0123456789';
        var all = specials + lowercase + uppercase + numbers;

        function choose(str, n) {
            var res = '';
            for (var i = 0; i < n; i++) {
                res += str.charAt(Math.floor(Math.random() * str.length));
            }

            return res;
        };

        var pwd = (
            choose(specials, 2) +
            choose(lowercase, 2) +
            choose(uppercase, 2) +
            choose(numbers, 2) +
            choose(all, (Math.random()*5) + 5)
        ).split('');

        for(var i = 0; i < pwd.length; i++) {
            var pos = parseInt(Math.random() * pwd.length);
            var t = pwd[i]
            pwd[i] = pwd[pos];
            pwd[pos] = t;
        }

        return pwd.join('');
    }

    this.nl2br = function(str, is_xhtml) {
        var breakTag = (is_xhtml || typeof is_xhtml === 'undefined') ? '<br />' : '<br>';
        return (str + '').replace(/([^>\r\n]?)(\r\n|\n\r|\r|\n)/g, '$1'+ breakTag +'$2');
    };

    this.preg_quote = function( str ) {
        // http://kevin.vanzonneveld.net
        // +   original by: booeyOH
        // +   improved by: Ates Goral (http://magnetiq.com)
        // +   improved by: Kevin van Zonneveld (http://kevin.vanzonneveld.net)
        // +   bugfixed by: Onno Marsman
        // *     example 1: preg_quote("$40");
        // *     returns 1: '\$40'
        // *     example 2: preg_quote("*RRRING* Hello?");
        // *     returns 2: '\*RRRING\* Hello\?'
        // *     example 3: preg_quote("\\.+*?[^]$(){}=!<>|:");
        // *     returns 3: '\\\.\+\*\?\[\^\]\$\(\)\{\}\=\!\<\>\|\:'

        return (str+'').replace(/([\\\.\+\*\?\[\^\]\$\(\)\{\}\=\!\<\>\|\:])/g, "\\$1");
    }

    this.replace_all_insensitive = function(str, pattern, replacement) {
      return str.replace( new RegExp( "(" + this.preg_quote(pattern) + ")" , 'gi' ), replacement );
    };

    this.replace_all = function(str, pattern, replacement) {
      return str.replace( new RegExp( "(" + this.preg_quote(pattern) + ")" , 'g' ), replacement );
    };

    this.format = function() {
        if (arguments == null || arguments.length < 1)
            return null;

        if (arguments.length == 1)
            return arguments[0];

        var msg = arguments[0];

        for(var i = 1; i < arguments.length; i++)
            msg = this.replace_all(msg, '{' + (i-1) + '}', arguments[i]);

        return msg;
    };

    this.encodeDictAsUrl = function(obj) {
            if (obj == null)
                return '';

            var str = [];
            for(var p in obj) {
                var x = encodeURIComponent(p);
                if (obj[p] != null)
                    x += "=" + encodeURIComponent(obj[p]);
                str.push(x);
            }

            if (str.length == 0)
                return '';

            return '?' + str.join("&");
    };

    var URL_REGEXP_FIELDS = ['source_uri', 'backend-type', '--auth-username', '--auth-password', 'server-name', 'server-port', 'server-path', 'querystring'];
    var URL_REGEXP = /([^:]+)\:\/\/(?:(?:([^\:]+)(?:\:?:([^@]*))?\@))?(?:([^\/\?\:]*)(?:\:(\d+))?)(?:\/([^\?]*))?(?:\?(.+))?/;
    var QUERY_REGEXP = /(?:^|&)([^&=]*)=?([^&]*)/g;

    this.decode_uri = function(uri, backendlist) {

        var i = URL_REGEXP_FIELDS.length + 1;
        var res = {};

        var m = URL_REGEXP.exec(uri);

        // Invalid URI
        if (!m)
            return res;

        while (i--) {
            res[URL_REGEXP_FIELDS[i]] = m[i] || "";
        }

        res.querystring.replace(QUERY_REGEXP, function(str, key, val) {
            if (key)
                res['--' + key] = decodeURIComponent((val || '').replace(/\+/g, '%20'));
        });

        var backends = {};
        for(var i in backendlist)
            backends[backendlist[i].Key] = true;

        var scheme = res['backend-type'];

        if (scheme && scheme[scheme.length - 1] == 's' && !backends[scheme] && backends[scheme.substr(0, scheme.length-1)]) {
            res['backend-type'] = scheme.substr(0, scheme.length-1);
            res['--use-ssl'] = true;
        }

        return res;
    };

    this.find_scheme = function(uri, backendlist) {
        if (!uri || uri.length == 0)
            return null;

        uri = uri.trim().toLowerCase();
        var ix = uri.indexOf('://');
        if (ix <= 0) {
            for(var i in backendlist)
                if (backendlist[i].Key == 'file')
                    return 'file';

            return backendlist[0];
        }

        return (EDIT_URI.decode_uri(uri)['backend-type'] || '').toLowerCase()
    };

    this.contains_value = function(dict, value) {
        for(var k in dict)
            if (dict[k] == value)
                return true;

        return false;
    };

    this.contains_key = function(dict, key, keyname) {
        for(var i in dict)
            if (keyname == null ? i == key : dict[i][keyname] == key)
                return true;

        return false;
    };


    this.removeEmptyEntries = function(x) {
        for (var i = x.length - 1; i >= 0; i--) {
            if (x[i] == null || x[i] == '')
                x.splice(i, 1);
        };

        return x;
    };

    this.splitFilterIntoTypeAndBody = function(src, dirsep) {
        if (src == null)
            return null;

        if (dirsep == null) {
            throw new Error('No dirsep provided!');
        }

        function matches(txt, n) {
            var pre = apputils.replace_all(n.prefix || '', '!', dirsep);
            var suf = apputils.replace_all(n.suffix || '', '!', dirsep);

            if (txt.indexOf(pre) != 0 || txt.lastIndexOf(suf) != txt.length - suf.length)
                return null;

            var type = n.key;
            var body = txt.substr(pre.length);
            body = body.substr(0, body.length - suf.length);

            if (body.length >= 2 && body[1] == '[') {
                body = body.substr(1, body.length - 2);
            }

            if (n.exclude != null) {
                for (var i = n.exclude.length - 1; i >= 0; i--)
                    if (body.indexOf(apputils.replace_all(n.exclude[i] || '', '!', dirsep)) >= 0)
                        return null;
            }

            return [type, body];
        }

        for(var i in this.filterClasses) {
            var n = matches(src, this.filterClasses[i]);
            if (n != null)
                return n;
        }

        return null;
    };

    this.buildFilter = function(type, body, dirsep) {
        if (type == null || this.filterTypeMap[type] == null)
            return body;

        body = body || '';

        var f = this.filterTypeMap[type];
        var pre = this.replace_all(f.prefix || '', '!', dirsep);
        var suf = this.replace_all(f.suffix || '', '!', dirsep);

        if (pre.length >= 2 && pre[1] == '[') {
            //Regexp encode body ....
        }

        return pre + body + suf;
    };

    this.filterListToRegexps = function(filters, caseSensitive) {
        var res = [];

        for(var i = 0; i < filters.length; i++) {
            var f = filters[i];

            if (f == null || f.length == 0)
                continue;

            var flag = f.substr(0, 1);
            var filter = f.substr(1);
            var rx = filter.substr(0, 1) == '[' && filter.substr(filter.length - 1, 1) == ']';
            if (rx)
                filter = filter.substr(1, filter.length - 2);
            else
                filter = this.replace_all(this.replace_all(this.preg_quote(filter), '*', '.*'), '?', '.');

            try {
                res.push([flag == '+', new RegExp(filter, caseSensitive ? 'g' : 'gi')]);
            } catch (e) {
            }
        }

        return res;
    };

    this.evalFilter = function(path, filters, include) {
        for(var i = 0; i < filters.length; i++) {
            var m = path.match(filters[i][1]);
            if (m && m.length == 1 && m[0].length == path.length)
                return filters[i][0];
        }

        return include === undefined ? true : include;
    };

    this.buildOptionList = function(sysinfo, encmodule, compmodule, backmodule) {
        if (sysinfo == null || sysinfo.Options == null)
            return null;

        var items = angular.copy(sysinfo.Options);
        for(var n in items)
            items[n].Category = gettextCatalog.getString('Core options');

        function copyToList(lst, key) {
            if (key != null && typeof(key) != typeof(''))
                key = null;

            for(var n in lst)
            {
                if (key == null || key.toLowerCase() == lst[n].Key.toLowerCase())
                {
                    var m = angular.copy(lst[n].Options);
                    for(var i in m)
                        m[i].Category = lst[n].DisplayName;
                    items.push.apply(items, m);
                }
            }
        }

        copyToList(sysinfo.GenericModules);

        if (encmodule !== false)
            copyToList(sysinfo.EncryptionModules, encmodule);
        if (compmodule !== false)
            copyToList(sysinfo.CompressionModules, compmodule);
        if (backmodule !== false)
            copyToList(sysinfo.BackendModules, backmodule);

        return items;
    };

    this.extractServerModuleOptions = function(advOptionsList, servermodulelist, servermodulesettings, optionlistname) {
        if (optionlistname == null)
            optionlistname = 'SupportedCommands';

        for(var mix in servermodulelist) {
            var mod = servermodulelist[mix];
            for(var oix in mod[optionlistname]) {
                var opt = mod[optionlistname][oix];
                var prefixstr = '--' + opt.Name + '=';
                for (var i = advOptionsList.length - 1; i >= 0; i--) {
                    if (advOptionsList[i].indexOf(prefixstr) == 0) {
                        servermodulesettings[opt.Name] = advOptionsList[i].substr(prefixstr.length);
                        advOptionsList.splice(i, 1);
                    }
                }
            }
        }
    };

    this.formatDuration = function(duration) {
        // duration is a timespan string in format (dd.)hh:mm:ss.sss
        // the part (dd.) is as indicated optional

        if (duration == null) {
            return;
        }

        var timespanArray = duration.split(':');

        if (timespanArray.length < 3) {
            return;
        }

        if (timespanArray[0].indexOf('.') > 0) {
            timespanArray[0] = timespanArray[0].replace('.', " day(s) and ");
        }

        // round second according to ms
        timespanArray[2] = Math.round(parseFloat(timespanArray[2])).toString();
        // zero-padding
        if (timespanArray[2].length == 1) timespanArray[2] = '0' + timespanArray[2];

        return timespanArray.join(':');
    };

});<|MERGE_RESOLUTION|>--- conflicted
+++ resolved
@@ -23,11 +23,7 @@
         for(var i = 0; i < formatSizes.length; i++) {
             var m = Math.pow(1024, max - i);
             if (val > m) {
-<<<<<<< HEAD
-                return (val / m).toFixed(2) + ' ' + this.formatSizes[i];
-=======
                 return (val / m).toFixed(2) + ' ' + formatSizes[i];
->>>>>>> 82c14c5c
             }
         }
 
