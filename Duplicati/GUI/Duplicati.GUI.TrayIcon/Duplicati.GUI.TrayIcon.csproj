--- conflicted
+++ resolved
@@ -1,5 +1,4 @@
-<<<<<<< HEAD
-﻿<Project Sdk="Microsoft.NET.Sdk">
+﻿﻿<Project Sdk="Microsoft.NET.Sdk">
 
   <PropertyGroup>
     <TargetFramework>net8.0</TargetFramework>
@@ -100,496 +99,4 @@
     <ProjectReference Include="..\..\Tools\Duplicati.Tools.csproj">
     </ProjectReference>
   </ItemGroup>
-</Project>
-=======
-﻿<?xml version="1.0" encoding="utf-8"?>
-<Project ToolsVersion="15.0" DefaultTargets="Build" xmlns="http://schemas.microsoft.com/developer/msbuild/2003">
-  <PropertyGroup>
-    <Configuration Condition=" '$(Configuration)' == '' ">Debug</Configuration>
-    <Platform Condition=" '$(Platform)' == '' ">AnyCPU</Platform>
-    <ProjectGuid>{17566860-3D98-4604-AA5B-47661F75609F}</ProjectGuid>
-    <OutputType>WinExe</OutputType>
-    <AppDesignerFolder>Properties</AppDesignerFolder>
-    <RootNamespace>Duplicati.GUI.TrayIcon</RootNamespace>
-    <AssemblyName>Duplicati.GUI.TrayIcon</AssemblyName>
-    <FileAlignment>512</FileAlignment>
-    <IsWebBootstrapper>false</IsWebBootstrapper>
-    <PublishUrl>publish\</PublishUrl>
-    <Install>true</Install>
-    <InstallFrom>Disk</InstallFrom>
-    <UpdateEnabled>false</UpdateEnabled>
-    <UpdateMode>Foreground</UpdateMode>
-    <UpdateInterval>7</UpdateInterval>
-    <UpdateIntervalUnits>Days</UpdateIntervalUnits>
-    <UpdatePeriodically>false</UpdatePeriodically>
-    <UpdateRequired>false</UpdateRequired>
-    <MapFileExtensions>true</MapFileExtensions>
-    <ApplicationRevision>0</ApplicationRevision>
-    <ApplicationVersion>1.0.0.%2a</ApplicationVersion>
-    <UseApplicationTrust>false</UseApplicationTrust>
-    <BootstrapperEnabled>true</BootstrapperEnabled>
-    <ApplicationIcon>Duplicati.ico</ApplicationIcon>
-    <TargetFrameworkVersion>v4.7.1</TargetFrameworkVersion>
-    <TargetFrameworkProfile />
-    <UseMSBuildEngine>false</UseMSBuildEngine>
-    <AutoGenerateBindingRedirects>true</AutoGenerateBindingRedirects>
-    <NuGetPackageImportStamp>
-    </NuGetPackageImportStamp>
-  </PropertyGroup>
-  <PropertyGroup Condition="'$(Configuration)|$(Platform)' == 'Debug|AnyCPU'">
-    <OutputPath>bin\Debug</OutputPath>
-    <DebugType>full</DebugType>
-    <CodeAnalysisIgnoreBuiltInRuleSets>true</CodeAnalysisIgnoreBuiltInRuleSets>
-    <CodeAnalysisIgnoreBuiltInRules>true</CodeAnalysisIgnoreBuiltInRules>
-    <CodeAnalysisFailOnMissingRules>true</CodeAnalysisFailOnMissingRules>
-    <WarningLevel>4</WarningLevel>
-    <Optimize>false</Optimize>
-    <DefineConstants>DEBUG</DefineConstants>
-    <DebugSymbols>true</DebugSymbols>
-    <EnvironmentVariables>
-      <EnvironmentVariables>
-        <Variable name="AUTOUPDATER_Duplicati_SKIP_UPDATE" value="1" />
-      </EnvironmentVariables>
-    </EnvironmentVariables>
-    <Prefer32Bit>false</Prefer32Bit>
-  </PropertyGroup>
-  <PropertyGroup Condition="'$(Configuration)|$(Platform)' == 'Release|AnyCPU'">
-    <OutputPath>bin\Release</OutputPath>
-    <Optimize>false</Optimize>
-    <DebugType>none</DebugType>
-    <CodeAnalysisIgnoreBuiltInRuleSets>true</CodeAnalysisIgnoreBuiltInRuleSets>
-    <CodeAnalysisIgnoreBuiltInRules>true</CodeAnalysisIgnoreBuiltInRules>
-    <CodeAnalysisFailOnMissingRules>true</CodeAnalysisFailOnMissingRules>
-    <WarningLevel>4</WarningLevel>
-    <Prefer32Bit>false</Prefer32Bit>
-  </PropertyGroup>
-  <PropertyGroup Condition="Exists('\Library\Frameworks\Xamarin.Mac.framework')">
-    <DefineConstants>XAMARIN_MAC</DefineConstants>
-  </PropertyGroup>
-  <PropertyGroup>
-    <StartupObject>Duplicati.GUI.TrayIcon.Program</StartupObject>
-  </PropertyGroup>
-  <PropertyGroup>
-    <AssemblyOriginatorKeyFile>Duplicati.snk</AssemblyOriginatorKeyFile>
-  </PropertyGroup>
-  <PropertyGroup>
-    <ApplicationManifest>app.manifest</ApplicationManifest>
-  </PropertyGroup>
-  <ItemGroup>
-    <Reference Include="Newtonsoft.Json, Version=13.0.0.0, Culture=neutral, PublicKeyToken=30ad4fe6b2a6aeed, processorArchitecture=MSIL">
-      <HintPath>..\..\..\packages\Newtonsoft.Json.13.0.2\lib\net45\Newtonsoft.Json.dll</HintPath>
-    </Reference>
-    <Reference Include="System" />
-    <Reference Include="System.ComponentModel.DataAnnotations" />
-    <Reference Include="System.Core" />
-    <Reference Include="Microsoft.CSharp" />
-    <Reference Include="System.Data" />
-    <Reference Include="System.Data.SQLite, Version=1.0.111.0, Culture=neutral, PublicKeyToken=db937bc2d44ff139, processorArchitecture=MSIL">
-      <HintPath>..\..\..\packages\System.Data.SQLite.Core.1.0.111.0\lib\net46\System.Data.SQLite.dll</HintPath>
-    </Reference>
-    <Reference Include="System.Data.SQLite.EF6, Version=1.0.111.0, Culture=neutral, PublicKeyToken=db937bc2d44ff139, processorArchitecture=MSIL">
-      <HintPath>..\..\..\packages\System.Data.SQLite.EF6.1.0.111.0\lib\net46\System.Data.SQLite.EF6.dll</HintPath>
-    </Reference>
-    <Reference Include="System.Data.SQLite.Linq, Version=1.0.111.0, Culture=neutral, PublicKeyToken=db937bc2d44ff139, processorArchitecture=MSIL">
-      <HintPath>..\..\..\packages\System.Data.SQLite.Linq.1.0.111.0\lib\net46\System.Data.SQLite.Linq.dll</HintPath>
-    </Reference>
-    <Reference Include="System.Windows.Forms" />
-    <Reference Include="appindicator-sharp">
-      <HintPath>..\..\..\thirdparty\appindicator-sharp\appindicator-sharp.dll</HintPath>
-      <Private>False</Private>
-    </Reference>
-    <Reference Include="gdk-sharp, Version=2.12.0.0, Culture=neutral, PublicKeyToken=35e10195dab3c99f">
-      <HintPath>..\..\..\thirdparty\appindicator-sharp\gdk-sharp.dll</HintPath>
-      <Package>gtk-sharp-2.0</Package>
-    </Reference>
-    <Reference Include="gtk-sharp, Version=2.12.0.0, Culture=neutral, PublicKeyToken=35e10195dab3c99f">
-      <HintPath>..\..\..\thirdparty\appindicator-sharp\gtk-sharp.dll</HintPath>
-      <Package>gtk-sharp-2.0</Package>
-    </Reference>
-    <Reference Include="glib-sharp, Version=2.12.0.0, Culture=neutral, PublicKeyToken=35e10195dab3c99f">
-      <Package>glib-sharp-2.0</Package>
-    </Reference>
-    <Reference Include="atk-sharp, Version=2.12.0.0, Culture=neutral, PublicKeyToken=35e10195dab3c99f">
-      <Package>gtk-sharp-2.0</Package>
-    </Reference>
-    <Reference Include="Xamarin.Mac" Condition="Exists('\Library\Frameworks\Xamarin.Mac.framework')">
-      <HintPath>\Library\Frameworks\Xamarin.Mac.framework\Versions\Current\lib\64bits\full\Xamarin.Mac.dll</HintPath>
-    </Reference>
-    <Reference Include="notify-sharp">
-      <HintPath>..\..\..\thirdparty\notify-sharp\notify-sharp.dll</HintPath>
-      <Private>False</Private>
-    </Reference>
-    <Reference Include="System.Drawing" />
-    <Reference Include="CoCoL">
-      <HintPath>..\..\..\packages\CoCoL.1.7.1\lib\net45\CoCoL.dll</HintPath>
-    </Reference>
-  </ItemGroup>
-  <ItemGroup>
-    <Compile Include="IBrowserWindow.cs" />
-    <Compile Include="HostedInstanceKeeper.cs" />
-    <Compile Include="Program.cs" />
-    <Compile Include="Properties\AssemblyInfo.cs" />
-    <Compile Include="HttpServerConnection.cs" />
-    <None Include="app.config" />
-    <None Include="app.manifest" />
-    <None Include="Duplicati.snk" />
-    <None Include="packages.config" />
-    <None Include="Properties\Settings.settings">
-      <Generator>SettingsSingleFileGenerator</Generator>
-      <LastGenOutput>Settings.Designer.cs</LastGenOutput>
-    </None>
-    <Compile Include="Properties\Settings.Designer.cs">
-      <AutoGen>True</AutoGen>
-      <DependentUpon>Settings.settings</DependentUpon>
-      <DesignTimeSharedInput>True</DesignTimeSharedInput>
-    </Compile>
-    <Compile Include="AppIndicatorRunner.cs" />
-    <None Include="Info.plist" />
-    <Compile Include="TrayIconBase.cs" />
-    <EmbeddedResource Include="Resources\TrayNormal.ico" />
-    <EmbeddedResource Include="Resources\TrayNormalWarning.ico" />
-    <EmbeddedResource Include="Resources\TrayNormalError.ico" />
-    <EmbeddedResource Include="Resources\TrayNormalPause.ico" />
-    <EmbeddedResource Include="Resources\TrayWorking.ico" />
-    <Compile Include="ImageLoader.cs" />
-    <Compile Include="GtkRunner.cs" />
-    <Compile Include="CocoaRunner.cs" Condition="Exists('\Library\Frameworks\Xamarin.Mac.framework')">
-      <DependentUpon>CocoaRunner.cs</DependentUpon>
-    </Compile>
-    <EmbeddedResource Include="OSX Icons\normal.png">
-      <CopyToOutputDirectory>PreserveNewest</CopyToOutputDirectory>
-    </EmbeddedResource>
-    <EmbeddedResource Include="OSX Icons\normal-error.png">
-      <CopyToOutputDirectory>PreserveNewest</CopyToOutputDirectory>
-    </EmbeddedResource>
-    <EmbeddedResource Include="OSX Icons\normal-warning.png">
-      <CopyToOutputDirectory>PreserveNewest</CopyToOutputDirectory>
-    </EmbeddedResource>
-    <EmbeddedResource Include="OSX Icons\normal-pause.png">
-      <CopyToOutputDirectory>PreserveNewest</CopyToOutputDirectory>
-    </EmbeddedResource>
-    <EmbeddedResource Include="OSX Icons\normal-running.png">
-      <CopyToOutputDirectory>PreserveNewest</CopyToOutputDirectory>
-    </EmbeddedResource>
-    <Compile Include="WinFormsRunner.cs" />
-    <Compile Include="RumpsRunner.cs" />
-    <EmbeddedResource Include="Resources\context_menu_open.ico" />
-    <EmbeddedResource Include="Resources\context_menu_pause.ico" />
-    <EmbeddedResource Include="Resources\context_menu_play.ico" />
-    <EmbeddedResource Include="Resources\context_menu_quit.ico" />
-    <None Include="\Library\Frameworks\Xamarin.Mac.framework\Versions\Current\SDKs\Xamarin.macOS.sdk\lib\libxammac.dylib" Condition="Exists('\Library\Frameworks\Xamarin.Mac.framework')">
-      <Link>libxammac.dylib</Link>
-      <CopyToOutputDirectory>PreserveNewest</CopyToOutputDirectory>
-    </None>
-  </ItemGroup>
-  <ItemGroup>
-    <ProjectReference Include="..\..\CommandLine\ConfigurationImporter\Duplicati.CommandLine.ConfigurationImporter.csproj">
-      <Project>{b93e3bf0-daa7-49b7-b07d-0559c5816735}</Project>
-      <Name>Duplicati.CommandLine.ConfigurationImporter</Name>
-    </ProjectReference>
-    <ProjectReference Include="..\..\Library\Backend\AliyunOSS\Duplicati.Library.Backend.AliyunOSS.csproj">
-      <Project>{4eb3dabc-d412-4c12-8876-41a1427a389e}</Project>
-      <Name>Duplicati.Library.Backend.AliyunOSS</Name>
-    </ProjectReference>
-    <ProjectReference Include="..\..\Library\Backend\CloudFiles\Duplicati.Library.Backend.CloudFiles.csproj">
-      <Project>{1BFAE226-8364-4086-825C-BB83F6F3EE4C}</Project>
-      <Name>Duplicati.Library.Backend.CloudFiles</Name>
-    </ProjectReference>
-    <ProjectReference Include="..\..\Library\Backend\AzureBlob\Duplicati.Library.Backend.AzureBlob.csproj">
-      <Project>{8E4CECFB-0413-4B00-AB93-78D1C3902BD5}</Project>
-      <Name>Duplicati.Library.Backend.AzureBlob</Name>
-    </ProjectReference>
-    <ProjectReference Include="..\..\Library\Backend\File\Duplicati.Library.Backend.File.csproj">
-      <Project>{FC9B7611-836F-4127-8B44-A7C31F506807}</Project>
-      <Name>Duplicati.Library.Backend.File</Name>
-    </ProjectReference>
-    <ProjectReference Include="..\..\Library\Backend\FTP\Duplicati.Library.Backend.FTP.csproj">
-      <Project>{F61679A9-E5DE-468A-B5A4-05F92D0143D2}</Project>
-      <Name>Duplicati.Library.Backend.FTP</Name>
-    </ProjectReference>
-    <ProjectReference Include="..\..\Library\Backend\Idrivee2\Duplicati.Library.Backend.Idrivee2.csproj">
-      <Project>{6b594d23-b629-465c-b799-70ee9e56c218}</Project>
-      <Name>Duplicati.Library.Backend.Idrivee2</Name>
-    </ProjectReference>
-    <ProjectReference Include="..\..\Library\Backend\Jottacloud\Duplicati.Library.Backend.Jottacloud.csproj">
-      <Project>{2cd5dbc3-3da6-432d-ba97-f0b8d24501c2}</Project>
-      <Name>Duplicati.Library.Backend.Jottacloud</Name>
-    </ProjectReference>
-    <ProjectReference Include="..\..\Library\Backend\OAuthHelper\Duplicati.Library.OAuthHelper.csproj">
-      <Project>{d4c37c33-5e73-4b56-b2c3-dc4a6baa36bb}</Project>
-      <Name>Duplicati.Library.OAuthHelper</Name>
-    </ProjectReference>
-    <ProjectReference Include="..\..\Library\Backend\Rclone\Duplicati.Library.Backend.Rclone.csproj">
-      <Project>{851a1cb8-3ceb-41b4-956f-34d760d2a8e5}</Project>
-      <Name>Duplicati.Library.Backend.Rclone</Name>
-    </ProjectReference>
-    <ProjectReference Include="..\..\Library\Backend\S3\Duplicati.Library.Backend.S3.csproj">
-      <Project>{C03F6DFD-805A-4BE0-9338-64870ADDB4A2}</Project>
-      <Name>Duplicati.Library.Backend.S3</Name>
-    </ProjectReference>
-    <ProjectReference Include="..\..\Library\Backend\SharePoint\Duplicati.Library.Backend.SharePoint.csproj">
-      <Project>{59C8BBC5-6E42-46FB-AB3E-6C183A82459A}</Project>
-      <Name>Duplicati.Library.Backend.SharePoint</Name>
-    </ProjectReference>
-    <ProjectReference Include="..\..\Library\Backend\SSHv2\Duplicati.Library.Backend.SSHv2.csproj">
-      <Project>{FF2BF37C-E502-4C98-BEA0-701671DDFA08}</Project>
-      <Name>Duplicati.Library.Backend.SSHv2</Name>
-    </ProjectReference>
-    <ProjectReference Include="..\..\Library\Backend\TahoeLAFS\Duplicati.Library.Backend.TahoeLAFS.csproj">
-      <Project>{C0270709-2A40-43B5-8CF1-69581B9FA2A1}</Project>
-      <Name>Duplicati.Library.Backend.TahoeLAFS</Name>
-    </ProjectReference>
-    <ProjectReference Include="..\..\Library\Backend\Storj\Duplicati.Library.Backend.Storj.csproj">
-      <Project>{ae035e01-c917-4f13-a35e-78f21c1a2f17}</Project>
-      <Name>Duplicati.Library.Backend.Storj</Name>
-    </ProjectReference>
-    <ProjectReference Include="..\..\Library\Backend\Tardigrade\Duplicati.Library.Backend.Tardigrade.csproj">
-      <Project>{9a04cb37-da72-4008-9703-3ac5191974e9}</Project>
-      <Name>Duplicati.Library.Backend.Tardigrade</Name>
-    </ProjectReference>
-    <ProjectReference Include="..\..\Library\Backend\TencentCOS\Duplicati.Library.Backend.TencentCOS.csproj">
-      <Project>{545dd6d4-9476-42d6-b51c-a28e000c489e}</Project>
-      <Name>Duplicati.Library.Backend.TencentCOS</Name>
-    </ProjectReference>
-    <ProjectReference Include="..\..\Library\Backend\WEBDAV\Duplicati.Library.Backend.WEBDAV.csproj">
-      <Project>{BAE27510-8B5D-44B2-B33E-372A98908041}</Project>
-      <Name>Duplicati.Library.Backend.WEBDAV</Name>
-    </ProjectReference>
-    <ProjectReference Include="..\..\Server\Duplicati.Server.csproj">
-      <Project>{19E661D2-C5DA-4F35-B3EE-7586E5734B5F}</Project>
-      <Name>Duplicati.Server</Name>
-    </ProjectReference>
-    <ProjectReference Include="..\..\Server\Duplicati.Server.Serialization\Duplicati.Server.Serialization.csproj">
-      <Project>{33FD1D24-C28F-4C71-933F-98F1586EA76C}</Project>
-      <Name>Duplicati.Server.Serialization</Name>
-    </ProjectReference>
-    <ProjectReference Include="..\..\Library\Utility\Duplicati.Library.Utility.csproj">
-      <Project>{DE3E5D4C-51AB-4E5E-BEE8-E636CEBFBA65}</Project>
-      <Name>Duplicati.Library.Utility</Name>
-    </ProjectReference>
-    <ProjectReference Include="..\..\Library\Interface\Duplicati.Library.Interface.csproj">
-      <Project>{C5899F45-B0FF-483C-9D38-24A9FCAAB237}</Project>
-      <Name>Duplicati.Library.Interface</Name>
-    </ProjectReference>
-    <ProjectReference Include="..\..\CommandLine\Duplicati.CommandLine.csproj">
-      <Project>{81765A64-3661-4E3E-B850-2F6F87A51F74}</Project>
-      <Name>Duplicati.CommandLine</Name>
-    </ProjectReference>
-    <ProjectReference Include="..\..\CommandLine\BackendTester\Duplicati.CommandLine.BackendTester.csproj">
-      <Project>{E7280DCA-7776-4A73-B9B5-41FD77FC8799}</Project>
-      <Name>Duplicati.CommandLine.BackendTester</Name>
-    </ProjectReference>
-    <ProjectReference Include="..\..\CommandLine\BackendTool\Duplicati.CommandLine.BackendTool.csproj">
-      <Project>{2AF960C0-357D-4D44-A3D5-8B6E89DB0F11}</Project>
-      <Name>Duplicati.CommandLine.BackendTool</Name>
-    </ProjectReference>
-    <ProjectReference Include="..\..\Library\Compression\Duplicati.Library.Compression.csproj">
-      <Project>{19ECCE09-B5EB-406C-8C57-BAC66997D469}</Project>
-      <Name>Duplicati.Library.Compression</Name>
-    </ProjectReference>
-    <ProjectReference Include="..\..\Library\SQLiteHelper\Duplicati.Library.SQLiteHelper.csproj">
-      <Project>{2C838169-B187-4B09-8768-1C24C2521C8D}</Project>
-      <Name>Duplicati.Library.SQLiteHelper</Name>
-    </ProjectReference>
-    <ProjectReference Include="..\..\Library\DynamicLoader\Duplicati.Library.DynamicLoader.csproj">
-      <Project>{0CA86ECF-5BEC-4909-B4F6-110A03B30B92}</Project>
-      <Name>Duplicati.Library.DynamicLoader</Name>
-    </ProjectReference>
-    <ProjectReference Include="..\..\Library\Logging\Duplicati.Library.Logging.csproj">
-      <Project>{D10A5FC0-11B4-4E70-86AA-8AEA52BD9798}</Project>
-      <Name>Duplicati.Library.Logging</Name>
-    </ProjectReference>
-    <ProjectReference Include="..\..\Library\Main\Duplicati.Library.Main.csproj">
-      <Project>{10D2D1B7-C664-41D8-9B3A-00040C3D421B}</Project>
-      <Name>Duplicati.Library.Main</Name>
-    </ProjectReference>
-    <ProjectReference Include="..\..\Library\Modules\Builtin\Duplicati.Library.Modules.Builtin.csproj">
-      <Project>{52826615-7964-47FE-B4B3-1B2DBDF605B9}</Project>
-      <Name>Duplicati.Library.Modules.Builtin</Name>
-    </ProjectReference>
-    <ProjectReference Include="..\..\Library\Snapshots\Duplicati.Library.Snapshots.csproj">
-      <Project>{D63E53E4-A458-4C2F-914D-92F715F58ACE}</Project>
-      <Name>Duplicati.Library.Snapshots</Name>
-    </ProjectReference>
-    <ProjectReference Include="..\..\License\Duplicati.License.csproj">
-      <Project>{4D012CB1-4B92-47F4-89B7-BF80A73A2E99}</Project>
-      <Name>Duplicati.License</Name>
-    </ProjectReference>
-    <ProjectReference Include="..\..\Library\Localization\Duplicati.Library.Localization.csproj">
-      <Project>{B68F2214-951F-4F78-8488-66E1ED3F50BF}</Project>
-      <Name>Duplicati.Library.Localization</Name>
-    </ProjectReference>
-    <ProjectReference Include="..\..\Library\AutoUpdater\Duplicati.Library.AutoUpdater.csproj">
-      <Project>{7E119745-1F62-43F0-936C-F312A1912C0B}</Project>
-      <Name>Duplicati.Library.AutoUpdater</Name>
-    </ProjectReference>
-    <ProjectReference Include="..\..\Library\Backend\OneDrive\Duplicati.Library.Backend.OneDrive.csproj">
-      <Project>{CCD76347-7DC7-4B42-B7E1-E500E624CAC3}</Project>
-      <Name>Duplicati.Library.Backend.OneDrive</Name>
-    </ProjectReference>
-    <ProjectReference Include="..\..\Service\Duplicati.Service.csproj">
-      <Project>{E93F3DE2-FF3A-4709-96A3-8190AA14FA25}</Project>
-      <Name>Duplicati.Service</Name>
-    </ProjectReference>
-    <ProjectReference Include="..\..\Library\Backend\GoogleServices\Duplicati.Library.Backend.GoogleServices.csproj">
-      <Project>{5489181D-950C-44AF-873C-45EB0A3B6BD2}</Project>
-      <Name>Duplicati.Library.Backend.GoogleServices</Name>
-    </ProjectReference>
-    <ProjectReference Include="..\..\Library\Backend\OpenStack\Duplicati.Library.Backend.OpenStack.csproj">
-      <Project>{D9E4E686-423C-48EC-A392-404E7C00860C}</Project>
-      <Name>Duplicati.Library.Backend.OpenStack</Name>
-    </ProjectReference>
-    <ProjectReference Include="..\..\CommandLine\RecoveryTool\Duplicati.CommandLine.RecoveryTool.csproj">
-      <Project>{4A010589-76E6-4F05-A5C4-4598D5DF11F8}</Project>
-      <Name>Duplicati.CommandLine.RecoveryTool</Name>
-    </ProjectReference>
-    <ProjectReference Include="..\..\Library\Backend\Backblaze\Duplicati.Library.Backend.Backblaze.csproj">
-      <Project>{61C43D61-4368-4942-84A3-1EB623F4EF2A}</Project>
-      <Name>Duplicati.Library.Backend.Backblaze</Name>
-    </ProjectReference>
-    <ProjectReference Include="..\..\Library\Backend\Mega\Duplicati.Library.Backend.Mega.csproj">
-      <Project>{6643A5AE-AB38-453F-ADCE-408E35A81A83}</Project>
-      <Name>Duplicati.Library.Backend.Mega</Name>
-    </ProjectReference>
-    <ProjectReference Include="..\..\Library\Backend\Box\Duplicati.Library.Backend.Box.csproj">
-      <Project>{3FF7DD0B-5284-4BF9-97D9-1E4417FDABB2}</Project>
-      <Name>Duplicati.Library.Backend.Box</Name>
-    </ProjectReference>
-    <ProjectReference Include="..\..\Library\UsageReporter\Duplicati.Library.UsageReporter.csproj">
-      <Project>{BB014EA5-CE2C-4444-8D30-38983A0E8553}</Project>
-      <Name>Duplicati.Library.UsageReporter</Name>
-    </ProjectReference>
-    <ProjectReference Include="..\..\WindowsService\WindowsService.csproj">
-      <Project>{bef7af9a-3978-4f90-8592-198bf6ea6c6b}</Project>
-      <Name>WindowsService</Name>
-    </ProjectReference>
-    <ProjectReference Include="..\..\Library\Backend\AlternativeFTP\Duplicati.Library.Backend.AlternativeFTP.csproj">
-      <Project>{3F47CB0C-CEE1-447F-9C26-7F8E419E3E3F}</Project>
-      <Name>Duplicati.Library.Backend.AlternativeFTP</Name>
-    </ProjectReference>
-    <ProjectReference Include="..\..\Library\Backend\Sia\Duplicati.Library.Backend.Sia.csproj">
-      <Project>{32a74526-3e5f-413a-8cb4-1efdad4c8b91}</Project>
-      <Name>Duplicati.Library.Backend.Sia</Name>
-    </ProjectReference>
-    <ProjectReference Include="..\..\Library\Backend\Dropbox\Duplicati.Library.Backend.Dropbox.csproj">
-      <Project>{B20A7CEE-9C5B-47B9-8B76-BC85ADFE8493}</Project>
-      <Name>Duplicati.Library.Backend.Dropbox</Name>
-    </ProjectReference>
-    <ProjectReference Include="..\..\Tools\Duplicati.Tools.csproj">
-      <Project>{0797AA22-C5DD-4950-BB60-34765AB8C6DD}</Project>
-      <Name>Duplicati.Tools</Name>
-    </ProjectReference>
-    <ProjectReference Include="..\..\Library\Common\Duplicati.Library.Common.csproj">
-      <Project>{D63E53E4-A458-4C2F-914D-92F715F58ACF}</Project>
-      <Name>Duplicati.Library.Common</Name>
-    </ProjectReference>
-  </ItemGroup>
-  <ItemGroup>
-    <BootstrapperPackage Include=".NETFramework,Version=v4.0">
-      <Visible>False</Visible>
-      <ProductName>Microsoft .NET Framework 4 %28x86 and x64%29</ProductName>
-      <Install>true</Install>
-    </BootstrapperPackage>
-    <BootstrapperPackage Include="Microsoft.Net.Client.3.5">
-      <Visible>False</Visible>
-      <ProductName>.NET Framework 3.5 SP1 Client Profile</ProductName>
-      <Install>false</Install>
-    </BootstrapperPackage>
-    <BootstrapperPackage Include="Microsoft.Net.Framework.3.5.SP1">
-      <Visible>False</Visible>
-      <ProductName>.NET Framework 3.5 SP1</ProductName>
-      <Install>false</Install>
-    </BootstrapperPackage>
-    <BootstrapperPackage Include="Microsoft.Windows.Installer.3.1">
-      <Visible>False</Visible>
-      <ProductName>Windows Installer 3.1</ProductName>
-      <Install>true</Install>
-    </BootstrapperPackage>
-  </ItemGroup>
-  <Import Project="$(MSBuildToolsPath)\Microsoft.CSharp.targets" />
-  <ItemGroup />
-  <ItemGroup>
-    <Content Include="SVGIcons\dark\normal-warning.svg">
-      <CopyToOutputDirectory>PreserveNewest</CopyToOutputDirectory>
-    </Content>
-    <Content Include="SVGIcons\light\normal-error.svg">
-      <CopyToOutputDirectory>PreserveNewest</CopyToOutputDirectory>
-    </Content>
-    <Content Include="SVGIcons\light\normal-pause.svg">
-      <CopyToOutputDirectory>PreserveNewest</CopyToOutputDirectory>
-    </Content>
-    <Content Include="SVGIcons\light\normal-running.svg">
-      <CopyToOutputDirectory>PreserveNewest</CopyToOutputDirectory>
-    </Content>
-    <Content Include="SVGIcons\light\normal-warning.svg">
-      <CopyToOutputDirectory>PreserveNewest</CopyToOutputDirectory>
-    </Content>
-    <Content Include="SVGIcons\light\normal.svg">
-      <CopyToOutputDirectory>PreserveNewest</CopyToOutputDirectory>
-    </Content>
-    <Content Include="SVGIcons\dark\normal-error.svg">
-      <CopyToOutputDirectory>PreserveNewest</CopyToOutputDirectory>
-    </Content>
-    <Content Include="SVGIcons\dark\normal-pause.svg">
-      <CopyToOutputDirectory>PreserveNewest</CopyToOutputDirectory>
-    </Content>
-    <Content Include="SVGIcons\dark\normal-running.svg">
-      <CopyToOutputDirectory>PreserveNewest</CopyToOutputDirectory>
-    </Content>
-    <Content Include="SVGIcons\dark\normal.svg">
-      <CopyToOutputDirectory>PreserveNewest</CopyToOutputDirectory>
-    </Content>
-    <Content Include="OSXTrayHost\osx-trayicon-rumps.py">
-      <CopyToOutputDirectory>PreserveNewest</CopyToOutputDirectory>
-    </Content>
-    <Content Include="..\..\..\thirdparty\rumps\rumps.py">
-      <Link>OSXTrayHost\rumps.py</Link>
-      <CopyToOutputDirectory>PreserveNewest</CopyToOutputDirectory>
-    </Content>
-    <Content Include="SVGIcons\dark\context_menu_open.svg">
-      <CopyToOutputDirectory>PreserveNewest</CopyToOutputDirectory>
-    </Content>
-    <Content Include="SVGIcons\dark\context_menu_pause.svg">
-      <CopyToOutputDirectory>PreserveNewest</CopyToOutputDirectory>
-    </Content>
-    <Content Include="SVGIcons\dark\context_menu_quit.svg">
-      <CopyToOutputDirectory>PreserveNewest</CopyToOutputDirectory>
-    </Content>
-    <Content Include="SVGIcons\dark\context_menu_resume.svg">
-      <CopyToOutputDirectory>PreserveNewest</CopyToOutputDirectory>
-    </Content>
-    <Content Include="SVGIcons\light\context_menu_open.svg">
-      <CopyToOutputDirectory>PreserveNewest</CopyToOutputDirectory>
-    </Content>
-    <Content Include="SVGIcons\light\context_menu_pause.svg">
-      <CopyToOutputDirectory>PreserveNewest</CopyToOutputDirectory>
-    </Content>
-    <Content Include="SVGIcons\light\context_menu_quit.svg">
-      <CopyToOutputDirectory>PreserveNewest</CopyToOutputDirectory>
-    </Content>
-    <Content Include="SVGIcons\light\context_menu_resume.svg">
-      <CopyToOutputDirectory>PreserveNewest</CopyToOutputDirectory>
-    </Content>
-  </ItemGroup>
-  <PropertyGroup>
-    <PreBuildEvent>
-    </PreBuildEvent>
-  </PropertyGroup>
-  <PropertyGroup>
-    <PostBuildEvent Condition="' $(OS)'=='Windows_NT' AND $(ConfigurationName) == Debug ">copy /Y  '%USERPROFILE%\.nuget\packages\alphavss\1.4.0\build\net45\AlphaVSS.*.dll' '$(TargetDir)\alphavss\'
-copy /Y '%USERPROFILE%\.nuget\packages\alphavss\1.4.0\lib\net45\AlphaVSS.*.dll' '$(TargetDir)\alphavss\'
-</PostBuildEvent>
-  </PropertyGroup>
-  <Import Project="..\..\..\packages\System.Data.SQLite.Core.1.0.111.0\build\net46\System.Data.SQLite.Core.targets" Condition="Exists('..\..\..\packages\System.Data.SQLite.Core.1.0.111.0\build\net46\System.Data.SQLite.Core.targets')" />
-  <Target Name="EnsureNuGetPackageBuildImports" BeforeTargets="PrepareForBuild">
-    <PropertyGroup>
-      <ErrorText>This project references NuGet package(s) that are missing on this computer. Use NuGet Package Restore to download them.  For more information, see http://go.microsoft.com/fwlink/?LinkID=322105. The missing file is {0}.</ErrorText>
-    </PropertyGroup>
-    <Error Condition="!Exists('..\..\..\packages\System.Data.SQLite.Core.1.0.111.0\build\net46\System.Data.SQLite.Core.targets')" Text="$([System.String]::Format('$(ErrorText)', '..\..\..\packages\System.Data.SQLite.Core.1.0.111.0\build\net46\System.Data.SQLite.Core.targets'))" />
-  </Target>
-  <PropertyGroup>
-    <PostBuildEvent>
-    </PostBuildEvent>
-  </PropertyGroup>
-</Project>
->>>>>>> 8f2e3fed
+</Project>